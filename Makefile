--- conflicted
+++ resolved
@@ -35,14 +35,9 @@
 		  data_types.c bit_array.c progress.c coords.c writer.c tar.c chrom.c qname.c tokenizer.c \
           zip.c piz.c reconstruct.c seg.c zfile.c aligner.c flags.c digest.c mutex.c linesorter.c threads.c \
 		  reference.c contigs.c ref_lock.c refhash.c ref_make.c ref_contigs.c ref_iupacs.c \
-<<<<<<< HEAD
-		  vcf_piz.c vcf_seg.c vcf_gt.c vcf_vblock.c vcf_header.c vcf_info.c vcf_samples.c vcf_liftover.c vcf_refalt.c vcf_tags.c \
+		  vcf_piz.c vcf_seg.c vcf_gt.c vcf_vblock.c vcf_header.c vcf_info.c vcf_samples.c vcf_liftover.c vcf_refalt.c vcf_tags.c vcf_ps_pid.c \
           sam_seg.c sam_piz.c sam_seg_bam.c sam_shared.c sam_header.c sam_md.c sam_tlen.c sam_cigar.c sam_fields.c \
 		  sam_seq.c sam_qual.c sam_gencomp.c sam_sa.c \
-=======
-		  vcf_piz.c vcf_seg.c vcf_gt.c vcf_vblock.c vcf_header.c vcf_info.c vcf_samples.c vcf_liftover.c vcf_refalt.c vcf_tags.c vcf_ps_pid.c\
-          sam_seg.c sam_piz.c sam_seg_bam.c sam_shared.c sam_header.c sam_md.c sam_tlen.c sam_cigar.c sam_fields.c sam_seq.c sam_qual.c \
->>>>>>> a7257394
 		  fasta.c fastq.c gff3.c me23.c phylip.c chain.c kraken.c locs.c generic.c \
 		  buffer.c random_access.c sections.c base64.c bgzf.c coverage.c txtheader.c lookback.c \
 		  compressor.c codec.c codec_bz2.c codec_lzma.c codec_acgt.c codec_domq.c codec_hapmat.c codec_bsc.c\
