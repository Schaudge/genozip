# ------------------------------------------------------------------
#   Makefile
#   Copyright (C) 2019-2022 Genozip Limited
#   Please see terms and conditions in the file LICENSE.txt

# Note for Windows: to run this make, you need mingw (for the gcc compiler) and cygwin (for Unix-like tools):
# Mingw: http://mingw-w64.org/doku.php 
# Cygwin: https://www.cygwin.com/

uname := $(shell uname -s)

ifdef BUILD_PREFIX
IS_CONDA=1
endif

LDFLAGS += -lpthread -lm 
CFLAGS  += -Wall -D_LARGEFILE64_SOURCE=1 -D_7ZIP_ST

ifdef IS_CONDA 
	CFLAGS  += -DDISTRIBUTION=\"conda\"

	ifeq ($(OS),Windows_NT)
		CC=gcc # in Windows, override conda's default Visual C with gcc 
		LDFLAGS += -L$(PREFIX)/Library/lib
		CFLAGS  += -I$(PREFIX)/Library/include 
	endif

else
	CC=gcc
endif 

SRC_DIRS = zlib bzlib lzma bsc libdeflate htscodecs compatibility

MY_SRCS = genozip.c genols.c base250.c context.c container.c strings.c stats.c arch.c license.c \
		  data_types.c bit_array.c progress.c writer.c tar.c chrom.c qname.c tokenizer.c \
          zip.c piz.c reconstruct.c seg.c zfile.c aligner.c flags.c digest.c mutex.c vcf_linesort.c threads.c \
		  reference.c contigs.c ref_lock.c refhash.c ref_make.c ref_contigs.c ref_iupacs.c \
		  vcf_piz.c vcf_seg.c vcf_gt.c vcf_vblock.c vcf_header.c vcf_info.c vcf_samples.c vcf_liftover.c vcf_refalt.c vcf_tags.c vcf_ps_pid.c \
		  sam_seg.c sam_piz.c sam_shared.c sam_header.c sam_md.c sam_tlen.c sam_cigar.c sam_fields.c sam_bsseeker2.c\
		  sam_seq.c sam_qual.c sam_gc_zip.c sam_gc_piz.c sam_gc_load_grps.c sam_gc_ingest_grps.c sam_pos.c \
		  bam_seg.c bam_seq.c bam_show.c \
		  fasta.c fastq.c gff3.c me23.c phylip.c chain.c kraken.c locs.c generic.c \
		  buffer.c random_access.c sections.c base64.c bgzf.c coverage.c txtheader.c lookback.c \
		  compressor.c codec.c codec_bz2.c codec_lzma.c codec_acgt.c codec_domq.c codec_hapmat.c codec_bsc.c\
		  codec_gtshark.c codec_pbwt.c codec_none.c codec_htscodecs.c codec_longr.c \
	      txtfile.c profiler.c file.c dispatcher.c crypt.c aes.c md5.c segconf.c biopsy.c gencomp.c \
		  vblock.c regions.c  optimize.c dict_id.c hash.c stream.c url.c bases_filter.c dict_io.c recon_plan_io.c

CONDA_COMPATIBILITY_SRCS =  compatibility/mac_gettime.c

ZLIB_SRCS  = zlib/gzlib.c zlib/gzread.c zlib/inflate.c zlib/inffast.c zlib/zutil.c zlib/inftrees.c zlib/deflate.c zlib/trees.c

BZLIB_SRCS = bzlib/blocksort.c bzlib/bzlib.c bzlib/compress.c bzlib/crctable.c bzlib/decompress.c bzlib/huffman.c bzlib/randtable.c

LZMA_SRCS  = lzma/LzmaEnc.c lzma/LzmaDec.c lzma/LzFind.c

BSC_SRCS   = bsc/divsufsort.c bsc/bwt.c bsc/coder.c bsc/libbsc.c bsc/lzp.c bsc/qlfc_model.c bsc/qlfc.c

HTSCODECS_SRC = htscodecs/rANS_static4x16pr.c htscodecs/rle.c htscodecs/pack.c htscodecs/arith_dynamic.c

DEFLATE_SRCS = libdeflate/deflate_compress.c libdeflate/deflate_decompress.c libdeflate/utils.c libdeflate/x86_cpu_features.c \
             libdeflate/arm_cpu_features.c libdeflate/crc32.c libdeflate/adler32.c

CONDA_DEVS = Makefile .gitignore 

CONDA_DOCS = LICENSE.txt AUTHORS README.md

CONDA_INCS = dict_id_gen.h aes.h dispatcher.h optimize.h profiler.h dict_id.h txtfile.h zip.h bit_array.h progress.h website.h \
             base250.h endianness.h md5.h sections.h text_help.h strings.h hash.h stream.h url.h flags.h segconf.h biopsy.h \
             buffer.h file.h context.h context_struct.h container.h seg.h text_license.h version.h compressor.h codec.h stats.h \
             crypt.h genozip.h piz.h vblock.h zfile.h random_access.h regions.h reconstruct.h tar.h qname.h qname_flavors.h \
			 lookback.h tokenizer.h codec_longr_alg.c gencomp.h dict_io.h recon_plan_io.h \
			 reference.h ref_private.h refhash.h ref_iupacs.h aligner.h mutex.h bgzf.h coverage.h threads.h \
			 arch.h license.h data_types.h base64.h txtheader.h writer.h bases_filter.h genols.h contigs.h chrom.h \
			 vcf.h vcf_private.h sam.h sam_private.h me23.h fasta.h fasta_private.h fastq.h gff3.h phylip.h chain.h kraken.h locs.h generic.h \
             compatibility/mac_gettime.h  \
			 zlib/gzguts.h zlib/inffast.h zlib/inffixed.h zlib/inflate.h zlib/inftrees.h zlib/zconf.h \
			 zlib/deflate.h zlib/trees.h \
			 zlib/zlib.h zlib/zutil.h \
			 lzma/7zTypes.h lzma/LzFind.h lzma/LzHash.h lzma/LzmaDec.h lzma/LzmaEnc.h \
			 bzlib/bzlib.h bzlib/bzlib_private.h \
			 htscodecs/rANS_static4x16.h htscodecs/rle.h htscodecs/pack.h htscodecs/arith_dynamic.h htscodecs/c_simple_model.h\
			 htscodecs/rANS_word.h htscodecs/htscodecs_endian.h htscodecs/rANS_word.h htscodecs/utils.h htscodecs/varint.h \
			 htscodecs/varint2.h htscodecs/utils.h \
			 bsc/bwt.h bsc/coder.h bsc/divsufsort.h bsc/libbsc.h bsc/lzp.h bsc/platform.h \
			 bsc/qlfc_model.h bsc/qlfc.h bsc/rangecoder.h bsc/tables.h \
 			 libdeflate/adler32_vec_template.h  libdeflate/crc32_table.h          libdeflate/unaligned.h \
 			 libdeflate/arm_adler32_impl.h      libdeflate/crc32_vec_template.h   libdeflate/x86_adler32_impl.h \
 			 libdeflate/arm_cpu_features.h      libdeflate/decompress_template.h  libdeflate/x86_cpu_features.h \
			 libdeflate/arm_crc32_impl.h        libdeflate/deflate_compress.h     libdeflate/x86_crc32_impl.h \
			 libdeflate/arm_matchfinder_impl.h  libdeflate/deflate_constants.h    libdeflate/x86_crc32_pclmul_template.h \
			 libdeflate/bt_matchfinder.h        libdeflate/hc_matchfinder.h       libdeflate/x86_decompress_impl.h \
			 libdeflate/common_defs.h           libdeflate/lib_common.h           libdeflate/x86_matchfinder_impl.h \
			 libdeflate/compiler_gcc.h          libdeflate/libdeflate.h \
			 libdeflate/cpu_features_common.h   libdeflate/matchfinder_common.h

LINUXDIR = genozip-linux-x86_64 # directory for creating the Linux binaries distribution

DOCS = docs/docs

ifeq ($(CC),cl) # Microsoft Visual C
	$(error Only the gcc compiler is currently supported)
endif

OBJDIR=objdir # fallback if not win, linux, mac

ifeq ($(OS),Windows_NT)
# Windows
	EXE = .exe
	LDFLAGS += -static -static-libgcc
	OBJDIR=objdir.windows
	WSL=wsl
else
    ifeq ($(uname),Linux)
# Linux
        LDFLAGS += -lrt # required by pthreads
    	OBJDIR=objdir.linux
	endif
    ifeq ($(uname),Darwin)
# Mac
		MY_SRCS += compatibility/mac_gettime.c
    	OBJDIR=objdir.mac
    endif
endif

ifndef IS_CONDA 
	# local - static link everything
	C_SRCS = $(MY_SRCS) $(ZLIB_SRCS) $(BZLIB_SRCS) $(BSC_SRCS) $(LZMA_SRCS) $(DEFLATE_SRCS) $(HTSCODECS_SRC)
#	ifneq ($(shell uname -a | grep ppc64),)
#		CFLAGS += -mcpu=native 
#	endif

else  # conda
	# use packages for bzip2
	C_SRCS = $(MY_SRCS) $(ZLIB_SRCS) $(BZLIB_SRCS) $(LZMA_SRCS) $(BSC_SRCS) $(DEFLATE_SRCS) $(HTSCODECS_SRC)
endif

OBJS       := $(addprefix $(OBJDIR)/, $(C_SRCS:.c=.o))
DEBUG_OBJS := $(addprefix $(OBJDIR)/, $(C_SRCS:.c=.debug-o)) 
OPT_OBJS   := $(addprefix $(OBJDIR)/, $(C_SRCS:.c=.opt-o))   # optimized but with debug info, for debugging issues that only manifest with compiler optimization
DEPS       := $(addprefix $(OBJDIR)/, $(C_SRCS:.c=.d)) 

EXECUTABLES       = genozip$(EXE)       genounzip$(EXE)       genocat$(EXE)       genols$(EXE)
DEBUG_EXECUTABLES = genozip-debug$(EXE) genounzip-debug$(EXE) genocat-debug$(EXE) genols-debug$(EXE)
OPT_EXECUTABLES   = genozip-opt$(EXE)   genounzip-opt$(EXE)   genocat-opt$(EXE)   genols-opt$(EXE)

ifeq ($(CC),gcc)
	OPTFLAGS += -Ofast -std=gnu99
	DEBUGFLAGS += -std=gnu99 -DDEBUG -g -O0
else
	OPTFLAGS += -O2 -DDEBUG 
	DEBUGFLAGS += -DDEBUG -g -O0
endif

all   : CFLAGS += $(OPTFLAGS) -DDISTRIBUTION=\"$(DISTRIBUTION)\" -march=native 
all   : $(OBJDIR) $(EXECUTABLES) 
	@chmod +x test.sh

debug : CFLAGS += $(DEBUGFLAGS) -march=native -DDISTRIBUTION=\"debug\"
debug : $(OBJDIR) $(DEBUG_EXECUTABLES)

opt   : CFLAGS += -g $(OPTFLAGS) -march=native -DDISTRIBUTION=\"opt\"
opt   : $(OBJDIR) $(OPT_EXECUTABLES)

docker : CFLAGS += $(OPTFLAGS) -DDISTRIBUTION=\"Docker\"
docker : $(OBJDIR) $(EXECUTABLES) LICENSE.txt

-include $(DEPS)

$(OBJDIR): 
	@echo Making directory $@
	@mkdir $@ $(addprefix $@/, $(SRC_DIRS))

$(OBJDIR)/%.d: %.c | $(OBJDIR) # directory is an "order only prerequesite": https://www.gnu.org/savannah-checkouts/gnu/make/manual/html_node/Prerequisite-Types.html#Prerequisite-Types
	@echo Calculating dependencies $<
	@$(CC) $(CFLAGS) -MM -MT $@ $< -MF $(@:%.o=%.d)

$(OBJDIR)/%.o: %.c $(OBJDIR)/%.d
	@echo Compiling $<
	@$(CC) -c -o $@ $< $(CFLAGS)

$(OBJDIR)/%.debug-o: %.c $(OBJDIR)/%.d
	@echo "Compiling $< (debug)"
	@$(CC) -c -o $@ $< $(CFLAGS)

$(OBJDIR)/%.opt-o: %.c $(OBJDIR)/%.d
	@echo "Compiling $< (opt)"
	@$(CC) -c -o $@ $< $(CFLAGS)

%.S: %.c $(OBJDIR)/%.d
	@echo "Generating $@"
	@$(CC) -S -O3-o $@ $< $(CFLAGS)

%.E: %.c $(OBJDIR)/%.d
	@echo "Generating $@"
	@$(CC) -E -o $@ $< $(CFLAGS)

GENDICT_OBJS := $(addprefix $(OBJDIR)/, $(GENDICT_SRCS:.c=.o))

# dict_id_gen.h generation:
# Step 1: dict_id_gen.sh generates dict_id_gen.c, including all the GENDICT definitions from the data type include files (eg vcf.h)
# Step 2: dict_id_gen.sh compiles dict_id_gen.c and generate dict_id_gen[.exe]
# Step 3. dict_id_gen.sh generates dict_id_gen.h: it uses dict_id_gen[.exe]to generate the field constant, and then adds the fields enum and mapping
ifeq ($(OS),Windows_NT)

dict_id_gen.h : $(shell grep -w "pragma GENDICT" *.h | cut -d: -f1 | uniq) dict_id_gen.sh
	@echo Generating $@
	@./dict_id_gen.sh $(CC)

endif # ugly hack to avoid conda failure due to bash issues in dict_id_gen.sh - pre-generate on Windows and check in to github

genozip$(EXE): dict_id_gen.h $(OBJS)
	@echo Linking $@
	@$(CC) -o $@ $(OBJS) $(CFLAGS) $(LDFLAGS)
 
genozip-debug$(EXE): dict_id_gen.h $(DEBUG_OBJS)
	@echo Linking $@
	@$(CC) -o $@ $(DEBUG_OBJS) $(CFLAGS) $(LDFLAGS) 

genozip-opt$(EXE): dict_id_gen.h $(OPT_OBJS)
	@echo Linking $@
	@$(CC) -o $@ $(OPT_OBJS) $(CFLAGS) $(LDFLAGS)

genounzip$(EXE) genocat$(EXE) genols$(EXE): genozip$(EXE)
	@echo Hard linking $@
	@rm -f $@ 
	@ln $^ $@

genounzip-debug$(EXE) genocat-debug$(EXE) genols-debug$(EXE): genozip-debug$(EXE)
	@echo Hard linking $@
	@rm -f $@ 
	@ln $^ $@

genounzip-opt$(EXE) genocat-opt$(EXE) genols-opt$(EXE): genozip-opt$(EXE)
	@echo Hard linking $@
	@rm -f $@ 
	@ln $^ $@

LICENSE.txt: text_license.h version.h # not dependent on genozip.exe, so we don't generate it every compilation
	@make -j genozip$(EXE) # recursive call to make genozip.exe with the latest version
	@echo Generating $@
	@./genozip$(EXE) --license=100 --force > $@

docs = $(DOCS)/genozip.rst $(DOCS)/genounzip.rst $(DOCS)/genocat.rst $(DOCS)/genols.rst $(DOCS)/advanced.rst $(DOCS)/index.rst $(DOCS)/license.rst \
       $(DOCS)/publications.rst $(DOCS)/installing.rst $(DOCS)/contact.rst $(DOCS)/compression.rst $(DOCS)/source.rst $(DOCS)/logo.png \
	   $(DOCS)/opt-help.rst $(DOCS)/opt-piz.rst $(DOCS)/opt-quiet.rst $(DOCS)/opt-stats.rst $(DOCS)/opt-threads.rst $(DOCS)/opt-subdirs.rst \
	   $(DOCS)/manual.rst $(DOCS)/sex-assignment.rst $(DOCS)/sex-assignment-alg-sam.rst $(DOCS)/sex-assignment-alg-fastq.rst \
	   $(DOCS)/fastq-to-bam-pipeline.rst $(DOCS)/coverage.rst $(DOCS)/algorithms.rst $(DOCS)/losslessness.rst $(DOCS)/idxstats.rst \
	   $(DOCS)/downsampling.rst $(DOCS)/capabilities.rst $(DOCS)/mime-type.rst $(DOCS)/kraken.rst \
	   $(DOCS)/sam2fq.rst $(DOCS)/23andMe2vcf.rst $(DOCS)/multifasta2phylip.rst $(DOCS)/gatk-unexpected-base.rst $(DOCS)/digest.rst $(DOCS)/commercial.rst \
	   $(DOCS)/using-on-hpc.rst $(DOCS)/match-chrom.rst $(DOCS)/attributions.rst $(DOCS)/testimonials.rst $(DOCS)/pricing-faq.rst \
	   $(DOCS)/dvcf.rst $(DOCS)/dvcf-rendering.rst $(DOCS)/chain.rst $(DOCS)/dvcf-limitations.rst $(DOCS)/dvcf-renaming.rst $(DOCS)/dvcf-see-also.rst \
	   $(DOCS)/archiving.rst $(DOCS)/encryption.rst $(DOCS)/release-notes.rst $(DOCS)/benchmarks.rst \
	   $(DOCS)/data-types.rst $(DOCS)/bam.rst $(DOCS)/fastq.rst $(DOCS)/vcf.rst $(DOCS)/gff3.rst $(DOCS)/publications-list.rst \
	   $(DOCS)/sam-flags.rst

$(DOCS)/conf.py: $(DOCS)/conf.template.py version.h
	@sed -e "s/__VERSION__/$(version)/g" $< |sed -e "s/__YEAR__/`date +'%Y'`/g" > $@ 

$(DOCS)/LICENSE.for-docs.txt: genozip$(EXE) version.h
	@echo Generating $@
	@./genozip$(EXE) --license=74 --force > $@

$(DOCS)/RELEASE_NOTES.for-docs.txt: RELEASE_NOTES.txt
	@echo Generating $@
	@fold -w 63 -s $< > $@
	
$(DOCS)/_build/html/.buildinfo: $(DOCS)/LICENSE.for-docs.txt $(DOCS)/RELEASE_NOTES.for-docs.txt $(DOCS)/conf.py $(docs)
	@echo Building HTML docs
	@run-on-wsl.sh /home/divon/miniconda3/bin/sphinx-build -M html $(DOCS) $(DOCS)/_build -q -a 

build-docs: $(DOCS)/_build/html/.buildinfo $(DOCS)/LICENSE.for-docs.txt $(DOCS)/RELEASE_NOTES.for-docs.txt # they are actually published after git commit + push

test-docs: $(DOCS)/conf.py $(docs) # don't require license or release notes - so code needn't be built
	@echo "Building HTML docs (TEST)"
	@run-on-wsl.sh /home/divon/miniconda3/bin/sphinx-build -M html $(DOCS) $(DOCS)/_build -q -a 
	@echo $(PWD)
	@# Open chrome on the last doc edited
	@"/c/Program Files (x86)/Google/Chrome/Application/chrome.exe" "file:///c:"`pwd |cut -c3-`/docs/docs/_build/html/`cd docs/docs ; ls -1 *.rst -t|head -1|rev|cut -c5-|rev`.html --new-window

# this is used by build.sh to install on conda for Linux and Mac. Installation for Windows in in bld.bat
install: genozip$(EXE)
	@echo Installing in $(PREFIX)/bin
	@if ( test ! -d $(PREFIX)/bin ) ; then mkdir -p $(PREFIX)/bin ; fi
	@cp -f genozip$(EXE) $(PREFIX)/bin/genozip$(EXE)
ifneq ($(OS),Windows_NT)
	@chmod a+x $(PREFIX)/bin/genozip$(EXE)
endif
	@cp -f $(PREFIX)/bin/genozip$(EXE) $(PREFIX)/bin/genounzip$(EXE)
	@cp -f $(PREFIX)/bin/genozip$(EXE) $(PREFIX)/bin/genocat$(EXE)
	@cp -f $(PREFIX)/bin/genozip$(EXE) $(PREFIX)/bin/genols$(EXE)

version = $(shell head -n1 version.h |cut -d\" -f2)

SH_VERIFY_ALL_COMMITTED = (( `git status |grep 'modified\|Untracked files'|grep -v .gitkeep |wc -l` == 0 )) || \
                          (echo ERROR: there are some uncommitted changes: ; echo ; git status ; exit 1)

test:
	@cat test.sh | tr -d "\r" | bash -

clean-docs:
	@rm -fR $(DOCS)/_build/*

clean-debug:
	@echo Cleaning up debug
	@rm -f $(DEBUG_OBJS) $(DEBUG_EXECUTABLES) $(OBJDIR)/*.debug-o
	@rm -f $(OPT_OBJS) $(OPT_EXECUTABLES) $(OBJDIR)/*.opt-o

clean-optimized:
	@echo Cleaning up optimized
	@rm -f $(OBJS) $(EXECUTABLES) $(OBJDIR)/*.o

clean-opt:
	@echo Cleaning up opt
	@rm -f $(OPT_OBJS) $(EXECUTABLES) $(OPT_EXECUTABLES)/*.opt-o

clean: clean-docs
	@echo Cleaning up
	@rm -f $(DEPS) $(filter-out LICENSE.txt,$(WINDOWS_INSTALLER_OBJS)) *.d .archive.tar.gz *.stackdump $(EXECUTABLES) $(OPT_EXECUTABLES) $(DEBUG_EXECUTABLES) 
	@rm -f *.S *.good *.bad data/*.good data/*.bad *.local genozip.threads-log.* *.b250 test/*.good test/*.bad test/*.local test/*.b250 test/tmp/* test/*.DEPN
	@rm -R $(OBJDIR)
	@mkdir $(OBJDIR) $(addprefix $(OBJDIR)/, $(SRC_DIRS))

.PHONY: clean clean-debug clean-optimized clean-docs git-pull macos mac/.remote_mac_timestamp delete-arch build-docs test-docs testfiles test-backup genozip-linux-x86_64/clean genozip-prod genozip-prod.exe dict_id_gen$(EXE) push-build increment-version

# builds prod for local OS
genozip-prod$(EXE): 
	@echo "building prod"
<<<<<<< HEAD
=======
	@$(SH_VERIFY_ALL_COMMITTED)
>>>>>>> 8d046b87
	@(cd ../genozip-prod ; git pull ; rm -Rf $(OBJDIR) ; make -j clean ; touch dict_id_gen.h ; make -j)
	@cp ../genozip-prod/genozip$(EXE) ../genozip/genozip-prod$(EXE)
	@cp ../genozip-prod/genozip$(EXE) ../genozip/private/releases/genozip-$(version)$(EXE)
	@cp ../genozip-prod/genounzip$(EXE) ../genozip/genounzip-prod$(EXE)
	@cp ../genozip-prod/genocat$(EXE) ../genozip/genocat-prod$(EXE)

# currently, I build for conda from my Windows machine so I don't bother supporting other platforms
ifeq ($(OS),Windows_NT)

# When running on Windows, builds prod for Linux
genozip-prod:
	@run-on-wsl.sh make genozip-prod

# increments minor version, eg. 1.0.1 -> 1.0.2. 
# To increment a major version, manually edit version.h and set minor version to -1 e.g. 1.1.-1 (careful! no newlines or spaces)
# and re-compile so that genozip --version gets updated
# IMPORTANT: the first number in the version indicates the genozip file format version and goes into
# the genozip file header SectionHeaderTxtHeader.genozip_version
#increment-version: $(C_SRCS) $(CONDA_COMPATIBILITY_SRCS) $(CONDA_DEVS) $(CONDA_DOCS) $(CONDA_INCS) # note: target name is not "version.h" so this is not invoked during "make all" or "make debug"
increment-version: # note: target name is not "version.h" so this is not invoked during "make all" or "make debug"
	@echo "Incrementing version.h"
	@bash increment-version.sh

decrement-version:
	@echo "Do manually:"
	@echo "Remove tag: git push --delete origin genozip-a.b.c"
	@echo "Change version.h to the last version that still has a tag"

.archive.tar.gz : $(C_SRCS) $(CONDA_COMPATIBILITY_SRCS) $(CONDA_DEVS) $(CONDA_DOCS) $(CONDA_INCS) LICENSE.txt
	@echo Creating github tag genozip-$(version) and archive
	@$(SH_VERIFY_ALL_COMMITTED)
	@git push > /dev/null
	@git tag genozip-$(version) > /dev/null
	@git push origin genozip-$(version) > /dev/null
	@curl https://github.com/divonlan/genozip/archive/genozip-$(version).tar.gz --silent --location -o $@ > /dev/null
	@echo GITHUB: go to here: https://github.com/divonlan/genozip/releases/new
	@echo "1. Set 'Tag version' and 'Release title' are both: genozip-$(version)"
	@echo "2. Copy the notes for the version from RELEASE NOTES"
	@echo "3. Update 'latest' release to new tag"

conda/meta.yaml: conda/meta.template.yaml .archive.tar.gz README.md
	@echo "Generating conda/meta.yaml"
	@bash conda/generate_meta.sh > $@

conda/README.md: conda/README.template.md html-to-md.sed README.md
	@echo "Generating conda/README.md"
	@bash conda/generate_README.sh > $@

#CONDA_RECIPE_DIR = ../staged-recipes/recipes/genozip # initial stage-recipes step, keeping here for future reference
CONDA_FEEDSTOCK  = ../genozip-feedstock
CONDA_RECIPE_DIR = $(CONDA_FEEDSTOCK)/recipe

# publish to conda-forge 
conda/.conda-timestamp: conda/meta.yaml conda/README.md conda/build.sh conda/bld.bat 
	@echo "Publishing to conda-forge"
	@$(SH_VERIFY_ALL_COMMITTED)
	@echo " "
	@echo "Copying $^ to conda feedstock"
	@cp conda/README.md $(CONDA_FEEDSTOCK)
	@cp conda/meta.yaml conda/build.sh conda/bld.bat $(CONDA_RECIPE_DIR)
	@echo "Committing my files to branch genozip on my fork"
	@(cd $(CONDA_FEEDSTOCK); git pull; git commit -m "update" recipe/meta.yaml README.md recipe/build.sh recipe/bld.bat; git push) > /dev/null
	@echo " "
	@echo "Submitting pull request to conda-forge"
#	@(cd $(CONDA_RECIPE_DIR); git request-pull master https://github.com://conda-forge/genozip-feedstock master)
#	@(cd $(CONDA_RECIPE_DIR); git request-pull master https://github.com/divonlan/genozip-feedstock master)
	@touch $@
	@echo "CONDA: Using a browser:"
	@echo "  (1) Go to https://github.com/conda-forge/genozip-feedstock/pulls"
	@echo "  (2) Click 'Compare and pull request' then 'Create pull request' and wait 30 seconds for the test to start"
	@echo "      Fallback: if you can't see 'Compare & pull', manually created a pull request 'into conda-forge:master from divonlan:genozip'"
	@echo "  (3) Go to https://dev.azure.com/conda-forge/feedstock-builds/_build"
	@echo "  (4) Click on genozip and wait (~5 min) for the test to complete. Fix any issues."
	@echo "  (5) Go back to the tab in (2) and click 'Merge pull request' and the 'Confirm merge' (DONT CLICK 'Delete branch')"
	@echo "  (6) Go to https://dev.azure.com/conda-forge/feedstock-builds/_build and watch the build - it should be fine"
	@echo "  (7) In ~30 minutes users will be able to 'conda update genozip'"

# Building Windows InstallForge with distribution flag: we delete arch.o to force it to re-compile with DISTRIBUTION=InstallForge.
windows/%.exe: CFLAGS += $(OPTFLAGS) -DDISTRIBUTION=\"InstallForge\"
windows/%.exe: $(OBJS) %.exe
	@echo Linking $@
	@(mkdir windows >& /dev/null ; exit 0)
	@$(CC) -o $@ $(OBJS) $(CFLAGS) $(LDFLAGS)

windows/LICENSE.for-installer.txt: genozip$(EXE) version.h
	@echo Generating $@
	@(mkdir windows >& /dev/null ; exit 0)
	@./genozip$(EXE) --license=60 --force > $@

WINDOWS_INSTALLER_OBJS = windows/genozip.exe windows/genounzip.exe windows/genocat.exe windows/genols.exe windows/LICENSE.for-installer.txt LICENSE.txt

# this must be run ONLY has part of "make distribution" or else versions will be out of sync
$(DOCS)/genozip-installer.exe: clean-optimized $(WINDOWS_INSTALLER_OBJS) # clean first, as we will compile without -march=native
	@(mkdir windows >& /dev/null ; exit 0)
	@echo 'Creating Windows installer'
	@echo 'WINDOWS: Using the UI:'
	@echo '  (1) Open genozip-installer.ifp'
	@echo '  (2) Set General-Program version to $(version)'
	@echo '  (3) In Dialogs->License upload license from windows/LICENSE-for-installer.txt'
	@echo '  (3) Click Save, then click Build'
	@echo '  (4) Optionally: Click Yes, and copy the resulting files to releases/* and also c:\bin'	
	@echo '  (5) Exit the UI (close the window)'
	@if [ `basename ${PWD}` != genozip ] ; then cp $(WINDOWS_INSTALLER_OBJS) ../genozip/windows ; cp ../genozip/genozip-installer.ifp ../genozip-installer.ifp.save ; fi # so this works for genozip-prod too - because InstallForge uses absolute paths 
	@(private/utils/InstallForge/InstallForge.exe ; exit 0)
	@mv ../genozip/windows/genozip-installer.exe $(DOCS)  # so this works for genozip-prod too - because InstallForge uses absolute paths
	@rm -f $(OBJDIR)/arch.o # remove this arch.o which contains DISTRIBUTION
	@if [ `basename ${PWD}` != genozip ] ; then mv ../genozip/genozip-installer.ifp . ; mv ../genozip-installer.ifp.save ../genozip/genozip-installer.ifp ; fi # we always edit the version in the genozip dir
#	@(C:\\\\Program\\ Files\\ \\(x86\\)\\\\solicus\\\\InstallForge\\\\bin\\\\ifbuilderenvx86.exe ; exit 0)

$(DOCS)/genozip-linux-x86_64.tar.build: genozip-linux-x86_64/LICENSE.txt 
	@(mkdir genozip-linux-x86_64 >& /dev/null ; exit 0)
	@run-on-wsl.sh make clean-optimized $(DOCS)/genozip-linux-x86_64.tar # make -j doesn't work well on WSL - filesystem clock issues

mac/.remote_mac_timestamp: # to be run from Windows to build on a remote mac
	@echo "Creating Mac installer"
	@echo "Logging in to remote mac" 
	@# Get IP address - check if the previous IP address still works or ask for a new one. Assuming a LAN on an Android hotspot.
	@ip=`cat mac/.mac_ip_address` ; a=`echo $$ip|cut -d. -f4`; (( `ping  -n 1 $$ip | grep "round trip times" | wc -l` > 0 )) || read -p "IP Address: 192.168.43." a ; ip=192.168.43.$$a ; echo $$ip > mac/.mac_ip_address
	@[ -f mac/.mac_username ] || ( echo ERROR: file mac/.mac_username missing && exit 1 )
	@ssh `cat mac/.mac_ip_address` -l `cat mac/.mac_username`  "cd genozip ; echo "Pulling from git" ; git pull >& /dev/null ; make -j mac/.from_remote_timestamp" # pull before make as Makefile might have to be pulled
	@touch $@

BUILD_FILES = version.h genozip-installer.ifp LICENSE.txt Makefile

BUILD_FILES_DOCS = genozip-installer.exe genozip-linux-x86_64.tar conf.py LICENSE.for-docs.txt RELEASE_NOTES.for-docs.txt

push-build: 
	@(git stage $(BUILD_FILES) ; exit 0) > /dev/null
	@(git commit -m $(version) ; exit 0) > /dev/null
	@git push > /dev/null
	@(cd $(DOCS); git stage $(BUILD_FILES_DOCS) ; exit 0) > /dev/null
	@(cd $(DOCS); git commit -m $(version) ; exit 0) > /dev/null
	@(cd $(DOCS); git push) > /dev/null

distribution: increment-version testfiles $(DOCS)/genozip-linux-x86_64.tar.build $(DOCS)/genozip-installer.exe build-docs push-build conda/.conda-timestamp genozip-prod.exe genozip-prod
	@(cd ../genozip-feedstock/ ; git pull)

distribution-maintenance: increment-version testfiles $(DOCS)/genozip-linux-x86_64.tar.build $(DOCS)/genozip-installer.exe $(DOCS)/RELEASE_NOTES.for-docs.txt \
                          push-build conda/.conda-timestamp genozip-prod.exe genozip-prod
	@(cd ../genozip-feedstock/ ; git pull)

test-backup: genozip.exe
	@echo "Compressing test/ files for in preparation for backup (except cram and bcf)"
	@rm -f test/*.genozip
	@(cd test; genozip.exe -f `ls -1d *|grep -v / |grep -v cram | grep -v bcf`)

# license copied on Windows, not Linux due to file mode issues on NTFS causing git to think LICENSE.txt has changed
genozip-linux-x86_64/LICENSE.txt: LICENSE.txt
	@echo Generating $@
	@(mkdir genozip-linux-x86_64 >& /dev/null ; exit 0)
	@cp -f $< $@

endif # Windows

# Building Linux pre-compiled binaries: we delete arch.o to force it to re-compile with DISTRIBUTION=linux-x86_64.
ifeq ($(uname),Linux)

genozip-linux-x86_64/clean:
	@rm -fR genozip-linux-x86_64
	@mkdir genozip-linux-x86_64

# note: getpwuid and getgrgid will cause dymanically loading of the locally installed glibc in the --tar option, or segfault. that's normally fine.
genozip-linux-x86_64/genozip: CFLAGS += $(OPTFLAGS) -DDISTRIBUTION=\"linux-x86_64\"
genozip-linux-x86_64/genozip: clean-optimized $(OBJS)  # clean first, as we will compile without march=native
	@echo Linking $@
	@$(CC) -static -o $@ $(OBJS) $(CFLAGS) $(LDFLAGS)

genozip-linux-x86_64/genounzip genozip-linux-x86_64/genocat genozip-linux-x86_64/genols: genozip-linux-x86_64/genozip 
	@echo Generating $@
	@ln -f $< $@

LINUX_TARGZ_OBJS = genozip-linux-x86_64/genozip genozip-linux-x86_64/genounzip genozip-linux-x86_64/genocat genozip-linux-x86_64/genols 

# this must be run ONLY as part of "make distribution" or else versions will be out of sync
$(DOCS)/genozip-linux-x86_64.tar: version.h genozip-linux-x86_64/clean $(LINUX_TARGZ_OBJS) # run on Linux by make-linux-from-windows.sh
	@echo "Creating $@"
	@tar cf $@ -z genozip-linux-x86_64
	@rm -f $(OBJDIR)/arch.o # remove this arch.o which contains DISTRIBUTION

endif # Linux

ifeq ($(uname),Darwin)

MACDWNDIR = mac/darwinpkg
MACLIBDIR = $(MACDWNDIR)/Library/genozip
MACSCTDIR = mac/scripts
MACRSSDIR = mac/Resources

$(MACRSSDIR)/welcome.html: mac/welcome.template.html
	@sed -e "s/__VERSION__/$(version)/g" $< > $@ 

$(MACSCTDIR)/postinstall: mac/postinstall.template.sh
	@sed -e "s/__FILES__/$(EXECUTABLES)/g" $< > $@

$(MACLIBDIR)/uninstall.sh: mac/uninstall.template.sh
	@sed -e "s/__VERSION__/$(version)/g" $< | sed -e "s/__FILES__/$(EXECUTABLES)/g" > $@ 

$(MACRSSDIR)/README.html: README.md
	@cp -f $< $@

$(MACRSSDIR)/LICENSE.txt: LICENSE.txt
	@cp -f $< $@

$(MACLIBDIR)/%: %
	@cp -f $< $@

pkg_identifier  := genozip-$(version)

app_specific_pw := $(shell cat .altool_app_specifc_password)

apple_id        := $(shell /usr/libexec/PlistBuddy -c "print :Accounts:0:AccountID" ~/Library/Preferences/MobileMeAccounts.plist)

signer_name     := ${shell security find-identity -v|grep "3rd Party Mac Developer Installer" | cut -d ":" -f2 | cut -d"(" -f1 }

mac/genozip.pkg: $(MACLIBDIR)/genozip $(MACLIBDIR)/genounzip $(MACLIBDIR)/genocat $(MACLIBDIR)/genols $(MACLIBDIR)/uninstall.sh \
                 $(MACSCTDIR)/postinstall
	@echo "Building Mac package $@"
	@$(SH_VERIFY_ALL_COMMITTED)
	@chmod -R 755 $(MACLIBDIR) $(MACSCTDIR)				 
	@pkgbuild --identifier $(pkg_identifier) --version $(version) --scripts $(MACSCTDIR) --root $(MACDWNDIR) mac/genozip.pkg > /dev/null

mac/genozip_installer.unsigned.pkg: mac/genozip.pkg mac/Distribution \
                                    $(MACRSSDIR)/welcome.html $(MACRSSDIR)/README.html $(MACRSSDIR)/LICENSE.txt
	@echo "Building Mac product $@"
	@productbuild --distribution mac/Distribution --resources $(MACRSSDIR) --package-path mac $@ > /dev/null

mac/genozip_installer.pkg: mac/genozip_installer.unsigned.pkg
	@bash -c "echo -n Unlocking the keychain. Password:"
	@# note: keychain requires unlocking if logged in remotely (through SSH)
	@read pw ; security -v unlock-keychain -p $$pw `security list-keychains|grep login|cut -d\" -f2`
	@echo "Signing Mac product $@"
	@# note: productsign needs a "3rd party mac developer" certificate, and the Apple developer CA certificate, installed in the keychain. see: https://developer.apple.com/developer-id/. I keep them on Drive for backup.
	@productsign --sign "$(signer_name)" $< $@ > /dev/null
	@echo "Verifying the signature"
	@(( `pkgutil --check-signature $@ | grep "signed by a developer certificate issued by Apple (Development)" | wc -l ` > 0 )) || (echo Error: signature verification failed ; exit 1)
	@#@echo 'Committing Mac installer and pushing to repo'
	@#@(git stage $@ ; exit 0)
	@#(git commit -m mac_installer_for_version_$(version) $@ ; exit 0)
	@#git push

mac/.from_remote_timestamp: mac/genozip_installer.pkg
	@echo "Notarizing Mac app"
	@xcrun altool --notarize-app --primary-bundle-id $(pkg_identifier) --username $(apple_id) --password $(app_specific_pw) --file $< >& .notarize.out ; exit 0
	@grep ERROR\: .notarize.out ; exit 0
	@(( `grep ERROR\: .notarize.out | wc -l` == 0 )) || (echo "See .notarize.out" ; exit 1)
	@(( `grep "No errors uploading" .notarize.out | wc -l` == 0 )) || (grep "RequestUUID" .notarize.out ; exit 0)
	@touch $@

endif # Darwin<|MERGE_RESOLUTION|>--- conflicted
+++ resolved
@@ -326,10 +326,7 @@
 # builds prod for local OS
 genozip-prod$(EXE): 
 	@echo "building prod"
-<<<<<<< HEAD
-=======
 	@$(SH_VERIFY_ALL_COMMITTED)
->>>>>>> 8d046b87
 	@(cd ../genozip-prod ; git pull ; rm -Rf $(OBJDIR) ; make -j clean ; touch dict_id_gen.h ; make -j)
 	@cp ../genozip-prod/genozip$(EXE) ../genozip/genozip-prod$(EXE)
 	@cp ../genozip-prod/genozip$(EXE) ../genozip/private/releases/genozip-$(version)$(EXE)
