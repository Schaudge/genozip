# ------------------------------------------------------------------
#   Makefile
#   Copyright (C) 2019-2022 Black Paw Ventures Limited
#   Please see terms and conditions in the file LICENSE.txt

# Note for Windows: to run this make, you need mingw (for the gcc compiler) and cygwin (for Unix-like tools):
# Mingw: http://mingw-w64.org/doku.php 
# Cygwin: https://www.cygwin.com/

uname := $(shell uname -s)

ifdef BUILD_PREFIX
IS_CONDA=1
endif

LDFLAGS += -lpthread -lm 
CFLAGS  += -Wall -D_LARGEFILE64_SOURCE=1 -D_7ZIP_ST

ifdef IS_CONDA 
	CFLAGS  += -DDISTRIBUTION=\"conda\"

	ifeq ($(OS),Windows_NT)
		CC=gcc # in Windows, override conda's default Visual C with gcc 
		LDFLAGS += -L$(PREFIX)/Library/lib
		CFLAGS  += -I$(PREFIX)/Library/include 
	endif

else
	CC=gcc
endif 

SRC_DIRS = zlib bzlib lzma bsc libdeflate htscodecs compatibility

MY_SRCS = genozip.c genols.c base250.c context.c container.c strings.c stats.c arch.c license.c \
		  data_types.c bit_array.c progress.c coords.c writer.c tar.c chrom.c qname.c tokenizer.c \
          zip.c piz.c reconstruct.c seg.c zfile.c aligner.c flags.c digest.c mutex.c linesorter.c threads.c \
		  reference.c contigs.c ref_lock.c refhash.c ref_make.c ref_contigs.c ref_iupacs.c \
		  vcf_piz.c vcf_seg.c vcf_gt.c vcf_vblock.c vcf_header.c vcf_info.c vcf_samples.c vcf_liftover.c vcf_refalt.c vcf_tags.c vcf_ps_pid.c \
          sam_seg.c sam_piz.c sam_seg_bam.c sam_shared.c sam_header.c sam_md.c sam_tlen.c sam_cigar.c sam_fields.c \
		  sam_seq.c sam_qual.c sam_gencomp.c sam_sa.c \
		  fasta.c fastq.c gff3.c me23.c phylip.c chain.c kraken.c locs.c generic.c \
		  buffer.c random_access.c sections.c base64.c bgzf.c coverage.c txtheader.c lookback.c \
		  compressor.c codec.c codec_bz2.c codec_lzma.c codec_acgt.c codec_domq.c codec_hapmat.c codec_bsc.c\
		  codec_gtshark.c codec_pbwt.c codec_none.c codec_htscodecs.c codec_longr.c \
	      txtfile.c profiler.c file.c dispatcher.c crypt.c aes.c md5.c segconf.c biopsy.c gencomp.c \
		  vblock.c regions.c  optimize.c dict_id.c hash.c stream.c url.c bases_filter.c

CONDA_COMPATIBILITY_SRCS =  compatibility/mac_gettime.c

ZLIB_SRCS  = zlib/gzlib.c zlib/gzread.c zlib/inflate.c zlib/inffast.c zlib/zutil.c zlib/inftrees.c zlib/deflate.c zlib/trees.c

BZLIB_SRCS = bzlib/blocksort.c bzlib/bzlib.c bzlib/compress.c bzlib/crctable.c bzlib/decompress.c bzlib/huffman.c bzlib/randtable.c

LZMA_SRCS  = lzma/LzmaEnc.c lzma/LzmaDec.c lzma/LzFind.c

BSC_SRCS   = bsc/divsufsort.c bsc/bwt.c bsc/coder.c bsc/libbsc.c bsc/lzp.c bsc/qlfc_model.c bsc/qlfc.c

HTSCODECS_SRC = htscodecs/rANS_static4x16pr.c htscodecs/rle.c htscodecs/pack.c htscodecs/arith_dynamic.c

DEFLATE_SRCS = libdeflate/deflate_compress.c libdeflate/deflate_decompress.c libdeflate/utils.c libdeflate/x86_cpu_features.c \
             libdeflate/arm_cpu_features.c libdeflate/crc32.c libdeflate/adler32.c

CONDA_DEVS = Makefile .gitignore 

CONDA_DOCS = LICENSE.txt AUTHORS README.md

CONDA_INCS = dict_id_gen.h aes.h dispatcher.h optimize.h profiler.h dict_id.h txtfile.h zip.h bit_array.h progress.h website.h \
             base250.h endianness.h md5.h sections.h text_help.h strings.h hash.h stream.h url.h flags.h segconf.h biopsy.h \
             buffer.h file.h context.h context_struct.h container.h seg.h text_license.h version.h compressor.h codec.h stats.h \
             crypt.h genozip.h piz.h vblock.h zfile.h random_access.h regions.h reconstruct.h tar.h qname.h qname_flavors.h \
			 lookback.h tokenizer.h codec_longr_alg.c gencomp.h \
			 reference.h ref_private.h refhash.h ref_iupacs.h aligner.h mutex.h bgzf.h coverage.h linesorter.h threads.h \
			 arch.h license.h data_types.h base64.h txtheader.h writer.h bases_filter.h genols.h coords.h contigs.h chrom.h \
			 vcf.h vcf_private.h sam.h sam_private.h me23.h fasta.h fasta_private.h fastq.h gff3.h phylip.h chain.h kraken.h locs.h generic.h \
             compatibility/mac_gettime.h  \
			 zlib/gzguts.h zlib/inffast.h zlib/inffixed.h zlib/inflate.h zlib/inftrees.h zlib/zconf.h \
			 zlib/deflate.h zlib/trees.h \
			 zlib/zlib.h zlib/zutil.h \
			 lzma/7zTypes.h lzma/LzFind.h lzma/LzHash.h lzma/LzmaDec.h lzma/LzmaEnc.h \
			 bzlib/bzlib.h bzlib/bzlib_private.h \
			 htscodecs/rANS_static4x16.h htscodecs/rle.h htscodecs/pack.h htscodecs/arith_dynamic.h htscodecs/c_simple_model.h\
			 htscodecs/rANS_word.h htscodecs/htscodecs_endian.h htscodecs/rANS_word.h htscodecs/utils.h htscodecs/varint.h \
			 htscodecs/varint2.h htscodecs/utils.h \
			 bsc/bwt.h bsc/coder.h bsc/divsufsort.h bsc/libbsc.h bsc/lzp.h bsc/platform.h \
			 bsc/qlfc_model.h bsc/qlfc.h bsc/rangecoder.h bsc/tables.h \
 			 libdeflate/adler32_vec_template.h  libdeflate/crc32_table.h          libdeflate/unaligned.h \
 			 libdeflate/arm_adler32_impl.h      libdeflate/crc32_vec_template.h   libdeflate/x86_adler32_impl.h \
 			 libdeflate/arm_cpu_features.h      libdeflate/decompress_template.h  libdeflate/x86_cpu_features.h \
			 libdeflate/arm_crc32_impl.h        libdeflate/deflate_compress.h     libdeflate/x86_crc32_impl.h \
			 libdeflate/arm_matchfinder_impl.h  libdeflate/deflate_constants.h    libdeflate/x86_crc32_pclmul_template.h \
			 libdeflate/bt_matchfinder.h        libdeflate/hc_matchfinder.h       libdeflate/x86_decompress_impl.h \
			 libdeflate/common_defs.h           libdeflate/lib_common.h           libdeflate/x86_matchfinder_impl.h \
			 libdeflate/compiler_gcc.h          libdeflate/libdeflate.h \
			 libdeflate/cpu_features_common.h   libdeflate/matchfinder_common.h

LINUXDIR = genozip-linux-x86_64 # directory for creating the Linux binaries distribution

DOCS = docs/docs

ifeq ($(CC),cl) # Microsoft Visual C
	$(error Only the gcc compiler is currently supported)
endif

OBJDIR=objdir # fallback if not win, linux, mac

ifeq ($(OS),Windows_NT)
# Windows
	EXE = .exe
	LDFLAGS += -static -static-libgcc
	OBJDIR=objdir.windows
	WSL=wsl
else
    ifeq ($(uname),Linux)
# Linux
        LDFLAGS += -lrt # required by pthreads
    	OBJDIR=objdir.linux
	endif
    ifeq ($(uname),Darwin)
# Mac
		MY_SRCS += compatibility/mac_gettime.c
    	OBJDIR=objdir.mac
    endif
endif

ifndef IS_CONDA 
	# local - static link everything
	C_SRCS = $(MY_SRCS) $(ZLIB_SRCS) $(BZLIB_SRCS) $(BSC_SRCS) $(LZMA_SRCS) $(DEFLATE_SRCS) $(HTSCODECS_SRC)
#	ifneq ($(shell uname -a | grep ppc64),)
#		CFLAGS += -mcpu=native 
#	endif

else  # conda
	# use packages for bzip2
	C_SRCS = $(MY_SRCS) $(ZLIB_SRCS) $(BZLIB_SRCS) $(LZMA_SRCS) $(BSC_SRCS) $(DEFLATE_SRCS) $(HTSCODECS_SRC)
endif

OBJS       := $(addprefix $(OBJDIR)/, $(C_SRCS:.c=.o))
DEBUG_OBJS := $(addprefix $(OBJDIR)/, $(C_SRCS:.c=.debug-o)) 
OPT_OBJS   := $(addprefix $(OBJDIR)/, $(C_SRCS:.c=.opt-o))   # optimized but with debug info, for debugging issues that only manifest with compiler optimization
DEPS       := $(addprefix $(OBJDIR)/, $(C_SRCS:.c=.d)) 

EXECUTABLES       = genozip$(EXE)       genounzip$(EXE)       genocat$(EXE)       genols$(EXE)
DEBUG_EXECUTABLES = genozip-debug$(EXE) genounzip-debug$(EXE) genocat-debug$(EXE) genols-debug$(EXE)
OPT_EXECUTABLES   = genozip-opt$(EXE)   genounzip-opt$(EXE)   genocat-opt$(EXE)   genols-opt$(EXE)

ifeq ($(CC),gcc)
	OPTFLAGS += -Ofast -std=gnu99
	DEBUGFLAGS += -std=gnu99 -DDEBUG -g -O0
else
	OPTFLAGS += -O2 -DDEBUG 
	DEBUGFLAGS += -DDEBUG -g -O0
endif

all   : CFLAGS += $(OPTFLAGS) -DDISTRIBUTION=\"$(DISTRIBUTION)\" -march=native 
all   : $(OBJDIR) $(EXECUTABLES) 
	@chmod +x test.sh

debug : CFLAGS += $(DEBUGFLAGS) -march=native -DDISTRIBUTION=\"debug\"
debug : $(OBJDIR) $(DEBUG_EXECUTABLES)

opt   : CFLAGS += -g $(OPTFLAGS) -march=native -DDISTRIBUTION=\"opt\"
opt   : $(OBJDIR) $(OPT_EXECUTABLES)

docker : CFLAGS += $(OPTFLAGS) -DDISTRIBUTION=\"Docker\"
docker : $(OBJDIR) $(EXECUTABLES) LICENSE.txt

-include $(DEPS)

$(OBJDIR): 
	@echo Making directory $@
	@mkdir $@ $(addprefix $@/, $(SRC_DIRS))

$(OBJDIR)/%.d: %.c | $(OBJDIR) # directory is an "order only prerequesite": https://www.gnu.org/savannah-checkouts/gnu/make/manual/html_node/Prerequisite-Types.html#Prerequisite-Types
	@echo Calculating dependencies $<
	@$(CC) $(CFLAGS) -MM -MT $@ $< -MF $(@:%.o=%.d)

$(OBJDIR)/%.o: %.c $(OBJDIR)/%.d
	@echo Compiling $<
	@$(CC) -c -o $@ $< $(CFLAGS)

$(OBJDIR)/%.debug-o: %.c $(OBJDIR)/%.d
	@echo "Compiling $< (debug)"
	@$(CC) -c -o $@ $< $(CFLAGS)

$(OBJDIR)/%.opt-o: %.c $(OBJDIR)/%.d
	@echo "Compiling $< (opt)"
	@$(CC) -c -o $@ $< $(CFLAGS)

%.S: %.c $(OBJDIR)/%.d
	@echo "Generating $@"
	@$(CC) -S -o $@ $< $(CFLAGS)

GENDICT_OBJS := $(addprefix $(OBJDIR)/, $(GENDICT_SRCS:.c=.o))

# dict_id_gen.h generation:
# Step 1: dict_id_gen.sh generates dict_id_gen.c, including all the GENDICT definitions from the data type include files (eg vcf.h)
# Step 2: dict_id_gen.sh compiles dict_id_gen.c and generate dict_id_gen[.exe]
# Step 3. dict_id_gen.sh generates dict_id_gen.h: it uses dict_id_gen[.exe]to generate the field constant, and then adds the fields enum and mapping
ifeq ($(OS),Windows_NT)

dict_id_gen.h : $(shell grep -w "pragma GENDICT" *.h | cut -d: -f1 | uniq) dict_id_gen.sh
	@echo Generating $@
	@./dict_id_gen.sh $(CC)

endif # ugly hack to avoid conda failure due to bash issues in dict_id_gen.sh - pre-generate on Windows and check in to github

genozip$(EXE): dict_id_gen.h $(OBJS)
	@echo Linking $@
	@$(CC) -o $@ $(OBJS) $(CFLAGS) $(LDFLAGS)
 
genozip-debug$(EXE): dict_id_gen.h $(DEBUG_OBJS)
	@echo Linking $@
	@$(CC) -o $@ $(DEBUG_OBJS) $(CFLAGS) $(LDFLAGS) 

genozip-opt$(EXE): dict_id_gen.h $(OPT_OBJS)
	@echo Linking $@
	@$(CC) -o $@ $(OPT_OBJS) $(CFLAGS) $(LDFLAGS)

genounzip$(EXE) genocat$(EXE) genols$(EXE): genozip$(EXE)
	@echo Hard linking $@
	@rm -f $@ 
	@ln $^ $@

genounzip-debug$(EXE) genocat-debug$(EXE) genols-debug$(EXE): genozip-debug$(EXE)
	@echo Hard linking $@
	@rm -f $@ 
	@ln $^ $@

genounzip-opt$(EXE) genocat-opt$(EXE) genols-opt$(EXE): genozip-opt$(EXE)
	@echo Hard linking $@
	@rm -f $@ 
	@ln $^ $@

LICENSE.txt: text_license.h version.h # not dependent on genozip.exe, so we don't generate it every compilation
	@make -j genozip$(EXE) # recursive call to make genozip.exe with the latest version
	@echo Generating $@
	@./genozip$(EXE) --license=100 --force > $@

docs = $(DOCS)/genozip.rst $(DOCS)/genounzip.rst $(DOCS)/genocat.rst $(DOCS)/genols.rst $(DOCS)/advanced.rst $(DOCS)/index.rst $(DOCS)/license.rst \
       $(DOCS)/publications.rst $(DOCS)/installing.rst $(DOCS)/contact.rst $(DOCS)/compression.rst $(DOCS)/source.rst $(DOCS)/logo.png \
	   $(DOCS)/opt-help.rst $(DOCS)/opt-piz.rst $(DOCS)/opt-quiet.rst $(DOCS)/opt-stats.rst $(DOCS)/opt-threads.rst $(DOCS)/opt-subdirs.rst \
	   $(DOCS)/manual.rst $(DOCS)/sex-assignment.rst $(DOCS)/sex-assignment-alg-sam.rst $(DOCS)/sex-assignment-alg-fastq.rst \
	   $(DOCS)/fastq-to-bam-pipeline.rst $(DOCS)/coverage.rst $(DOCS)/algorithms.rst $(DOCS)/losslessness.rst $(DOCS)/idxstats.rst \
	   $(DOCS)/downsampling.rst $(DOCS)/capabilities.rst $(DOCS)/kraken.rst \
	   $(DOCS)/sam2fq.rst $(DOCS)/23andMe2vcf.rst $(DOCS)/multifasta2phylip.rst $(DOCS)/gatk-unexpected-base.rst $(DOCS)/digest.rst $(DOCS)/commercial.rst \
	   $(DOCS)/using-on-hpc.rst $(DOCS)/match-chrom.rst $(DOCS)/attributions.rst $(DOCS)/testimonials.rst $(DOCS)/pricing-faq.rst \
	   $(DOCS)/dvcf.rst $(DOCS)/dvcf-rendering.rst $(DOCS)/chain.rst $(DOCS)/dvcf-limitations.rst $(DOCS)/dvcf-renaming.rst $(DOCS)/dvcf-see-also.rst \
	   $(DOCS)/archiving.rst $(DOCS)/encryption.rst $(DOCS)/release-notes.rst $(DOCS)/benchmarks.rst \
	   $(DOCS)/data-types.rst $(DOCS)/bam.rst $(DOCS)/fastq.rst $(DOCS)/vcf.rst $(DOCS)/gff3.rst $(DOCS)/publications-list.rst

$(DOCS)/conf.py: $(DOCS)/conf.template.py version.h
	@sed -e "s/__VERSION__/$(version)/g" $< |sed -e "s/__YEAR__/`date +'%Y'`/g" > $@ 

$(DOCS)/LICENSE.for-docs.txt: genozip$(EXE) version.h
	@echo Generating $@
	@./genozip$(EXE) --license=74 --force > $@

$(DOCS)/RELEASE_NOTES.for-docs.txt: RELEASE_NOTES.txt
	@echo Generating $@
	@fold -w 63 -s $< > $@
	
$(DOCS)/_build/html/.buildinfo: $(DOCS)/LICENSE.for-docs.txt $(DOCS)/RELEASE_NOTES.for-docs.txt $(DOCS)/conf.py $(docs)
	@echo Building HTML docs
	@run-on-wsl.sh /home/divon/miniconda3/bin/sphinx-build -M html $(DOCS) $(DOCS)/_build -q -a 

build-docs: $(DOCS)/_build/html/.buildinfo $(DOCS)/LICENSE.for-docs.txt $(DOCS)/RELEASE_NOTES.for-docs.txt # they are actually published after git commit + push

test-docs: $(DOCS)/conf.py $(docs) # don't require license or release notes - so code needn't be built
	@echo "Building HTML docs (TEST)"
	@run-on-wsl.sh /home/divon/miniconda3/bin/sphinx-build -M html $(DOCS) $(DOCS)/_build -q -a 
	@"/c/Program Files (x86)/Google/Chrome/Application/chrome.exe" file:///c:/Users/divon/projects/genozip/docs/docs/_build/html/index.html --new-window

# this is used by build.sh to install on conda for Linux and Mac. Installation for Windows in in bld.bat
install: genozip$(EXE)
	@echo Installing in $(PREFIX)/bin
	@if ( test ! -d $(PREFIX)/bin ) ; then mkdir -p $(PREFIX)/bin ; fi
	@cp -f genozip$(EXE) $(PREFIX)/bin/genozip$(EXE)
ifneq ($(OS),Windows_NT)
	@chmod a+x $(PREFIX)/bin/genozip$(EXE)
endif
	@cp -f $(PREFIX)/bin/genozip$(EXE) $(PREFIX)/bin/genounzip$(EXE)
	@cp -f $(PREFIX)/bin/genozip$(EXE) $(PREFIX)/bin/genocat$(EXE)
	@cp -f $(PREFIX)/bin/genozip$(EXE) $(PREFIX)/bin/genols$(EXE)

version = $(shell head -n1 version.h |cut -d\" -f2)

SH_VERIFY_ALL_COMMITTED = (( `git status |grep 'modified\|Untracked files'|grep -v .gitkeep |wc -l ` == 0 )) || \
                          (echo ERROR: there are some uncommitted changes: ; echo ; git status ; exit 1)

test:
	@cat test.sh | tr -d "\r" | bash -

clean-docs:
	@rm -fR $(DOCS)/_build/*

clean-debug:
	@echo Cleaning up debug
	@rm -f $(DEBUG_OBJS) $(DEBUG_EXECUTABLES) $(OBJDIR)/*.debug-o
	@rm -f $(OPT_OBJS) $(OPT_EXECUTABLES) $(OBJDIR)/*.opt-o

clean-optimized:
	@echo Cleaning up optimized
	@rm -f $(OBJS) $(EXECUTABLES) $(OBJDIR)/*.o

clean-opt:
	@echo Cleaning up opt
	@rm -f $(OPT_OBJS) $(EXECUTABLES) $(OPT_EXECUTABLES)/*.opt-o

clean: clean-docs
	@echo Cleaning up
	@rm -f $(DEPS) $(WINDOWS_INSTALLER_OBJS) *.d .archive.tar.gz *.stackdump $(EXECUTABLES) $(OPT_EXECUTABLES) $(DEBUG_EXECUTABLES) 
	@rm -f *.S *.good *.bad data/*.good data/*.bad *.local genozip.threads-log.* *.b250 test/*.good test/*.bad test/*.local test/*.b250 test/tmp/* test/*.rejects
	@rm -R $(OBJDIR)
	@mkdir $(OBJDIR) $(addprefix $(OBJDIR)/, $(SRC_DIRS))

.PHONY: clean clean-debug clean-optimized clean-docs git-pull macos mac/.remote_mac_timestamp delete-arch build-docs test-docs testfiles test-backup genozip-linux-x86_64/clean genozip-prod genozip-prod.exe dict_id_gen$(EXE) push-build increment-version

# builds prod for local OS
genozip-prod$(EXE): 
<<<<<<< HEAD
	@if (( $(cd ../genozip-prod ; git status | grep clean | wc -l) == 0 )); then echo "genozip-prod has uncommitted files:"; git status; fi
=======
	@echo "building prod"
	@$(SH_VERIFY_ALL_COMMITTED)
>>>>>>> 8ac71db7
	@(cd ../genozip-prod ; git pull ; rm -Rf $(OBJDIR) ; make -j clean ; touch dict_id_gen.h ; make -j)
	@cp ../genozip-prod/genozip$(EXE) ../genozip/genozip-prod$(EXE)
	@cp ../genozip-prod/genozip$(EXE) ../genozip/private/releases/genozip-$(version)$(EXE)
	@cp ../genozip-prod/genounzip$(EXE) ../genozip/genounzip-prod$(EXE)
	@cp ../genozip-prod/genocat$(EXE) ../genozip/genocat-prod$(EXE)

# currently, I build for conda from my Windows machine so I don't bother supporting other platforms
ifeq ($(OS),Windows_NT)

# When running on Windows, builds prod for Linux
genozip-prod:
	@run-on-wsl.sh make genozip-prod

# increments minor version, eg. 1.0.1 -> 1.0.2. 
# To increment a major version, manually edit version.h and set minor version to -1 e.g. 1.1.-1 (careful! no newlines or spaces)
# and re-compile so that genozip --version gets updated
# IMPORTANT: the first number in the version indicates the genozip file format version and goes into
# the genozip file header SectionHeaderTxtHeader.genozip_version
#increment-version: $(C_SRCS) $(CONDA_COMPATIBILITY_SRCS) $(CONDA_DEVS) $(CONDA_DOCS) $(CONDA_INCS) # note: target name is not "version.h" so this is not invoked during "make all" or "make debug"
increment-version: # note: target name is not "version.h" so this is not invoked during "make all" or "make debug"
	@echo "Incrementing version.h"
	@bash increment-version.sh

decrement-version:
	@echo "Do manually:"
	@echo "Remove tag: git push --delete origin genozip-a.b.c"
	@echo "Change version.h to the last version that still has a tag"

.archive.tar.gz : $(C_SRCS) $(CONDA_COMPATIBILITY_SRCS) $(CONDA_DEVS) $(CONDA_DOCS) $(CONDA_INCS) LICENSE.txt
	@echo Creating github tag genozip-$(version) and archive
	@$(SH_VERIFY_ALL_COMMITTED)
	@git push > /dev/null
	@git tag genozip-$(version) > /dev/null
	@git push origin genozip-$(version) > /dev/null
	@curl https://github.com/divonlan/genozip/archive/genozip-$(version).tar.gz --silent --location -o $@ > /dev/null
	@echo GITHUB: go to here: https://github.com/divonlan/genozip/releases/new
	@echo "1. Set 'Tag version' and 'Release title' are both: genozip-$(version)"
	@echo "2. Copy the notes for the version from RELEASE NOTES"
	@echo "3. Update 'latest' release to new tag"

conda/meta.yaml: conda/meta.template.yaml .archive.tar.gz README.md
	@echo "Generating conda/meta.yaml"
	@bash conda/generate_meta.sh > $@

conda/README.md: conda/README.template.md html-to-md.sed README.md
	@echo "Generating conda/README.md"
	@bash conda/generate_README.sh > $@

#CONDA_RECIPE_DIR = ../staged-recipes/recipes/genozip # initial stage-recipes step, keeping here for future reference
CONDA_FEEDSTOCK  = ../genozip-feedstock
CONDA_RECIPE_DIR = $(CONDA_FEEDSTOCK)/recipe

# publish to conda-forge 
conda/.conda-timestamp: conda/meta.yaml conda/README.md conda/build.sh conda/bld.bat 
	@echo "Publishing to conda-forge"
	@$(SH_VERIFY_ALL_COMMITTED)
	@echo " "
	@echo "Copying $^ to conda feedstock"
	@cp conda/README.md $(CONDA_FEEDSTOCK)
	@cp conda/meta.yaml conda/build.sh conda/bld.bat $(CONDA_RECIPE_DIR)
	@echo "Committing my files to branch genozip on my fork"
	@(cd $(CONDA_FEEDSTOCK); git pull; git commit -m "update" recipe/meta.yaml README.md recipe/build.sh recipe/bld.bat; git push) > /dev/null
	@echo " "
	@echo "Submitting pull request to conda-forge"
#	@(cd $(CONDA_RECIPE_DIR); git request-pull master https://github.com://conda-forge/genozip-feedstock master)
#	@(cd $(CONDA_RECIPE_DIR); git request-pull master https://github.com/divonlan/genozip-feedstock master)
	@touch $@
	@echo "CONDA: Using a browser:"
	@echo "  (1) Go to https://github.com/conda-forge/genozip-feedstock/pulls"
	@echo "  (2) Click 'Compare and pull request' then 'Create pull request' and wait 30 seconds for the test to start"
	@echo "      Fallback: if you can't see 'Compare & pull', manually created a pull request 'into conda-forge:master from divonlan:genozip'"
	@echo "  (3) Go to https://dev.azure.com/conda-forge/feedstock-builds/_build"
	@echo "  (4) Click on genozip and wait (~5 min) for the test to complete. Fix any issues."
	@echo "  (5) Go back to the tab in (2) and click 'Merge pull request' and the 'Confirm merge' (DONT CLICK 'Delete branch')"
	@echo "  (6) Go to https://dev.azure.com/conda-forge/feedstock-builds/_build and watch the build - it should be fine"
	@echo "  (7) In ~30 minutes users will be able to 'conda update genozip'"

# Building Windows InstallForge with distribution flag: we delete arch.o to force it to re-compile with DISTRIBUTION=InstallForge.
windows/%.exe: CFLAGS += $(OPTFLAGS) -DDISTRIBUTION=\"InstallForge\"
windows/%.exe: $(OBJS) %.exe
	@echo Linking $@
	@(mkdir windows >& /dev/null ; exit 0)
	@$(CC) -o $@ $(OBJS) $(CFLAGS) $(LDFLAGS)

windows/LICENSE.for-installer.txt: genozip$(EXE) version.h
	@echo Generating $@
	@(mkdir windows >& /dev/null ; exit 0)
	@./genozip$(EXE) --license=60 --force > $@

WINDOWS_INSTALLER_OBJS = windows/genozip.exe windows/genounzip.exe windows/genocat.exe windows/genols.exe windows/LICENSE.for-installer.txt LICENSE.txt

# this must be run ONLY has part of "make distribution" or else versions will be out of sync
$(DOCS)/genozip-installer.exe: clean-optimized $(WINDOWS_INSTALLER_OBJS) # clean first, as we will compile without -march=native
	@(mkdir windows >& /dev/null ; exit 0)
	@echo 'Creating Windows installer'
	@echo 'WINDOWS: Using the UI:'
	@echo '  (1) Open genozip-installer.ifp'
	@echo '  (2) Set General-Program version to $(version)'
	@echo '  (3) Copy&paste to Dialogs->License from windows/LICENSE-for-installer.txt'
	@echo '  (3) Click Save, then click Build'
	@echo '  (4) Optionally: Click Yes, and copy the resulting files to releases/* and also c:\bin'	
	@echo '  (5) Exit the UI (close the window)'
	@if [ `basename ${PWD}` != genozip ] ; then cp $(WINDOWS_INSTALLER_OBJS) ../genozip/windows ; cp ../genozip/genozip-installer.ifp ../genozip-installer.ifp.save ; fi # so this works for genozip-prod too - because InstallForge uses absolute paths 
	@(private/utils/InstallForge/InstallForge.exe ; exit 0)
	@mv ../genozip/windows/genozip-installer.exe $(DOCS)  # so this works for genozip-prod too - because InstallForge uses absolute paths
	@rm -f $(OBJDIR)/arch.o # remove this arch.o which contains DISTRIBUTION
	@if [ `basename ${PWD}` != genozip ] ; then mv ../genozip/genozip-installer.ifp . ; mv ../genozip-installer.ifp.save ../genozip/genozip-installer.ifp ; fi # we always edit the version in the genozip dir
#	@(C:\\\\Program\\ Files\\ \\(x86\\)\\\\solicus\\\\InstallForge\\\\bin\\\\ifbuilderenvx86.exe ; exit 0)

$(DOCS)/genozip-linux-x86_64.tar.build: genozip-linux-x86_64/LICENSE.txt 
	@(mkdir genozip-linux-x86_64 >& /dev/null ; exit 0)
	@run-on-wsl.sh make clean-optimized $(DOCS)/genozip-linux-x86_64.tar # make -j doesn't work well on WSL - filesystem clock issues

mac/.remote_mac_timestamp: # to be run from Windows to build on a remote mac
	@echo "Creating Mac installer"
	@echo "Logging in to remote mac" 
	@# Get IP address - check if the previous IP address still works or ask for a new one. Assuming a LAN on an Android hotspot.
	@ip=`cat mac/.mac_ip_address` ; a=`echo $$ip|cut -d. -f4`; (( `ping  -n 1 $$ip | grep "round trip times" | wc -l` > 0 )) || read -p "IP Address: 192.168.43." a ; ip=192.168.43.$$a ; echo $$ip > mac/.mac_ip_address
	@[ -f mac/.mac_username ] || ( echo ERROR: file mac/.mac_username missing && exit 1 )
	@ssh `cat mac/.mac_ip_address` -l `cat mac/.mac_username`  "cd genozip ; echo "Pulling from git" ; git pull >& /dev/null ; make -j mac/.from_remote_timestamp" # pull before make as Makefile might have to be pulled
	@touch $@

BUILD_FILES = version.h genozip-installer.ifp LICENSE.txt Makefile

BUILD_FILES_DOCS = genozip-installer.exe genozip-linux-x86_64.tar conf.py LICENSE.for-docs.txt RELEASE_NOTES.for-docs.txt

push-build: 
	@(git stage $(BUILD_FILES) ; exit 0) > /dev/null
	@(git commit -m $(version) ; exit 0) > /dev/null
	@git push > /dev/null
	@(cd $(DOCS); git stage $(BUILD_FILES_DOCS) ; exit 0) > /dev/null
	@(cd $(DOCS); git commit -m $(version) ; exit 0) > /dev/null
	@(cd $(DOCS); git push) > /dev/null

distribution: increment-version testfiles $(DOCS)/genozip-linux-x86_64.tar.build $(DOCS)/genozip-installer.exe build-docs push-build conda/.conda-timestamp genozip-prod.exe genozip-prod
	@(cd ../genozip-feedstock/ ; git pull)

distribution-maintenance: increment-version testfiles $(DOCS)/genozip-linux-x86_64.tar.build $(DOCS)/genozip-installer.exe push-build conda/.conda-timestamp genozip-prod.exe genozip-prod
	@(cd ../genozip-feedstock/ ; git pull)

test-backup: genozip.exe
	@echo "Compressing test/ files for in preparation for backup (except cram and bcf)"
	@rm -f test/*.genozip
	@(cd test; genozip.exe -f `ls -1d *|grep -v / |grep -v cram | grep -v bcf`)

# license copied on Windows, not Linux due to file mode issues on NTFS causing git to think LICENSE.txt has changed
genozip-linux-x86_64/LICENSE.txt: LICENSE.txt
	@echo Generating $@
	@(mkdir genozip-linux-x86_64 >& /dev/null ; exit 0)
	@cp -f $< $@

endif # Windows

# Building Linux pre-compiled binaries: we delete arch.o to force it to re-compile with DISTRIBUTION=linux-x86_64.
ifeq ($(uname),Linux)

genozip-linux-x86_64/clean:
	@rm -fR genozip-linux-x86_64
	@mkdir genozip-linux-x86_64

# note: getpwuid and getgrgid will cause dymanically loading of the locally installed glibc in the --tar option, or segfault. that's normally fine.
genozip-linux-x86_64/genozip: CFLAGS += $(OPTFLAGS) -DDISTRIBUTION=\"linux-x86_64\"
genozip-linux-x86_64/genozip: clean-optimized $(OBJS)  # clean first, as we will compile without march=native
	@echo Linking $@
	@$(CC) -static -o $@ $(OBJS) $(CFLAGS) $(LDFLAGS)

genozip-linux-x86_64/genounzip genozip-linux-x86_64/genocat genozip-linux-x86_64/genols: genozip-linux-x86_64/genozip 
	@echo Generating $@
	@ln -f $< $@

LINUX_TARGZ_OBJS = genozip-linux-x86_64/genozip genozip-linux-x86_64/genounzip genozip-linux-x86_64/genocat genozip-linux-x86_64/genols 

# this must be run ONLY as part of "make distribution" or else versions will be out of sync
$(DOCS)/genozip-linux-x86_64.tar: version.h genozip-linux-x86_64/clean $(LINUX_TARGZ_OBJS) # run on Linux by make-linux-from-windows.sh
	@echo "Creating $@"
	@tar cf $@ -z genozip-linux-x86_64
	@rm -f $(OBJDIR)/arch.o # remove this arch.o which contains DISTRIBUTION

endif # Linux

ifeq ($(uname),Darwin)

MACDWNDIR = mac/darwinpkg
MACLIBDIR = $(MACDWNDIR)/Library/genozip
MACSCTDIR = mac/scripts
MACRSSDIR = mac/Resources

$(MACRSSDIR)/welcome.html: mac/welcome.template.html
	@sed -e "s/__VERSION__/$(version)/g" $< > $@ 

$(MACSCTDIR)/postinstall: mac/postinstall.template.sh
	@sed -e "s/__FILES__/$(EXECUTABLES)/g" $< > $@

$(MACLIBDIR)/uninstall.sh: mac/uninstall.template.sh
	@sed -e "s/__VERSION__/$(version)/g" $< | sed -e "s/__FILES__/$(EXECUTABLES)/g" > $@ 

$(MACRSSDIR)/README.html: README.md
	@cp -f $< $@

$(MACRSSDIR)/LICENSE.txt: LICENSE.txt
	@cp -f $< $@

$(MACLIBDIR)/%: %
	@cp -f $< $@

pkg_identifier  := genozip-$(version)

app_specific_pw := $(shell cat .altool_app_specifc_password)

apple_id        := $(shell /usr/libexec/PlistBuddy -c "print :Accounts:0:AccountID" ~/Library/Preferences/MobileMeAccounts.plist)

signer_name     := ${shell security find-identity -v|grep "3rd Party Mac Developer Installer" | cut -d ":" -f2 | cut -d"(" -f1 }

mac/genozip.pkg: $(MACLIBDIR)/genozip $(MACLIBDIR)/genounzip $(MACLIBDIR)/genocat $(MACLIBDIR)/genols $(MACLIBDIR)/uninstall.sh \
                 $(MACSCTDIR)/postinstall
	@echo "Building Mac package $@"
	@$(SH_VERIFY_ALL_COMMITTED)
	@chmod -R 755 $(MACLIBDIR) $(MACSCTDIR)				 
	@pkgbuild --identifier $(pkg_identifier) --version $(version) --scripts $(MACSCTDIR) --root $(MACDWNDIR) mac/genozip.pkg > /dev/null

mac/genozip_installer.unsigned.pkg: mac/genozip.pkg mac/Distribution \
                                    $(MACRSSDIR)/welcome.html $(MACRSSDIR)/README.html $(MACRSSDIR)/LICENSE.txt
	@echo "Building Mac product $@"
	@productbuild --distribution mac/Distribution --resources $(MACRSSDIR) --package-path mac $@ > /dev/null

mac/genozip_installer.pkg: mac/genozip_installer.unsigned.pkg
	@bash -c "echo -n Unlocking the keychain. Password:"
	@# note: keychain requires unlocking if logged in remotely (through SSH)
	@read pw ; security -v unlock-keychain -p $$pw `security list-keychains|grep login|cut -d\" -f2`
	@echo "Signing Mac product $@"
	@# note: productsign needs a "3rd party mac developer" certificate, and the Apple developer CA certificate, installed in the keychain. see: https://developer.apple.com/developer-id/. I keep them on Drive for backup.
	@productsign --sign "$(signer_name)" $< $@ > /dev/null
	@echo "Verifying the signature"
	@(( `pkgutil --check-signature $@ | grep "signed by a developer certificate issued by Apple (Development)" | wc -l ` > 0 )) || (echo Error: signature verification failed ; exit 1)
	@#@echo 'Committing Mac installer and pushing to repo'
	@#@(git stage $@ ; exit 0)
	@#(git commit -m mac_installer_for_version_$(version) $@ ; exit 0)
	@#git push

mac/.from_remote_timestamp: mac/genozip_installer.pkg
	@echo "Notarizing Mac app"
	@xcrun altool --notarize-app --primary-bundle-id $(pkg_identifier) --username $(apple_id) --password $(app_specific_pw) --file $< >& .notarize.out ; exit 0
	@grep ERROR\: .notarize.out ; exit 0
	@(( `grep ERROR\: .notarize.out | wc -l` == 0 )) || (echo "See .notarize.out" ; exit 1)
	@(( `grep "No errors uploading" .notarize.out | wc -l` == 0 )) || (grep "RequestUUID" .notarize.out ; exit 0)
	@touch $@

endif # Darwin<|MERGE_RESOLUTION|>--- conflicted
+++ resolved
@@ -317,12 +317,8 @@
 
 # builds prod for local OS
 genozip-prod$(EXE): 
-<<<<<<< HEAD
-	@if (( $(cd ../genozip-prod ; git status | grep clean | wc -l) == 0 )); then echo "genozip-prod has uncommitted files:"; git status; fi
-=======
 	@echo "building prod"
 	@$(SH_VERIFY_ALL_COMMITTED)
->>>>>>> 8ac71db7
 	@(cd ../genozip-prod ; git pull ; rm -Rf $(OBJDIR) ; make -j clean ; touch dict_id_gen.h ; make -j)
 	@cp ../genozip-prod/genozip$(EXE) ../genozip/genozip-prod$(EXE)
 	@cp ../genozip-prod/genozip$(EXE) ../genozip/private/releases/genozip-$(version)$(EXE)
