--- conflicted
+++ resolved
@@ -1,6 +1,6 @@
 // ------------------------------------------------------------------
 //   bit_array.c
-//   Copyright (C) 2020-2022 Black Paw Ventures Limited
+//   Copyright (C) 2020-2022 Genozip Limited
 //   Please see terms and conditions in the file LICENSE.txt
 //   Copyright claimed on additions and modifications vs public domain.
 //
@@ -171,17 +171,11 @@
 // clear excess bits in top used word of bitmap 
 static inline void bit_array_clear_excess_bits_in_top_word (BitArray *bitarr)
 {
-<<<<<<< HEAD
     if (bitarr->nwords) {
         word_offset_t bits_active = bits_in_top_word(bitarr->nbits);
         //atomic version of &= in case multiple threads do this in concurrently while working on different regions of the bitmap
         __atomic_and_fetch (&bitarr->words[bitarr->nwords-1], bitmask64(bits_active), __ATOMIC_RELAXED);
     }
-=======
-  if (bitarr->nbits % 64)
-    __atomic_and_fetch (&bitarr->words[bitarr->nwords-1], bitmask64(bitarr->nbits % 64), __ATOMIC_RELAXED); // atomic &=
-    // bitarr->words[bitarr->nwords-1] &= bitmask64 (bitarr->nbits % 64); 
->>>>>>> 1e6534c6
 }
 
 static inline void ASSERT_excess_bits_are_0 (BitArray *bitarr) // divon
