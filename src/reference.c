// ------------------------------------------------------------------
//   reference.c
//   Copyright (C) 2020-2023 Genozip Limited
//   Please see terms and conditions in the file LICENSE.txt
//
//   WARNING: Genozip is proprietary, not open source software. Modifying the source code is strictly prohibited
//   and subject to penalties specified in the license.

#include <errno.h>
#include "reference.h"
#include "buffer.h"
#include "strings.h"
#include "dict_id.h"
#include "dispatcher.h"
#include "zfile.h"
#include "endianness.h"
#include "random_access.h"
#include "seg.h"
#include "piz.h"
#include "vblock.h"
#include "context.h"
#include "mutex.h"
#include "sections.h"
#include "filename.h"
#include "file.h"
#include "regions.h"
#include "refhash.h"
#include "ref_private.h"
#include "compressor.h"
#include "threads.h"
#include "website.h"
#include "ref_iupacs.h"
#include "chrom.h"
#include "crypt.h"
#include "arch.h"

static RefStruct refs[2] = { { .ctgs.name = "gref" }, { .ctgs.name = "prim_ref" } };
Reference gref     = &refs[0]; // global reference 
Reference prim_ref = &refs[1]; // chain file primary coordinates reference

#define CHROM_GENOME 0
#define CHROM_NAME_GENOME "GENOME"

#define CHROM_GENOME_REV 1
#define CHROM_NAME_GENOME_REV "GENOME_REV"

#define ref_is_range_used(r) ((r)->ref.nbits && ((r)->is_set.nbits || flag.make_reference))

// get / set functions 
rom ref_get_filename (const Reference ref)            { return ref->filename;               }
uint8_t ref_get_genozip_version (const Reference ref) { return ref->genozip_version;        }
BufferP ref_get_stored_ra (Reference ref)             { return &ref->stored_ra;             }
Digest ref_get_genome_digest (const Reference ref)    { return ref->genome_digest;          }
bool ref_is_digest_adler (const Reference ref)        { return ref->is_adler;               }
rom ref_get_digest_name (const Reference ref)         { return digest_name_(ref->is_adler); }
ContigPkgP ref_get_ctgs (Reference ref)               { return &ref->ctgs;                  }
uint32_t ref_num_contigs (Reference ref)              { return ref->ctgs.contigs.len32;     }

void ref_get_genome (Reference ref, const Bits **genome, const Bits **emoneg, PosType64 *genome_nbases)
{
    ASSERT0 (ref->genome, "Reference file not loaded");
    
    if (genome) *genome = ref->genome;
    if (emoneg) *emoneg = ref->emoneg;
    if (genome_nbases) *genome_nbases = ref->genome_nbases;
}

void ref_set_genome_is_used (Reference ref, PosType64 gpos, uint32_t len)
{
    if (len == 1)
        bits_set (ref->genome_is_set, gpos); 
    else 
        bits_set_region (ref->genome_is_set, gpos, len);
}

static inline bool ref_has_is_set (void)
{
    return (primary_command == PIZ && !IS_REF_EXTERNAL) || 
           (primary_command == ZIP && (IS_REF_EXT_STORE || IS_REF_INTERNAL));
}

// free memory allocations between files, when compressing multiple non-bound files or decompressing multiple files
void ref_unload_reference (Reference ref)
{
    // case: the reference has been modified and we can't use it for the next file
    if (IS_REF_INTERNAL || IS_REF_EXT_STORE || IS_REF_STORED_PIZ) {
        buf_free (ref->genome_buf);
        buf_free (ref->emoneg_buf);
        buf_free (ref->ranges);
        buf_free (ref->iupacs_buf);
        buf_free (ref->ref_external_ra);
        buf_free (ref->ref_file_section_list);
        buf_free (ref->genome_is_set_buf);
        FREE (ref->ref_fasta_name);
        ref_lock_free (ref);
        contigs_free (&ref->ctgs);
        ref->genome_nbases = 0;
    }
        
    buf_free (ref->region_to_set_list);
    buf_free (ref->stored_ra);

    ref->external_ref_is_loaded = false;
}

void ref_destroy_reference (Reference ref)
{
    if (!buf_is_alloc (&ref->ranges)) return;

    if (flag.make_reference && arch_is_valgrind()) // only free if testing w valgrind (to not obscure unintentional leaks), otherwise its faster to leak as the process is about to end anyway
        for_buf (Range, r, ref->ranges)
            FREE (r->ref.words);

    // locks stuff
    ref_lock_free (ref);
    buf_destroy (ref->genome_muteces);
    buf_destroy (ref->genome_mutex_names);
    
    buf_destroy (ref->ranges);
    buf_destroy (ref->genome_buf);
    buf_destroy (ref->emoneg_buf);
    buf_destroy (ref->genome_is_set_buf);
    buf_destroy (ref->region_to_set_list);
    buf_destroy (ref->ref_external_ra);
    buf_destroy (ref->stored_ra);
    buf_destroy (ref->ref_file_section_list);
    buf_destroy (ref->iupacs_buf);
    FREE (ref->ref_fasta_name);
    
    // note: we keep ref->filename, in case it needs to be loaded again
    rom save_filename  = ref->filename;
    rom save_ctgs_name = ref->ctgs.name; // "gref" or "prim_ref"

    // ref contig stuff
    contigs_destroy (&ref->ctgs);

    memset (ref, 0, sizeof (RefStruct));
    ref->filename  = save_filename;
    ref->ctgs.name = save_ctgs_name; 
}

void ref_finalize (void)
{
    ref_destroy_reference (gref); 
    FREE (gref->filename);

    ref_destroy_reference (prim_ref); 
    FREE (prim_ref->filename);
}

// PIZ: returns a range which is the entire contig
ConstRangeP ref_piz_get_range (VBlockP vb, Reference ref, FailType soft_fail)
{
    ASSERTISALLOCED (ref->ranges);

    // caching
    if (vb->prev_range[0] && vb->prev_range_chrom_node_index[0] == vb->chrom_node_index)
        return vb->prev_range[0];

    ASSPIZ0 (vb->chrom_node_index != WORD_INDEX_NONE, "Unexpectedly, vb->chrom_node_index=WORD_INDEX_NONE");

    // gets the index of the matching chrom in the reference - either its the chrom itself, or one with an alternative name
    // eg 'chr22' instead of '22'
    WordIndex ref_contig_index = chrom_2ref_piz_get (vb->chrom_node_index);

    ASSPIZ (ref_contig_index != WORD_INDEX_NONE || soft_fail, "Requested a reference range of a contig \"%s\" (%d) with no reference.", 
            ctx_get_words_snip (ZCTX(CHROM), vb->chrom_node_index), vb->chrom_node_index);
    if (ref_contig_index == WORD_INDEX_NONE) return NULL; // soft fail
    
    ASSPIZ (ref_contig_index < ref->ranges.len, "Expecting ref_contig_index=%d < ref->ranges.len=%"PRIu64 " in %s. FYI: z_file->chrom2ref_map.len=%"PRIu64, 
            ref_contig_index, ref->ranges.len, ref_get_filename(ref), z_file->chrom2ref_map.len);

    RangeP r = B(Range, ref->ranges, ref_contig_index);
    ASSPIZ (r->ref.nwords || soft_fail, "No reference data for chrom=\"%s\"", vb->chrom_name);
    if (!r->ref.nwords) return NULL; // this can ligitimately happen if entire chromosome is verbatim in SAM, eg. unaligned (pos=4) or SEQ or CIGAR are unavailable

    vb->prev_range[0] = r;
    vb->prev_range_chrom_node_index[0] = vb->chrom_node_index;

    return r;
}

// -------------------------------------------------------------------------------------------------------
// PIZ: read and uncompress stored ranges (originally produced with --REFERENCE or SAM internal reference)
// -------------------------------------------------------------------------------------------------------

// PIZ: uncompact a region within ref - called by compute thread of reading the reference
static void ref_uncompact_ref (RangeP r, int64_t first_bit, int64_t last_bit, const Bits *compacted)
{
    uint64_t start_1_offset=first_bit, start_0_offset, len_1; // coordinates into r->is_set (in nucleotides)
    uint64_t next_compacted=0; // coordinates into compacted (in nucleotides)

    while (1) {
        // find length of set region
        bool has_any_bit = bits_find_next_clear_bit (&r->is_set, start_1_offset, &start_0_offset);
        if (!has_any_bit || start_0_offset > last_bit) 
            start_0_offset = last_bit + 1; // this is the last region of 1s

        len_1 = start_0_offset - start_1_offset;
        ASSERT (len_1 > 0, "len_1 is not positive: start_0_offset=%"PRId64" start_1_offset=%"PRId64" first_bit=%"PRId64" last_bit=%"PRId64, 
                start_0_offset, start_1_offset, first_bit, last_bit);

        // do actual uncompacting
        bits_copy (&r->ref, start_1_offset * 2, compacted, next_compacted * 2, len_1 * 2);

        next_compacted += len_1;

        if (start_0_offset > last_bit) break; // we're done (we always end with a region of 1s because we removed the flanking 0s during compacting)

        // skip the clear region
        has_any_bit = bits_find_next_set_bit (&r->is_set, start_0_offset, &start_1_offset); 
        ASSERT0 (has_any_bit, "cannot find next set bit");
        ASSERT (start_1_offset <= last_bit, "expecting start_1_offset(%"PRId64") <= last_bit(%"PRId64")",
                start_1_offset, last_bit); // we removed the flanking regions, so there is always an 1 after a 0 within the region
    }

    ASSERT (next_compacted * 2 == compacted->nbits, "expecting next_compacted(%"PRId64") * 2 == compacted->nbits(%"PRId64")",
            next_compacted, compacted->nbits);
}

// Compute thread: called by ref_uncompress_one_range
RangeP ref_get_range_by_chrom (Reference ref, WordIndex chrom, rom *chrom_name)
{
    decl_zctx (CHROM);
    ASSERT (chrom >= 0 && chrom < zctx->word_list.len, "chrom=%d out of range - ctx->word_list.len=%u",
            chrom, zctx->word_list.len32);

    if (chrom_name)
        *chrom_name = ctx_get_words_snip (zctx, chrom);

    ASSERT (chrom < ref->ranges.len, "expecting chrom=%d < ranges.len=%"PRIu64, chrom, ref->ranges.len);
    
    RangeP r = B(Range, ref->ranges, chrom); // in PIZ, we have one range per chrom
    return r;
}

RangeP ref_get_range_by_ref_index (VBlockP vb, Reference ref, WordIndex ref_contig_index)
{
    if (ref_contig_index == WORD_INDEX_NONE || ref_contig_index >= ref->ranges.len) return NULL;

    return B(Range, ref->ranges, ref_contig_index); // in PIZ, we have one range per chrom
}

// Print this array to a file stream.  Prints '0's and '1'.  Doesn't print newline.
static void ref_print_bases (FILE *file, const Bits *bitarr, 
                             uint64_t start_base, uint64_t num_of_bases, bool is_forward)
{
    static const char fwd[2][2] = { { 'A', 'C' }, {'G', 'T'} };
    static const char rev[2][2] = { { 'T', 'G' }, {'C', 'A'} };

#define BASES_PER_LINE 100

    if (is_forward)
        for (uint64_t i=start_base*2; i < (start_base + num_of_bases)*2; i+=2) {
            if (!flag.sequential && (i-start_base*2) % (BASES_PER_LINE*2) == 0)
                fprintf (file, "%8"PRIu64": ", i/2);
            fputc (fwd[bits_get(bitarr, i+1)][bits_get(bitarr, i)], file);
            if (!flag.sequential && ((i-start_base*2) % (BASES_PER_LINE*2) == 2*(BASES_PER_LINE-1))) fputc ('\n', file);
        }
    
    else 
        for (int64_t i=(start_base+num_of_bases-1)*2; i >= start_base*2; i-=2) { // signed type
            fputc (rev[bits_get(bitarr, i+1)][bits_get(bitarr, i)], file);
            if (!flag.sequential && (((start_base+num_of_bases-1)*2-i) % (BASES_PER_LINE*2) == (BASES_PER_LINE-1)*2)) fputc ('\n', file);
        }
    
    fputc ('\n', file);
}

static void ref_show_sequence (Reference ref)
{
    for (uint32_t range_i=0; range_i < ref->ranges.len32; range_i++) {
        RangeP r = B(Range, ref->ranges, range_i);

        // get first pos and last pos, potentially modified by --regions
        PosType64 first_pos, last_pos;
        bool revcomp; // to do: implement
        if (!r->ref.nbits ||
            !regions_get_range_intersection (r->chrom, r->first_pos, r->last_pos, 0, &first_pos, &last_pos, &revcomp)) continue;

        if (r->ref.nbits) {
            iprintf ("%.*s\n", STRf (r->chrom_name));
            ref_print_bases (info_stream, &r->ref, first_pos-1, last_pos-first_pos, true);
        }
    }

    if (is_genocat) exit_ok();  // in genocat this, not the data
}

// entry point of compute thread of reference decompression. this is called when pizzing a file with a stored reference,
// including reading the reference file itself.
// vb->z_data contains a SEC_REFERENCE section and sometimes also a SEC_REF_IS_SET section
static void ref_uncompress_one_range (VBlockP vb)
{
    START_TIMER;

    if (!buf_is_alloc (&vb->z_data) || !vb->z_data.len) goto finish; // we have no data in this VB because it was skipped due to --regions or genocat --show-headers

    SectionHeaderReferenceP header = (SectionHeaderReferenceP)B1ST8(vb->z_data);

    WordIndex chrom            = (WordIndex)BGEN32 (header->chrom_word_index);
    uint32_t uncomp_len        = BGEN32 (header->data_uncompressed_len);
    PosType64 ref_sec_pos      = (PosType64)BGEN64 (header->pos);
    PosType64 ref_sec_gpos     = (PosType64)BGEN64 (header->gpos); // this is equal to sec_start_gpos. However up to 12.0.3 we had a bug in case of compacted ranges in a SAM/BAM DENOVO reference with start flanking regions - GPOS in the section header of a didn't reflect the flanking removal, so header->gpos cannot be trusted as correct for older SAM/BAM DENOVO reference files
    PosType64 ref_sec_len      = (PosType64)BGEN32 (header->num_bases);
    PosType64 ref_sec_last_pos = ref_sec_pos + ref_sec_len - 1;
    PosType64 compacted_ref_len=0, initial_flanking_len=0, final_flanking_len=0; 

    ASSERT0 (chrom != WORD_INDEX_NONE, "Unexpected reference section with chrom=WORD_INDEX_NONE");

    rom chrom_name;
    RangeP r = ref_get_range_by_chrom (vb->ref, chrom, &chrom_name);
    ASSERT (r->last_pos, "unexpectedly, r->last_pos=0: r=%s", ref_display_range (r).s);

    PosType64 sec_start_within_contig = ref_sec_pos - r->first_pos;
    PosType64 sec_start_gpos          = r->gpos + sec_start_within_contig;
    PosType64 sec_end_within_contig   = sec_start_within_contig + ref_sec_len - 1;

    ASSERT (!VER(13) || ref_sec_gpos == sec_start_gpos, "Expecting ref_sec_gpos=%"PRIu64" == sec_start_gpos=%"PRIu64". r=%s", 
            ref_sec_gpos, sec_start_gpos, ref_display_range (r).s);

    bool is_compacted = (header->section_type == SEC_REF_IS_SET); // we have a SEC_REF_IS_SET if SEC_REFERENCE was compacted

    if (flag.show_reference && primary_command == PIZ && r)  // in ZIP, we show the compression of SEC_REFERENCE into z_file, not the uncompression of the reference file
        iprintf ("vb_i=%u Uncompressing %-14s chrom=%u ('%.*s') gpos=%"PRId64" pos=%"PRId64" num_bases=%u comp_bytes=%u\n", 
                 vb->vblock_i, st_name (header->section_type), BGEN32 (header->chrom_word_index), STRf (r->chrom_name), BGEN64 (header->gpos), 
                 BGEN64 (header->pos), BGEN32 (header->num_bases), BGEN32 (header->data_compressed_len) + (uint32_t)sizeof (SectionHeaderReference));

    // initialization of is_set:
    // case 1: ZIP (reading an external reference) - we CLEAR is_set, and let seg set the bits that are to be
    //    needed from the reference for pizzing (so we don't store the others)
    //    note: in case of ZIP with REF_INTERNAL, we CLEAR the bits in ref_seg_get_range
    // case 2: PIZ, reading an uncompacted (i.e. complete) reference section - which is always the case when
    //    reading an external reference and sometimes when reading a stored one - we SET all the bits as they are valid for pizzing
    //    we do this in ref_load_stored_reference AFTER all the SEC_REFERENCE/SEC_REF_IS_SEC sections are uncompressed,
    //    so that in case this was an REF_EXT_STORE compression, we first copy the contig-wide IS_SET sections (case 3) 
    //    (which will have 0s in the place of copied FASTA sections), and only after do we set these regions to 1.
    //    note: in case of PIZ, entire contigs are initialized to clear in ref_initialize_ranges as there might be
    //    regions missing (not covered by SEC_REFERENCE sections)
    // case 3: PIZ, reading a compacted reference - we receive the correct is_set in the SEC_REF_IS_SET section and don't change it


    // case: if compacted, this SEC_REF_IS_SET sections contains r->is_set and its first/last_pos contain the coordinates
    // of the range, while the following SEC_REFERENCE section contains only the bases for which is_set is 1, 
    // first_pos=0 and last_pos=(num_1_bits_in_is_set-1)
    if (is_compacted) {

        // if compacted, the section must be within the boundaries of the contig (this is not true if the section was copied with ref_copy_one_compressed_section)
        ASSERT (sec_start_within_contig >= 0 && ref_sec_last_pos <= r->last_pos, 
                "section range out of bounds for chrom=%d \"%s\": in SEC_REFERENCE being uncompressed: first_pos=%"PRId64" last_pos=%"PRId64" but in reference contig as initialized: first_pos=%"PRId64" last_pos=%"PRId64,
                chrom, r->chrom_name, ref_sec_pos, ref_sec_last_pos, r->first_pos, r->last_pos);

        ASSERT (uncomp_len == roundup_bits2bytes64 (ref_sec_len), "when uncompressing SEC_REF_IS_SET: uncomp_len=%u inconsistent with ref_sec_len=%"PRId64" (roundup_bits2bytes64 (ref_sec_len)=%"PRId64")", 
                uncomp_len, ref_sec_len, roundup_bits2bytes64 (ref_sec_len)); 

        // uncompress into r->is_set, via vb->scratch
        ASSERTNOTINUSE (vb->scratch);
        zfile_uncompress_section (vb, (SectionHeaderP)header, &vb->scratch, "scratch", 0, SEC_REF_IS_SET);

        Bits *is_set = buf_zfile_buf_to_bitarray (&vb->scratch, ref_sec_len);

        // note on locking: while different threads uncompress regions of the range that are non-overlapping, 
        // there might be a 64b word that is split between two ranges
        RefLock lock = ref_lock (vb->ref, sec_start_gpos, ref_sec_len + 63); // +63 to ensure lock covers entire last word
    
        bits_copy (&r->is_set, sec_start_within_contig, is_set, 0, ref_sec_len); // initialization of is_set - case 3
        ref_unlock (vb->ref, &lock);

        buf_free (vb->scratch);

        // display contents of is_set if user so requested
        if (flag.show_is_set && !strcmp (chrom_name, flag.show_is_set)) 
            ref_print_is_set (r, -1, info_stream);

        // prepare for uncompressing the next section - which is the SEC_REFERENCE
        header = (SectionHeaderReferenceP)B8(vb->z_data, *B32(vb->z_section_headers, 1));

        if (flag.show_reference && primary_command == PIZ && r) 
            iprintf ("vb_i=%u Uncompressing %-14s chrom=%u ('%.*s') gpos=%"PRId64" pos=%"PRId64" num_bases=%u comp_bytes=%u\n", 
                     vb->vblock_i, st_name (header->section_type), BGEN32 (header->chrom_word_index), STRf (r->chrom_name), BGEN64 (header->gpos), 
                     BGEN64 (header->pos), BGEN32 (header->num_bases), BGEN32 (header->data_compressed_len) + (uint32_t)sizeof (SectionHeaderReference));

        compacted_ref_len  = (PosType64)BGEN32(header->num_bases);
        uncomp_len         = BGEN32 (header->data_uncompressed_len);

        ASSERT (uncomp_len == roundup_bits2bytes64 (compacted_ref_len*2), 
                "uncomp_len=%u inconsistent with compacted_ref_len=%"PRId64, uncomp_len, compacted_ref_len); 

        ASSERT0 (BGEN32 (header->chrom_word_index) == chrom && BGEN64 (header->pos) == ref_sec_pos && BGEN64 (header->gpos) == ref_sec_gpos, // chrom should be the same between the two sections
                 "header mismatch between SEC_REF_IS_SET and SEC_REFERENCE sections");
    }
    
    // case: not compacted means that entire range is set
    else {
        ASSERT (uncomp_len == roundup_bits2bytes64 (ref_sec_len*2), "uncomp_len=%u inconsistent with ref_len=%"PRId64, uncomp_len, ref_sec_len); 

        if (primary_command == ZIP && IS_REF_EXT_STORE) { // initialization of is_set - case 1
            RefLock lock = ref_lock (vb->ref, sec_start_gpos, ref_sec_len + 63); // +63 to ensure lock covers entire last word
            bits_clear_region (&r->is_set, sec_start_within_contig, ref_sec_len); // entire range is cleared
            ref_unlock (vb->ref, &lock);
        }

        else if (primary_command == PIZ && ref_has_is_set()) { // initialization of is_set - case 2

            // it is possible that the section goes beyond the boundaries of the contig, this can happen when we compressed with --REFERENCE
            // and the section was copied in its entirety from the .ref.genozip file (in ref_copy_one_compressed_section)
            // even though a small amount of flanking regions is not set. in this case, we copy from the section only the part needed
            initial_flanking_len = (sec_start_within_contig < 0)    ? -sec_start_within_contig       : 0; // nucleotides in the section that are before the start of our contig
            final_flanking_len   = (ref_sec_last_pos > r->last_pos) ? ref_sec_last_pos - r->last_pos : 0; // nucleotides in the section that are after the end of our contig

            uint64_t start = MAX_(sec_start_within_contig, 0);
            uint64_t len   = ref_sec_len - initial_flanking_len - final_flanking_len;
            ASSERT (len >= 0 && len <= ref_sec_len, "expecting ref_sec_len=%"PRIu64" >= initial_flanking_len=%"PRIu64" + final_flanking_len=%"PRIu64,
                    ref_sec_len, initial_flanking_len, final_flanking_len);

            RefLock lock = ref_lock (vb->ref, start + r->gpos, len + 63); 
            bits_set_region (&r->is_set, start, len);
            ref_unlock (vb->ref, &lock);

            if (flag.debug) {
                // save the region we need to set, we will do the actual setting in ref_load_stored_reference
                spin_lock (vb->ref->region_to_set_list_spin);
                RegionToSet *rts = &BNXT (RegionToSet, vb->ref->region_to_set_list);
                spin_unlock (vb->ref->region_to_set_list_spin);
                rts->is_set    = &r->is_set;
                rts->first_bit = MAX_(sec_start_within_contig, 0);
                rts->len       = ref_sec_len - initial_flanking_len - final_flanking_len;
            }
        }
   
        if (!uncomp_len) return;  // empty header - if it appears, it is the final header (eg in case of an unaligned SAM file)
    }

    // uncompress into r->ref, via vb->scratch
    ASSERTNOTINUSE (vb->scratch);
    zfile_uncompress_section (vb, (SectionHeaderP)header, &vb->scratch, "scratch", 0, SEC_REFERENCE);

    // lock - while different threads uncompress regions of the range that are non-overlapping, they might overlap at the bit level
    RefLock lock;
    if (is_compacted) {
        const Bits *compacted = buf_zfile_buf_to_bitarray (&vb->scratch, compacted_ref_len * 2);

        // lock = ref_lock (vb->ref, 0, vb->ref->genome_nbases);
        lock = ref_lock (vb->ref, sec_start_gpos, ref_sec_len + 63); // +63 to ensure lock covers entire last word
    
        ref_uncompact_ref (r, sec_start_within_contig, sec_end_within_contig, compacted);
    }

    else {
        BitsP ref = buf_zfile_buf_to_bitarray (&vb->scratch, ref_sec_len * 2);

        lock = ref_lock (vb->ref, sec_start_gpos, ref_sec_len + 63); // +63 to ensure lock covers entire last word

        // copy the section, excluding the flanking regions
        bits_copy (&r->ref, MAX_(sec_start_within_contig, 0) * 2, // dst
                   ref, initial_flanking_len * 2, // src
                   (ref_sec_len - initial_flanking_len - final_flanking_len) * 2); // len
    }

    ref_unlock (vb->ref, &lock);

    buf_free (vb->scratch);

finish:
    vb_set_is_processed (vb); // tell dispatcher this thread is done and can be joined. 

    if (flag.debug_or_test) buf_test_overflows(vb, __FUNCTION__); 

    COPY_TIMER (ref_uncompress_one_range);
}

static Reference ref_load_stored_reference_ref; // ref_read_one_range is run from the main thread, so no thread safetey issues
static Section sec = NULL; // NULL -> first call to this sections_get_next_ref_range() will reset cursor 
static void ref_read_one_range (VBlockP vb)
{
    START_TIMER;

    vb->ref = ref_load_stored_reference_ref;

    if (!sections_next_sec2 (&sec, SEC_REFERENCE, SEC_REF_IS_SET)) return;  // no more reference sections
        
    unsigned header_len = (Z_DT(SAM) && z_file->z_flags.dts_ref_internal) ? crypt_padded_len (sizeof (SectionHeaderReference)) // REF_INTERNAL sections are encrypted if --password
                                                                             : sizeof (SectionHeaderReference); // data originating from a reference file is never encrypted
    if (((sec+1)->offset - sec->offset) == header_len) return; // final, terminating header-only section sometimes exists (see ref_compress_ref)
    
    // note since v14 - sec->vblock_i != vb->vblock_i because REFERENCE sections can be written out-of-order

    // if the user specified --regions, check if this ref range is needed
    bool range_is_included = true;
    RAEntry *ra = NULL;
    if (command==PIZ && flag.regions &&
        !(Z_DT(REF) || Z_DT(SAM) || Z_DT(BAM) || Z_DT(FASTQ))) { // SAM/BAM/FASTQ: we need the reference even for excluded contigs, so recon can consume FASTQ_SEQMIS/SAM_SEQMIS (also always when reading external referene, as we don't yet know which files it will be use for)
        if (sec->vblock_i > vb->ref->stored_ra.len32) return; // we're done - no more ranges to read, per random access (this is the empty section)

        ra = B(RAEntry, vb->ref->stored_ra, vb->vblock_i-1);
        ASSERT (ra->vblock_i == sec->vblock_i, "expecting ra->vblock_i(%u) == sec->vblock_i(%u)", ra->vblock_i, sec->vblock_i);

        range_is_included = regions_is_ra_included (ra);
    }

    if (range_is_included) { 
        buf_alloc (vb, &vb->z_section_headers, 0, 2, int32_t, 0, "z_section_headers"); // room for 2 section headers  
        ASSERT0 (vb->z_section_headers.len < 2, "unexpected 3rd recursive entry");

        BNXT (int32_t, vb->z_section_headers) = zfile_read_section (z_file, vb, sec->vblock_i, &vb->z_data, "z_data", sec->st, sec);
    }

    // if this is SEC_REF_IS_SET, read the SEC_REFERENCE section now (even if its not included - we need to advance the cursor)
    if (sec->st == SEC_REF_IS_SET) 
        ref_read_one_range (vb);

    if (flag.only_headers) 
        vb->z_data.len = 0; // roll back if we're only showing headers

    vb->dispatch = READY_TO_COMPUTE; // to simplify the code, we will dispatch the thread even if we skip the data, but we will return immediately. 

    if (flag.debug_or_test) buf_test_overflows(vb, __FUNCTION__); 

    COPY_TIMER (ref_read_one_range);
}

// PIZ: loading a reference stored in the genozip file - this could have been originally stored as REF_INTERNAL or REF_EXT_STORE
// or this could be a .ref.genozip file (called from load_external->piz_one_txt_file, if reference is not cached yet)
void ref_load_stored_reference (Reference ref)
{
    START_TIMER;

    ASSERTNOTINUSE (ref->ranges);

    if (!flag.only_headers)
        ref_initialize_ranges (ref, RT_LOADED);
    
    sec = NULL; // NULL -> first call to this sections_get_next_ref_range() will reset cursor 

    if (primary_command == PIZ && flag.debug) {
        spin_initialize (ref->region_to_set_list_spin);
        buf_alloc (evb, &ref->region_to_set_list, 0, sections_count_sections (SEC_REFERENCE), RegionToSet, 1, "region_to_set_list");
    }

    // decompress reference using Dispatcher
    bool external = (bool)(flag.reference != REF_STORED);

    ref_load_stored_reference_ref = ref;
    dispatcher_fan_out_task ("load_ref", external ? ref->filename : z_file->basename, 
                             0, external ? "Reading reference file" : NULL, // same message as in refhash_load
                             true, flag.test, false, 0, 100, true,
                             ref_read_one_range, 
                             ref_uncompress_one_range, 
                             NO_CALLBACK);

    if (flag.only_headers) return;

    if (flag.show_ref_seq) ref_show_sequence (ref);

    if (flag.show_ranges) ref_display_all_ranges (ref);
    
    if (primary_command == PIZ) {
        if (flag.debug) {
            // now we can safely set the is_set regions originating from non-compacted ranges. we couldn't do it before, because
            // copied-from-FASTA ranges appear first in the genozip file, and after them could be compacted ranges that originate
            // from a full-contig range in EXT_STORE, whose regions copied-from-FASTA are 0s.
            ARRAY (RegionToSet, rts, ref->region_to_set_list);
            for (uint32_t i=0; i < ref->region_to_set_list.len32; i++)
                bits_set_region (rts[i].is_set, rts[i].first_bit, rts[i].len);
        }

        else {
            buf_free (ref->genome_is_set_buf); // in DEBUG, we will use is_set for verifying reconstruction accesses only is_set bases
            ref->genome_is_set = NULL;

            for_buf (Range, r, ref->ranges) 
                memset (&r->is_set, 0, sizeof (r->is_set)); // un-overlay
        }
    }

    // get genome digest
    if (flag.reading_reference) {
        Digest digest = digest_do (STRb(ref->genome_buf), ref->is_adler, "genome"); 

        // verify that digest of genome is memory is as calculated by make-reference (since v15). If not, its a bug.
        ASSERT (!VER(15) || digest_is_equal (digest, ref->genome_digest), "Digest of genome in-memory=%s is not the same as calculated by make-reference=%s",
                digest_display_(digest, ref->is_adler).s, digest_display_(ref->genome_digest, ref->is_adler).s);
    }

    COPY_TIMER_VB (evb, ref_load_stored_reference);
}

// ------------------------------------
// ZIP side
// ------------------------------------

// ZIP: returns a range that includes pos and is locked for (pos,len)
// case 1: ZIP: in SAM with REF_INTERNAL, when segging a SEQ field ahead of committing it to the reference
// case 2: ZIP: SAM and VCF with REF_EXTERNAL: when segging a SAM_SEQ or VCF_REFALT field
// if range is found, returns a locked range, and its the responsibility of the caller to unlock it. otherwise, returns NULL
RangeP ref_seg_get_range (VBlockP vb, Reference ref, WordIndex chrom, STRp(chrom_name), 
                          PosType64 pos, uint32_t ref_consumed, 
                          WordIndex ref_index, // if known (mandatory if not prim_chrom), WORD_INDEX_NONE if not                                
                          rom field,     // used for ASSSEG 
                          RefLock *lock) // optional if RT_LOADED
{
    // sanity checks
    ASSERT0 (vb->chrom_name, "vb->chrom_name=NULL");
    
    ASSINP0 (ref->ranges.rtype, "No contigs available, use --reference"); // no external reference and no header contigs
    
    if (ref_index == WORD_INDEX_NONE)
        ref_index = IS_REF_INTERNAL ? chrom :  chrom_2ref_seg_get (ref, vb, chrom)/*only works for prim_chrom*/;

    if (ref_index == WORD_INDEX_NONE) return NULL;

    RangeP range = B(Range, ref->ranges, ref_index);

    // when using an external refernce, pos has to be within the reference range
    // note: in SAM, if a read starts within the valid range, it can overflow beyond it if its a circular chromosome. 
    // we even observed BAM files in the wild with chrM POS=16572 (with the contig len = 16571) - which is why this is a warning and not an error
    if (pos < range->first_pos || (pos + ref_consumed - 1) > range->last_pos) {
        if (pos > range->last_pos) // warn only if entire SEQ is outside of range - i.e. don't warn for a read at the end of a circular contig, but still return NULL
            WARN_ONCE ("FYI: %s: contig=\"%.*s\"(%u) pos=%"PRIu64" ref_consumed=%u exceeds contig.last_pos=%"PRIu64". This might be an indication that the wrong reference file is being used (this message will appear only once)",
                    LN_NAME, STRf(range->chrom_name), ref_index, pos, ref_consumed, range->last_pos);
        return NULL;
    }

    if (lock) {        
        PosType64 gpos = range->gpos + (pos - range->first_pos);
        *lock = ref_lock (ref, gpos, ref_consumed);
    }

    vb->prev_range[ref==prim_ref] = range;
    vb->prev_range_chrom_node_index[ref==prim_ref] = chrom; // the chrom that started this search, leading to this range

    return range; 
}

// ----------------------------------------------
// Compressing ranges into SEC_REFERENCE sections
// ----------------------------------------------

// ZIP main thread
static void ref_copy_one_compressed_section (Reference ref, FileP ref_file, const RAEntry *ra)
{
    ASSERTNOTINUSE (evb->scratch);
<<<<<<< HEAD

    // get section list entry from ref_file_section_list - which will be used by zfile_read_section to seek to the correct offset
    CLEAR_FLAG (show_headers);

    ASSERT (ra->vblock_i <= ref->ref_file_section_list.len32, "ra->vblock_i=%d, but reference file has only %u vb_i's",
            ra->vblock_i, ref->ref_file_section_list.len32);

    Section sec = B(SectionEnt, ref->ref_file_section_list, ra->vblock_i-1); // buffer contains all, and only, SEC_REFERENCE sections and is sorted by vblock_i
    zfile_read_section (ref_file, evb, ra->vblock_i, &evb->scratch, "scratch", SEC_REFERENCE, sec);

    RESTORE_FLAG (show_headers);

    SectionHeaderReferenceP header = (SectionHeaderReferenceP)B1ST8(evb->scratch);
=======

    // get section list entry from ref_file_section_list - which will be used by zfile_read_section to seek to the correct offset
    CLEAR_FLAG (show_headers);

    for_buf (SectionEnt, sl, ref->ref_file_section_list) // note: VBs are out of order in reference file
        if (sl->vblock_i == ra->vblock_i && sl->st == SEC_REFERENCE) {
            zfile_read_section (ref_file, evb, ra->vblock_i, &evb->scratch, "scratch", SEC_REFERENCE, sl);
            break;
        }
    ASSERT (evb->scratch.len, "cannot find SEC_REFERENCE of vb_i=%u in section list of reference file", ra->vblock_i);

    RESTORE_FLAG (show_headers);

    SectionHeaderReference *header = (SectionHeaderReference *)B1ST8(evb->scratch);
>>>>>>> 3e616157

    WordIndex ref_index = BGEN32 (header->chrom_word_index);
    ASSERT0 (ref_index == ra->chrom_index && BGEN64 (header->pos) == ra->min_pos, "RA and Section don't agree on chrom or pos");

    // update header->chrom_word_index, currently refering to ref->contigs, to refer to ZCTX(CHROM)
    STR(contig_name);
    contig_name = ref_contigs_get_name (ref, ref_index, &contig_name_len);

    WordIndex chrom_word_index = chrom_get_by_name (STRa(contig_name));
    ASSERT (chrom_word_index != WORD_INDEX_NONE, "Cannot find reference contig \"%.*s\" in CHROM context", STRf(contig_name));

    header->chrom_word_index = BGEN32 (chrom_word_index);

    // some minor changes to the header...
    header->vblock_i = 0; // we don't belong to any VB and there is no encryption of external ref

    // "manually" add the reference section to the section list - normally it is added in comp_compress()
    sections_add_to_list (evb, (SectionHeaderP)header);
    sections_list_concat (evb); // must be called before disk_so_far is updated

    // Write header and body of the reference to z_file
    // Note on encryption: reference sections originating from an external reference are never encrypted - not
    // by us here, and not in the source reference fasta (because with disallow --make-reference in combination with --password)
    START_TIMER;
    file_write (z_file, STRb(evb->scratch));
    COPY_TIMER_VB (evb, write);

    z_file->disk_so_far += evb->scratch.len;   // length of GENOZIP data writen to disk

    if (flag.show_reference) {
<<<<<<< HEAD
        decl_zctx (CHROM);
=======
        ContextP zctx = ZCTX(CHROM);
>>>>>>> 3e616157
        CtxNode *node = B(CtxNode, zctx->nodes, BGEN32 (header->chrom_word_index));
        iprintf ("Copying SEC_REFERENCE from %s: chrom=%u (%s) gpos=%"PRId64" pos=%"PRId64" num_bases=%u section_size=%u\n", 
                 ref->filename, BGEN32 (header->chrom_word_index), 
                 Bc (zctx->dict, node->char_index), 
                 BGEN64 (header->gpos), BGEN64 (header->pos), 
                 BGEN32 (header->num_bases), 
                 BGEN32 (header->data_compressed_len) + BGEN32 (header->compressed_offset));
    }

    buf_free (evb->scratch);
}

// ZIP copying parts of external reference to fine - called by main thread from zip_write_global_area->ref_compress_ref
static void ref_copy_compressed_sections_from_reference_file (Reference ref)
{
    START_TIMER;

    ASSERT (primary_command == ZIP && IS_REF_EXT_STORE, 
            "not expecting to be here: primary_command=%u flag.reference=%u", primary_command, flag.reference);

    FileP ref_file = file_open (ref->filename, READ, Z_FILE, DT_FASTA);

    // note: in a FASTA file compressed with --make-reference, there is exactly one RA per VB (a contig or part of a contig)
    // and, since this is ZIP with EXT_STORE, also exactly one range per contig. We loop one RA at a time and:
    // 1. If 95% of the ref file RA is set in the zfile contig range - we copy the compressed reference section directly from the ref FASTA
    // 2. If we copied from the FASTA, we mark those region covered by the RA as "is_set=0", so that we don't compress it later
    ARRAY (RAEntry, sec_reference, ref->ref_external_ra);

    chrom_index_by_name (CHROM);

    // note: use 'genocat --show-index <file.ref.genozip>' to see ref_external_ra
    for (uint32_t i=0; i < ref->ref_external_ra.len32; i++) {

        RangeP contig_r = B(Range, ref->ranges, sec_reference[i].chrom_index);
        PosType64 SEC_REFERENCE_start_in_contig_r = sec_reference[i].min_pos - contig_r->first_pos; // the start of the SEC_REFERENCE section (a bit less than 1MB) within the full-contig range

        PosType64 SEC_REFERNECE_len = sec_reference[i].max_pos - sec_reference[i].min_pos + 1;
        PosType64 bits_is_set = contig_r->is_set.nbits ? bits_num_set_bits_region (&contig_r->is_set, SEC_REFERENCE_start_in_contig_r, SEC_REFERNECE_len) : 0;

        // if this at least 95% of the RA is covered, just copy the corresponding FASTA section to our file, and
        // mark all the ranges as is_set=false indicating that they don't need to be compressed individually
        if ((float)bits_is_set / (float)SEC_REFERNECE_len >= 0.95) {
            ref_copy_one_compressed_section (ref, ref_file, &sec_reference[i]);
            bits_clear_region (&contig_r->is_set, SEC_REFERENCE_start_in_contig_r, SEC_REFERNECE_len);

            if (contig_r->num_set != -1) contig_r->num_set -= bits_is_set;
        }
    }

    file_close (&ref_file, false, false);

    COPY_TIMER_VB (evb, ref_copy_compressed_sections_from_reference_file);
}

// remove the unused parts of a range and the beginning and end of the range, and update first/last_pos.
static bool ref_remove_flanking_regions (Reference ref, RangeP r, uint64_t *start_flanking_region_len /* out */)
{
// threshold - if the number of clear bits (excluding flanking regions) is beneath this, we will not copmact, as the cost in
// z_file size of a SEC_REF_IS_SET section needed if compacting will be more than what we save in compression of r->ref
#define THRESHOLD_FOR_COMPACTING 470 

    uint64_t end_flanking_region_len, last_1;
    
    // note: ref_prepare_range_for_compress is responsible not to send us 0-bit ranges
    bool has_any_bit = bits_find_first_set_bit (&r->is_set, start_flanking_region_len);

    char bits[65];
    ASSERT (has_any_bit, "range %u (%s) has no bits set in r->is_set but r->num_set=%"PRIu64" (r->is_set.nbits=%"PRIu64"). is_set(first 64 bits)=%s", 
            BNUM (ref->ranges, r), r->chrom_name, r->num_set, r->is_set.nbits, bits_to_substr (&r->is_set, 0, 64, bits)); 

    has_any_bit = bits_find_prev_set_bit (&r->is_set, r->is_set.nbits, &last_1);
    ASSERT (has_any_bit, "range %u (%s) has no bits set in r->is_set (#2)", BNUM (ref->ranges, r), r->chrom_name); // this should definitely never happen, since we already know the range has bits
    end_flanking_region_len = r->is_set.nbits - last_1 - 1;

    uint64_t num_clear_bits_excluding_flanking_regions = 
        r->is_set.nbits - r->num_set - *start_flanking_region_len - end_flanking_region_len;

    // remove flanking regions - will allow a smaller allocation for the reference in PIZ 
    r->gpos      += *start_flanking_region_len;
    r->first_pos += *start_flanking_region_len;
    r->last_pos  -= end_flanking_region_len;

    ASSERT (r->last_pos >= r->first_pos, "bad removal of flanking regions: r->first_pos=%"PRId64" r->last_pos=%"PRId64,
            r->first_pos, r->last_pos);

    bits_remove_flanking (&r->is_set, *start_flanking_region_len, end_flanking_region_len);

    // if all we're doing is removing the flanking regions, we update ref now. if not, ref_compact_ref will update it
    bool is_compact_needed = num_clear_bits_excluding_flanking_regions >= THRESHOLD_FOR_COMPACTING;
    if (!is_compact_needed) 
        bits_remove_flanking (&r->ref, *start_flanking_region_len * 2, end_flanking_region_len * 2);

    // return true if compacting is needed
    return is_compact_needed;
}

// we compact one range by squeezing together all the bases that have is_set=1. return true if compacted
static bool ref_compact_ref (Reference ref, RangeP r)
{
    if (!r || !r->num_set) return false;

    ASSERT0 (r->is_set.nbits, "r->is_set.nbits=0");

    // remove flanking regions
    uint64_t start_flanking_region_len;
    bool is_compact_needed = ref_remove_flanking_regions (ref, r, &start_flanking_region_len);
    if (!is_compact_needed) return false;

    uint64_t start_1_offset=0, start_0_offset=0, compact_len=0;
    while (1) {
        
        // find length of set region
        bool has_any_bit = bits_find_next_clear_bit (&r->is_set, start_1_offset, &start_0_offset);
        uint64_t len_1 = (has_any_bit ? start_0_offset : r->is_set.nbits) - start_1_offset;

        // do actual compacting - move set region to be directly after the previous set region (or at the begining if its the first)
        bits_copy (&r->ref, compact_len * 2, &r->ref, (start_flanking_region_len + start_1_offset) * 2, len_1 * 2);
        compact_len += len_1;

        if (!has_any_bit) break; // case: we're done- this 1 region goes to the end the range - there are no more clear regions

        // find length of clear region
        has_any_bit = bits_find_next_set_bit (&r->is_set, start_0_offset, &start_1_offset);
        ASSERT0 (has_any_bit, "cannot find set bits"); // this should never happen as we removed the flanking regions
    }

    // set length of ref - this is the data that will be compressed
    r->ref.nbits  = compact_len * 2;
    r->ref.nwords = roundup_bits2words64 (r->ref.nbits); 

    return true;
}

static void ref_compress_one_range (VBlockP vb)
{
    START_TIMER;

    RangeP r = vb->range; // will be NULL if we're being asked to write a final, empty section

    // remove flanking regions, and if beneficial also compact it further by removing unused nucleotides 
    bool is_compacted = flag.make_reference ? false : ref_compact_ref (gref, r); // true if it is compacted beyong just the flanking regions

    // get the index into the ZCTX(CHROM) dictionary
    WordIndex chrom_word_index = !r                                   ? WORD_INDEX_NONE
                               : (flag.reference & REF_ZIP_CHROM2REF) ? *B(WordIndex, z_file->ref2chrom_map, r->chrom)
                               :                                        r->chrom;

    SectionHeaderReference header = { .vblock_i          = BGEN32 (vb->vblock_i),
                                      .magic             = BGEN32 (GENOZIP_MAGIC),
                                      .compressed_offset = BGEN32 (sizeof(header)),
                                      .chrom_word_index  = BGEN32 (chrom_word_index),
                                      .pos               = r ? BGEN64 (r->first_pos) : 0,
                                      .gpos              = r ? BGEN64 (r->gpos)      : 0 };

    vb->z_data.param = vb->vblock_i;

    // First, SEC_REF_IS_SET section (but not needed if the entire range is used)
    if (r && is_compacted) {

        LTEN_bits (&r->is_set);

        header.section_type          = SEC_REF_IS_SET;  // most of the header is the same as ^
        header.codec                 = CODEC_BZ2;
        header.data_uncompressed_len = BGEN32 (r->is_set.nwords * sizeof (uint64_t));
        header.num_bases             = BGEN32 ((uint32_t)ref_size (r)); // full length, after flanking regions removed
        comp_compress (vb, NULL, &vb->z_data, (SectionHeader*)&header, (char *)r->is_set.words, NO_CALLBACK, "SEC_REF_IS_SET");

        if (flag.show_reference && r) 
            iprintf ("vb_i=%u Compressing SEC_REF_IS_SET chrom=%u (%.*s) gpos=%"PRIu64" pos=%"PRIu64" num_bases=%u section_size=%u bytes\n", 
                     vb->vblock_i, BGEN32 (header.chrom_word_index), STRf (r->chrom_name),
                     BGEN64 (header.gpos), BGEN64 (header.pos), BGEN32 (header.num_bases), 
                     BGEN32 (header.data_compressed_len) + (uint32_t)sizeof (SectionHeaderReference));
    }

    // Second, SEC_REFERENCE
    if (r) LTEN_bits (&r->ref);

    header.section_type          = SEC_REFERENCE;
    header.codec                 = (flag.make_reference || flag.fast) ? CODEC_RANS8 : CODEC_LZMA; // LZMA compresses a bit better, but RANS decompresses *much* faster, so better for reference files
    header.compressed_offset     = BGEN32 (sizeof(header)); // reset compressed offset - if we're encrypting - REF_IS_SET was encrypted and compressed_offset padded, by REFERENCE is never encrypted
    header.data_uncompressed_len = r ? BGEN32 (r->ref.nwords * sizeof (uint64_t)) : 0;
    header.num_bases             = r ? BGEN32 (r->ref.nbits / 2) : 0; // less than ref_size(r) if compacted
    comp_compress (vb, NULL, &vb->z_data, (SectionHeader*)&header, r ? (char *)r->ref.words : NULL, NO_CALLBACK, "SEC_REFERENCE");

    if (flag.show_reference && r) 
        iprintf ("vb_i=%u Compressing SEC_REFERENCE chrom=%u (%.*s) %s gpos=%"PRIu64" pos=%"PRIu64" num_bases=%u section_size=%u bytes\n", 
                 vb->vblock_i, BGEN32 (header.chrom_word_index), STRf (r->chrom_name), is_compacted ? "compacted " : "",
                 BGEN64 (header.gpos), BGEN64 (header.pos), BGEN32 (header.num_bases), 
                 BGEN32 (header.data_compressed_len) + (uint32_t)sizeof (SectionHeaderReference));

    // store the stored_ra data for this range
    if (r) {
        ASSERT (r->chrom >= 0, "Invalid r->chrom=%d for contig \"%.*s\"", r->chrom, STRf (r->chrom_name));

        spin_lock (gref->stored_ra_spin);
        BNXT (RAEntry, gref->stored_ra) = (RAEntry){ .vblock_i    = vb->vblock_i, 
                                                     .chrom_index = IS_REF_EXT_STORE ? *B(WordIndex, z_file->ref2chrom_map, r->chrom) : r->chrom,
                                                     .min_pos     = r->first_pos,
                                                     .max_pos     = r->last_pos };
        spin_unlock (gref->stored_ra_spin);
    }

    // insert this range sequence into the ref_hash (included in the reference file, for use to compress of FASTQ, unaligned SAM and FASTA)
    if (flag.make_reference)
        refhash_calc_one_range (vb, r, BISLST (gref->ranges, r) ? NULL : r+1);

    vb_set_is_processed (vb); // tell dispatcher this thread is done and can be joined.

    COPY_TIMER(ref_compress_one_range);
}

// main thread: compress the reference - one section per range, using Dispatcher to do them in parallel 
// note: this is not called in make_reference - instead, ref_make_prepare_range_for_compress is called
static void ref_prepare_range_for_compress (VBlockP vb)
{
    static uint32_t next_range_i=0;
    if (vb->vblock_i == 1) next_range_i = 0;

    // find next occupied range
    for (; next_range_i < gref->ranges.len ; next_range_i++) {
        RangeP r = B(Range, gref->ranges, next_range_i);

        if (r->num_set == -1)  // calculate num_set if not already calculated
            r->num_set = bits_num_set_bits (&r->is_set);

        if (r->num_set) {
            vb->range    = r; // range to compress
            vb->dispatch = READY_TO_COMPUTE;
            next_range_i++;
            return;
        }

        r->is_set.nbits = 0; // nothing to with this range - perhaps copied and cleared in ref_copy_compressed_sections_from_reference_file
    }
    
    vb->dispatch = DATA_EXHAUSTED;
}

// ZIP: compress and write reference sections. either compressed by us, or copied directly from the reference file.
void ref_compress_ref (void)
{
    if (!buf_is_alloc (&gref->ranges)) return;

    START_TIMER;

    // calculate z_file->ref2chrom_map, the inverse of z_file->chrom2ref_map
    if (flag.reference & REF_ZIP_CHROM2REF)
        chrom_calculate_ref2chrom (ref_num_contigs(gref));

    // remove unused contigs
    if (IS_REF_INTERNAL || IS_REF_EXT_STORE) 
        for_buf2 (Range, r, range_i, gref->ranges) 
            if (bits_is_fully_clear (&r->is_set)) 
                r->is_set.nbits = 0; // unused contig

    if (gref->ranges.rtype != RT_MAKE_REF)
        ref_contigs_compress_stored (gref);  

    // copy already-compressed SEC_REFERENCE sections from the genozip reference file, but only such sections that are almost entirely
    // covered by ranges with is_set=true. we mark these ranges affected as is_set=false.
    if (gref->ranges.rtype == RT_LOADED)
        ref_copy_compressed_sections_from_reference_file (gref);

    buf_alloc (evb, &gref->stored_ra, 0, gref->ranges.len, RAEntry, 1, "stored_ra");
    gref->stored_ra.len = 0; // re-initialize, in case we read the external reference into here
    
    spin_initialize (gref->stored_ra_spin);

    // compression of reference doesn't output % progress
    SAVE_FLAGS;
    
    if (flag.show_reference) flag.quiet = true; // show references instead of progress

    // initialize Range.num_set (used by ref_prepare_range_for_compress)
    if (!flag.make_reference)
        for_buf (Range, r, gref->ranges)
            if (! r->num_set) r->num_set = -1; // if not already set by ref_contigs_populate_aligned_chroms
                
    // proceed to compress all ranges that have still have data in them after copying
    Dispatcher dispatcher = 
        dispatcher_fan_out_task ("compress_ref", NULL, 0, "Writing reference...", true, false, false, 0, 5000, false,
                                 flag.make_reference ? ref_make_prepare_range_for_compress : ref_prepare_range_for_compress, 
                                 ref_compress_one_range, 
                                 zfile_output_processed_vb);

    uint32_t num_vbs_dispatched = dispatcher_get_next_vb_i (dispatcher);
    FREE (dispatcher);

    RESTORE_FLAGS;
    
    // SAM require at least one reference section, but if the SAM is unaligned, there will be none - create one empty section
    // (this will also happen if SAM has just only reference section, we will just needlessly write another tiny section - no harm)
    // incidentally, this empty section will also be written in case of a small (one vb) reference - no harm
    if (Z_DT(SAM) && num_vbs_dispatched==1) {
        evb->range = NULL;
        ref_compress_one_range (evb); // written with vb_i=0, section header only (no body)
    }

    // compress reference random access (note: in case of a reference file, SEC_REF_RAND_ACC will be identical to SEC_RANDOM_ACCESS. That's ok, its tiny)
    random_access_finalize_entries (&gref->stored_ra); // sort in order of vb_i

    // range data needed for contigs is set in ref_make_prepare_range_for_compress, called from dispatcher_fan_out_task
    if (flag.make_reference) {
        ref_contigs_compress_ref_make (gref); 

        ref_make_calculate_digest();
    }

    COPY_TIMER_VB(evb,ref_compress_ref)
}

// -------------------------------
// Loading an external reference
// -------------------------------

void ref_set_reference (Reference ref, rom filename, ReferenceType ref_type, bool is_explicit)
{
    if (!is_explicit && ref->filename) return; // already set explicitly

    unsigned filename_len;
    if (!filename) {
        rom env = getenv ("GENOZIP_REFERENCE");
        if (!env) return; // nothing to set

        str_split (env, strlen (env), 2, (flag.is_windows && strchr (env, ';')) ? ';' : ':', ref_fn, false); // sometimes in Windows : is replaced with ; 
        ASSERT (n_ref_fns, "Invalid value in $GENOZIP_REFERENCE=\"%s\"- expecting a reference file name or two file names separated by a ':'", env);

        ASSERT (ref == gref || n_ref_fns==2, "Invalid value in $GENOZIP_REFERENCE=\"%s\"- expecting two reference file names (Primary and Luft) separated by a ':'. See" WEBSITE_DVCF, env);

        filename = ref_fns[ref==gref]; // first name is primary, second is luft
        filename_len = ref_fn_lens[ref==gref];
        WARN ("Note: Using the reference file %.*s set in $GENOZIP_REFERENCE. You can override this with --reference", STRf(filename));
    }
    else
        filename_len = strlen (filename);

    static int num_explicit = 0; // user can have up to 2 --reference arguments
    ASSINP0 (!is_explicit || (++num_explicit <= 2), "More than two --reference arguments");
    ASSINP0 (!is_explicit || is_genozip || num_explicit == 1, "More than one --reference argument"); // two references only needed in ZIP of a chain file
    
    // no need for a reference if we're just doing "genocat --show-chain myfile.chain.genozip" (--show-chain only works for genocat and chain files)
    if (!flag.show_chain) {

        // case two --reference arguments: we move the first to prim_ref, and the second will be gref (destpination ref)
        // note: we we read the first argument, we didn't yet know if there is another one
        if (num_explicit == 2) {
            SWAP (gref, prim_ref);
            ref = gref;
        }

        // case: pizzing subsequent files with implicit reference (reference from file header)
        if (!is_explicit && ref->filename) {
            if (!strcmp (filename, ref->filename)) return; // same file - we're done

            // in case a different reference is loaded - destroy it
            ref_destroy_reference (ref);
        }
    
        flag.reference    = ref_type; 
        flag.explicit_ref = is_explicit;
    }

    ref->filename = CALLOC (filename_len + 1);
    memcpy ((char*)ref->filename, filename, filename_len);
}

// called when loading an external reference
void ref_set_ref_file_info (Reference ref, Digest genome_digest, bool is_adler, rom fasta_name, uint8_t genozip_version)
{
    ref->genome_digest   = genome_digest;
    ref->is_adler        = is_adler;
    ref->genozip_version = genozip_version;

    if (fasta_name[0] && !ref->ref_fasta_name) { // possibly already allocated & set if function called twice
        ref->ref_fasta_name = MALLOC (strlen (fasta_name) + 1); 
        strcpy (ref->ref_fasta_name, fasta_name);
    }
}

// display the reference:
// show a subset of the reference if --regions is specified - but only up to one region per chromosome
void ref_display_ref (Reference ref)
{
    static Context chrom_ctx = {}; // static because the contained buffers cannot be on the stack as they are added to buf_list
    ref_load_external_reference (ref, &chrom_ctx);

    if (flag.regions) regions_make_chregs (&chrom_ctx);

    for (ConstRangeP r = B1ST (Range, ref->ranges); r < BAFT (Range, ref->ranges); r++) {

        unsigned num_intersections = regions_get_num_range_intersections (r->chrom);
        if (!num_intersections) continue;

        if (!flag.no_header && !flag.gpos) printf ("%.*s\n", STRf (r->chrom_name)); // note: this runs stand-alone, so we always output to stdout, not info_stream
        
        for (unsigned inter_i=0; inter_i < num_intersections; inter_i++) {
         
            PosType64 display_first_pos, display_last_pos;
            bool revcomp;
            
            ASSERT0 (regions_get_range_intersection (r->chrom, r->first_pos, r->last_pos, inter_i, &display_first_pos, &display_last_pos, &revcomp), 
                     "unexpectedly, no intersection");

            int64_t adjust = flag.gpos ? r->gpos - r->first_pos : 0;

            // case: normal sequence
            if (!revcomp) {
                if (display_first_pos == display_last_pos)
                    iprintf ("%"PRIu64"\t", display_first_pos + adjust);
                else
                    iprintf ("%"PRIu64"-%"PRIu64"\t", display_first_pos + adjust, display_last_pos + adjust);

                for (PosType64 pos=display_first_pos, next_iupac_pos=display_first_pos ; pos <= display_last_pos ; pos++) {
                    char iupac = (pos==next_iupac_pos) ? ref_iupacs_get (gref, r, pos, false, &next_iupac_pos) : 0;
                    char base = iupac ? iupac : ref_base_by_pos (r, pos);
                    fputc (base, stdout);
                }
            }

            // case: reverse complement
            else {
                if (display_first_pos == display_last_pos)
                    iprintf ("COMPLEM %"PRIu64"\t", display_first_pos + adjust);
                else 
                    iprintf ("COMPLEM %"PRIu64"-%"PRIu64"\t", display_last_pos + adjust, display_first_pos + adjust);

                for (PosType64 pos=display_last_pos, next_iupac_pos=display_last_pos; pos >= display_first_pos; pos--) {
                    char iupac = (pos==next_iupac_pos) ? ref_iupacs_get (gref, r, pos, true, &next_iupac_pos) : 0;
                    char base = iupac ? iupac : ref_base_by_pos (r, pos);
                    fputc (COMPLEM[(int)base], stdout);
                }        
            }

            fputc ('\n', stdout);
        }
    }

    ctx_free_context (&chrom_ctx, DID_NONE);
}

// show diff between two reference files
void ref_diff_ref (void)
{
    static Context gref_chrom_ctx = {}, prim_chrom_ctx = {}; // static because the contained buffers cannot be on the stack as they are added to buf_list
    ref_load_external_reference (gref, &gref_chrom_ctx);
    ref_load_external_reference (prim_ref, &prim_chrom_ctx);

    printf ("Comparing two references:\nR1 = %s\nR2 = %s\n", gref->filename, prim_ref->filename);
    if (gref->ranges.len != prim_ref->ranges.len) {
        printf ("*** References have a different number of contigs: R1=%u R2=%u\n", (int)gref->ranges.len, (int)prim_ref->ranges.len);
        exit_ok();
    }

    for (uint32_t range_i=0; range_i < gref->ranges.len32; range_i++) {
        ConstRangeP r1 = B(Range, gref->ranges, range_i); 
        ConstRangeP r2 = B(Range, prim_ref->ranges, range_i); 

        if (!str_issame(r1->chrom_name, r2->chrom_name)) {
            printf ("*** range_i=%u has a different contig name: R1=\"%.*s\" R2=\"%.*s\"\n", range_i, STRf(r1->chrom_name), STRf(r2->chrom_name));
            continue;
        }

        if (r1->first_pos != r2->first_pos || r1->last_pos != r2->last_pos) {
            printf ("*** range_i=%u has a different POS: R1=[%"PRIu64",%"PRIu64"] R2=[%"PRIu64",%"PRIu64"]\n", 
                    range_i, r1->first_pos, r1->last_pos, r2->first_pos, r2->last_pos);
            continue;
        }

        if (r1->gpos != r2->gpos) {
            printf ("*** range_i=%u has a different GPOS: R1=%"PRIu64" R2=%"PRIu64"\n", range_i, r1->gpos, r2->gpos);
            continue;
        }
        
        uint32_t num_diffs=0;
        PosType64 next_iupac_pos1=r1->first_pos;
        PosType64 next_iupac_pos2=r2->first_pos;
        
        #define MAX_NUM_DIFFS 100
        for (PosType64 pos=r1->first_pos ; pos <= r1->last_pos ; pos++) {
            char iupac1 = (pos==next_iupac_pos1) ? ref_iupacs_get (gref,     r1, pos, false, &next_iupac_pos1) : 0;
            char iupac2 = (pos==next_iupac_pos2) ? ref_iupacs_get (prim_ref, r2, pos, false, &next_iupac_pos2) : 0;

            char b1 = ref_base_by_pos (r1, pos);
            char b2 = ref_base_by_pos (r2, pos);

            if (b1 != b2 || iupac1 != iupac2) {
                if (!iupac1 && !iupac2)
                    printf ("*** %.*s:%"PRIu64" differ: R1=%c R2=%c\n", STRf(r1->chrom_name), pos, b1, b2);
                else
                    printf ("*** %.*s:%"PRIu64" differ: R1=%c (IUPAC=%c) R2=%c (IUPAC=%c)\n", 
                            STRf(r1->chrom_name), pos, b1, iupac1 ? iupac1 : '-', b2, iupac2 ? iupac2 : '-');

                if (num_diffs++ == MAX_NUM_DIFFS) {
                    printf ("Shown %u first differences. Moving on to next range.", MAX_NUM_DIFFS);
                    break;
                }
            }
        }
    }

    ctx_free_context (&gref_chrom_ctx, DID_NONE);
    ctx_free_context (&prim_chrom_ctx, DID_NONE);
}

#define REV_CODEC_GENOME_BASES_PER_THREAD (1ULL << 27) // 128Mbp

static Reference ref_reverse_compliment_genome_ref = 0; // ref_generate_reverse_complement_genome is called from the main thread so no thread safety issues
static void ref_reverse_compliment_genome_prepare (VBlockP vb)
{
    vb->ref = ref_reverse_compliment_genome_ref;
    if ((uint64_t)(vb->vblock_i-1) * REV_CODEC_GENOME_BASES_PER_THREAD < vb->ref->genome_nbases)
        vb->dispatch = READY_TO_COMPUTE;
    else
        vb->dispatch = DATA_EXHAUSTED;
}

static void ref_reverse_compliment_genome_do (VBlockP vb)
{
    // uint64_t start_base = (uint64_t)(vb->vblock_i-1) * REV_CODEC_GENOME_BASES_PER_THREAD;
    // uint64_t num_bases  = MIN_(REV_CODEC_GENOME_BASES_PER_THREAD, vb->ref->genome_nbases - start_base);

    // bits_reverse_complement_aligned (vb->ref->emoneg, vb->ref->genome, start_base, num_bases);

    bits_reverse_complement_aligned (vb->ref->emoneg, vb->ref->genome, 
                                     (uint64_t)(vb->vblock_i-1) * REV_CODEC_GENOME_BASES_PER_THREAD, 
                                     REV_CODEC_GENOME_BASES_PER_THREAD);

    vb_set_is_processed (vb); // tell dispatcher this thread is done and can be joined.
}

void ref_generate_reverse_complement_genome (Reference ref)
{
    START_TIMER;
    ref_reverse_compliment_genome_ref = ref;
    dispatcher_fan_out_task ("generate_rev_comp_genome", NULL, 0, 0, true, false, false, 0, 10, true,
                             ref_reverse_compliment_genome_prepare, 
                             ref_reverse_compliment_genome_do, 
                             NO_CALLBACK);
    COPY_TIMER_VB (evb, generate_rev_complement_genome);
}

bool ref_is_external_loaded (Reference ref)
{
    return ref->external_ref_is_loaded;
}

// do we have a reference (EXTERNAL, STORED, ....)
bool ref_is_loaded (Reference ref)
{
    return ref->genome && ref->genome->nbits;
}

// ZIP & PIZ: import external reference
void ref_load_external_reference (Reference ref, ContextP chrom_ctx)
{
    ASSERTNOTNULL (ref->filename);
    SAVE_FLAGS_AUX;

    flag.reading_reference = ref; // tell file.c, fasta.c and ref_fasta_to_ref that this is a reference
    flag.no_writer = flag.no_writer_thread = true;
    flag.luft = false;
    flag.list_chroms = false;
    flag.show_gheader = false;

    z_file = file_open (ref->filename, READ, Z_FILE, DT_FASTA);    
    
    TEMP_VALUE (command, PIZ);

    // the reference file has no components or VBs - it consists of only a global area including reference sections
    piz_read_global_area (ref);
    
    // case: we are requested the chrom context - word_list and dict
    if (chrom_ctx) {
        buf_copy (evb, &chrom_ctx->word_list, &ZCTX(REF_CONTIG)->word_list, CtxWord, 0, 0, "contexts->word_list");
        buf_copy (evb, &chrom_ctx->dict, &ZCTX(REF_CONTIG)->dict, char, 0, 0, "contexts->word_list");
    }

    file_close (&z_file, false, false);
    file_close (&txt_file, false, false); // close the txt_file object we created (even though we didn't open the physical file). it was created in file_open called from txtheader_piz_read_and_reconstruct.

    ref->external_ref_is_loaded = true;

    // recover globals
    RESTORE_VALUE (command);
    RESTORE_FLAGS;
}

static void overlay_ranges_on_loaded_genome (Reference ref, RangesType type)
{
    uint32_t total_dirty=0; 

    // overlay all chromosomes (range[i] goes to chrom_index=i) - note some chroms might not have a contig in 
    // which case their range is not initialized
    for_buf (Range, r, ref->ranges) {
        r->chrom = BNUM (ref->ranges, r);
        const Contig *rc = (type == RT_DENOVO) ? B(Contig, ref->ctgs.contigs, r->chrom)
                                               : ref_contigs_get_contig_by_ref_index (ref, r->chrom, SOFT_FAIL); // binary-search

        if (rc) { // this chromosome has reference data 
            r->gpos           = rc->gpos;
            r->first_pos      = rc->min_pos;
            r->last_pos       = rc->max_pos;
            r->chrom_name_len = rc->snip_len;
            r->chrom_name     = Bc(ref->ctgs.dict, rc->char_index);
            
            if (type == RT_DENOVO) 
                r->chrom_name = ref_contigs_get_name (ref, r->range_id, &r->chrom_name_len);

            else
                ref_contigs_get_name_by_ref_index (ref, r->chrom, pSTRa(r->chrom_name), NULL);

            PosType64 nbases = rc->max_pos - rc->min_pos + 1;

            ASSERT (r->gpos + nbases <= ref->genome->nbits / 2, "adding range \"%s\": r->gpos(%"PRId64") + nbases(%"PRId64") (=%"PRId64") is beyond genome_nbases=%"PRId64,
                    r->chrom_name, r->gpos, nbases, r->gpos+nbases, ref->genome_nbases);

            bits_overlay (&r->ref, ref->genome, r->gpos*2, nbases*2);

            uint32_t gap = ROUNDUP64(r->gpos + nbases) - (r->gpos + nbases);
            uint32_t dirty_bits = bits_num_set_bits_region (ref->genome, r->gpos*2 + nbases*2, gap*2);
            total_dirty += dirty_bits;
            //if (dirty_bits) printf ("xxx bits after %.*s: %u dirty=%u\n", STRf(r->chrom_name), gap*2, dirty_bits);

            if (ref_has_is_set()) 
                bits_overlay (&r->is_set, ref->genome_is_set, r->gpos, nbases);
        }
    }

    // test for "defect 2023-03-10"
    ASSERTW (!total_dirty, "WARNING: %s has %u dirty gap bits due to a bug in an earlier version of Genozip. Files compressed with this gcache must also be decompressed with it, and this gcache"
             " file should never be deleted - it can not be re-created. Contact support@genozip.com for more details.",
             ref->cache_fn, total_dirty);
}

static ASCENDING_SORTER (sort_by_vb_i, SectionEnt, vblock_i);

// case 1: in case of ZIP with external reference, called by ref_load_stored_reference during piz_read_global_area of the reference file
// case 2: in case of PIZ: also called from ref_load_stored_reference with RT_LOADED
// case 3: in case of ZIP of SAM using internal reference - called from sam_header_inspect
// note: ranges allocation must be called by the main thread as it adds a buffer to evb buf_list
void ref_initialize_ranges (Reference ref, RangesType type)
{
    START_TIMER;

    if (flag.reading_reference) {
        buf_copy (evb, &ref->ref_external_ra, &z_file->ra_buf, RAEntry, 0, 0, "ref_external_ra");
        
        // copy section list, keeping only SEC_REFERENCE sections
        buf_copy (evb, &ref->ref_file_section_list, &z_file->section_list_buf, SectionEnt, 0, 0, "ref_file_section_list");
        buf_remove_items_except (struct SectionEnt, ref->ref_file_section_list, st, SEC_REFERENCE);
        
        // sort sections - ascending by vblock_i
        qsort (B1ST(struct SectionEnt, ref->ref_file_section_list), ref->ref_file_section_list.len32, sizeof (SectionEnt), sort_by_vb_i);

        // verify
        for_buf2 (SectionEnt, sec, sec_i, ref->ref_file_section_list)
            ASSERT (sec->vblock_i == sec_i + 1, "Expecting sec->vblock_i=%u == sec_i=%u + 1", sec->vblock_i, sec_i);
    }

    // notes on ranges.len:
    // 1. PIZ: in case stored reference originates from REF_INTERNAL, we have a contig for every chrom for which there was a sequence,
    // but there might be additional chroms in the SAM file (eg in RNEXT) that don't have a sequence. Since we're indexing ranges by chrom,
    // we need a range for each chrom, even if it doesn't have data 
    // 2. in case stored reference originates from REF_EXT_STORE, we have contigs for all the chroms in the original reference file,
    // but our CHROM contexts also includes alternate chrom names that aren't in the original reference that appear after the reference
    // chroms. we need to make sure ranges.len does not include alternate chroms as that's how we know a chrom is alternate in ref_piz_get_range
    // 3. in case loading from a reference file, the number of contigs will match the number of chroms, so no issues.
    ref->ranges.len = IS_REF_INTERNAL_PIZ ? ZCTX(CHROM)->word_list.len : ref->ctgs.contigs.len;

    buf_alloc_exact_zero (evb, ref->ranges, ref->ranges.len, Range, "ranges");     
    ref->ranges.rtype = type;

    ContextP chrom_ctx = ZCTX(CHROM);

    for_buf2 (Range, r, range_id, ref->ranges) {
        r->chrom = r->range_id = range_id; 

        if (IS_REF_STORED_PIZ) 
            ctx_get_snip_by_word_index (chrom_ctx, r->chrom, r->chrom_name);
        
        else if (type == RT_DENOVO) 
            r->chrom_name = ref_contigs_get_name (ref, range_id, &r->chrom_name_len);

        else
            ref_contigs_get_name_by_ref_index (ref, r->chrom, pSTRa(r->chrom_name), &r->gpos); // binary search
    }

    // note: genome_nbases must be full words, so that bits_reverse_complement doesn't need to shift
    // note: mirrors setting num_gap_bytes in ref_make_prepare_range_for_compress
    ref->genome_nbases = ROUNDUP64 (ref_contigs_get_genome_nbases (ref)) + 64; // round up to the nearest 64 bases, and add one word, needed by aligner_get_match_len for bit shifting overflow

    if (ref_has_is_set()) { 
        ref->genome_is_set = buf_alloc_bits (evb, &ref->genome_is_set_buf, ref->genome_nbases, "genome_is_set_buf");
        buf_zero (&ref->genome_is_set_buf);
    }

    // we protect genome->ref while uncompressing reference data, and genome->is_set while segging
    ref_lock_initialize (ref);

<<<<<<< HEAD
    // initialize genome to 0 (since 14.0.33) - this is required, because there are small gaps between and after the contigs so that each
    // contig's GPOS is a multiple of 64. Our aligner might include gaps in the alignments. See also: defect "2023-03-10 uninitialized edge of external reference.txt"    
    ref->genome_buf.can_be_big = true; // supress warning in case of an extra large genome (eg plant genomes)
    ref->genome = buf_alloc_bits (evb, &ref->genome_buf, ref->genome_nbases * 2, "ref->genome_buf");
    buf_zero (&ref->genome_buf); 
=======
    if (type == RT_CACHED) {
        if (!buf_mmap (evb, &ref->genome_cache, ref_get_cache_fn(ref), 
                        !IS_REF_EXT_STORE, // in EXT_STORE, buffer is not read-only bc we compact it before storing
                        "genome_cache")) {
            // this happens eg if the process writing the cache was aborted
            ref_remove_cache (ref);
            type = RT_LOADED;
        }
    }

    bool has_emoneg = !IS_REF_INTERNAL;
    ref->genome_cache.can_be_big = true; // supress warning in case of an extra large genome (eg plant genomes)
    buf_alloc_zero (evb, &ref->genome_cache, 0, ref->genome_nbases / 4 * (1 + has_emoneg), uint8_t, 1, "genome_cache"); // contains both forward and rev. compliment. zero since 14.0.33 - see defect "2023-03-10 uninitialized edge of external reference.txt"
>>>>>>> 3e616157

    if (!IS_REF_INTERNAL) {
        ref->emoneg_buf.can_be_big = true; 
        ref->emoneg = buf_alloc_bits (evb, &ref->emoneg_buf, ref->genome_nbases * 2, "ref->emoneg_buf");
    }

    overlay_ranges_on_loaded_genome (ref, type);

    COPY_TIMER_VB (evb, ref_initialize_ranges);
}

typedef struct { PosType64 min_pos, max_pos; } MinMax;

//---------------------------------------
// Printing
//---------------------------------------
RangeStr ref_display_range (ConstRangeP r)
{
    RangeStr s;

    sprintf (s.s, "chrom=\"%.*s\"(%d) ref.num_bits=%"PRIu64" is_set.num_bits=%"PRIu64" first_pos=%"PRId64
             " last_pos=%"PRId64" gpos=%"PRId64,
             STRf(r->chrom_name), r->chrom, r->ref.nbits, r->is_set.nbits, r->first_pos, r->last_pos, r->gpos);
    return s;
}

void ref_display_all_ranges (Reference ref)
{
    ARRAY (Range, r, ref->ranges);

    iprint0 ("\n\nList or all ranges:\n");

    for (uint64_t range_i=0; range_i < r_len; range_i++)
        if (r[range_i].ref.nbits || IS_PIZ)
            iprintf ("%s\n", ref_display_range (&r[range_i]).s);

    if (!r_len)
        iprint0 ("reference has no ranges\n");
}

void ref_print_subrange (rom msg, ConstRangeP r, PosType64 start_pos, PosType64 end_pos, FILE *file) /* start_pos=end_pos=0 if entire ref */
{
    uint64_t start_idx = start_pos ? start_pos - r->first_pos : 0;
    uint64_t end_idx   = (end_pos ? MIN_(end_pos, r->last_pos) : r->last_pos) - r->first_pos;

    fprintf (file, "%s: %.*s %"PRId64" - %"PRId64" (len=%u): ", msg, STRf (r->chrom_name), start_pos, end_pos, (uint32_t)(end_pos - start_pos + 1));
    for (uint64_t idx = start_idx; idx <= end_idx; idx++) 
        fputc (ref_base_by_idx (r, idx) + (32 * !ref_is_nucleotide_set (r, idx)), file); // uppercase if set, lowercase if not

    fputc ('\n', file);
}

// outputs in seq, a nul-terminated string of up to (len-1) bases
char *ref_dis_subrange (Reference ref, ConstRangeP r, PosType64 start_pos, PosType64 len, char *seq, bool revcomp) // in_reference allocated by caller to length len
{
    if (!revcomp) {
        PosType64 next_iupac_pos, pos, end_pos = MIN_(start_pos + len - 1 - 1, r->last_pos);  // -1 to leave room for \0
        for (pos=start_pos, next_iupac_pos=start_pos ; pos <= end_pos; pos++) {
            char iupac = (pos==next_iupac_pos) ? ref_iupacs_get (ref, r, pos, false, &next_iupac_pos) : 0;
            seq[pos - start_pos] = iupac ? iupac : ref_base_by_pos (r, pos);
        }
        seq[pos - start_pos] = 0;
    }

    // revcomp: display the sequence starting at start_pos and going backwards - complemented
    else {
        PosType64 next_iupac_pos, pos, end_pos = MAX_(start_pos - (len - 1) + 1, r->first_pos);  // -1 to leave room for \0
        for (pos=start_pos, next_iupac_pos=start_pos ; pos >= end_pos; pos--) {
            char iupac = (pos==next_iupac_pos) ? ref_iupacs_get (gref, r, pos, true, &next_iupac_pos) : 0;
            seq[start_pos - pos] = iupac ? iupac : COMPLEM[(int)ref_base_by_pos (r, pos)];
        }
        seq[start_pos - pos] = 0;
    }

    return seq;
}

void ref_print_is_set (ConstRangeP r,
                       PosType64 around_pos,  // display around this neighborhoud ; -1 means entire range
                       FILE *file)
{
#   define neighborhood (PosType64)10000

    fprintf (file, "\n\nRegions set for ref_index %d \"%.*s\" [%"PRId64"-%"PRId64"] according to range.is_set (format- \"first_pos-last_pos (len)\")\n", 
             r->chrom, STRf(r->chrom_name), r->first_pos, r->last_pos);
    fprintf (file, "In the neighborhood of about %u bp around pos=%"PRId64"\n", (unsigned)neighborhood, around_pos);

    if (!r->is_set.nbits)
        fprintf (file, "No data: r->is_set.nbits=0\n");

    if (around_pos < r->first_pos || around_pos > r->last_pos)
        fprintf (file, "No data: pos=%"PRId64" is outside of [first_pos=%"PRId64" - last_pos=%"PRId64"]\n", around_pos, r->first_pos, r->last_pos);

    uint64_t next;
    for (uint64_t i=0; i < r->is_set.nbits; ) {
        
        bool found = bits_find_next_clear_bit (&r->is_set, i, &next);
        if (!found) next = r->is_set.nbits;

        bool in_neighborhood = (around_pos - (PosType64)(r->first_pos+i) > -neighborhood) && (around_pos - (PosType64)(r->first_pos+i) < neighborhood);
        if (next > i && (around_pos == -1 || in_neighborhood)) {
            if (next - i > 1)
                fprintf (file, "%"PRId64"-%"PRIu64"(%u)\t", r->first_pos + i, r->first_pos + next-1, (uint32_t)(next - i));
            else
                fprintf (file, "%"PRId64"(1)\t", r->first_pos + i);
        }                   
        if (!found) break;

        i = next;

        found = bits_find_next_set_bit (&r->is_set, i, &next);
        if (!found) next = r->is_set.nbits;

        i = next;
    }
    fprintf (file, "\n");
}

// returns the reference file name for CRAM, derived from the genozip reference name
rom ref_get_cram_ref (Reference ref)
{
    static char *samtools_T_option = NULL;
    if (samtools_T_option) goto done; // already calculated

    ASSINP0 (ref->filename, "when compressing a CRAM file, --reference or --REFERENCE must be specified");

    // if we're attempting to open a cram file, just to check whether it is aligned (in main_load_reference),
    // then we haven't loaded the reference file yet, and hence we don't know ref_fasta_name.
    // in that case, we will just load the reference file's header
    TEMP_FLAG(seg_only,false); // disable seg_only as it would prevent opening a z_file
    z_file = file_open (ref->filename, READ, Z_FILE, DT_REF);    
    ASSERTNOTNULL (z_file->file);
    RESTORE_FLAG(seg_only);

    flag.reading_reference = gref;
    zfile_read_genozip_header (0);
    flag.reading_reference = NULL;
    file_close (&z_file, false, true);


    ASSINP (ref->ref_fasta_name, "cannot compress a CRAM file because %s is lacking the name of the source fasta file - likely because it was created by piping a fasta from from stdin, or because the name of the fasta provided exceed %u characters",
            ref->filename, REF_FILENAME_LEN-1);

    samtools_T_option = MALLOC (MAX_(strlen (ref->ref_fasta_name), strlen (ref->filename)) + 10);

    // case: fasta file is in its original location
    if (file_exists (ref->ref_fasta_name)) 
        sprintf (samtools_T_option, "-T%s", ref->ref_fasta_name);

    // try: fasta file is in directory of reference file
    else {
        rom slash = strrchr (ref->ref_fasta_name, '/');
        if (!slash) slash = strrchr (ref->ref_fasta_name, '\\'); 
        rom basename = slash ? slash+1 : ref->ref_fasta_name;

        slash = strrchr (ref->filename, '/');
        if (!slash) slash = strrchr (ref->filename, '\\'); 
        unsigned dirname_len = slash ? ((slash+1) - ref->filename) : 0;

        sprintf (samtools_T_option, "-T%.*s%s", dirname_len, ref->filename, basename);

        ASSINP (file_exists (&samtools_T_option[2]), 
                "Searching of the fasta file used to create %s. It was not found in %s or %s. Note: it is needed for passing to samtools as a reference file (-T option) for reading the CRAM file", 
                ref->filename, ref->ref_fasta_name, &samtools_T_option[2]);        
    }

done:
    return samtools_T_option;
}

rom ref_type_name (void)
{
    switch (flag.reference) {
        case REF_NONE       : return "NONE"; 
        case REF_INTERNAL   : return "INTERNAL"; 
        case REF_EXTERNAL   : return "EXTERNAL";
        case REF_EXT_STORE  : return "EXT_STORE";
        case REF_MAKE_CHAIN : return "MAKE_CHAIN";
        case REF_LIFTOVER   : return "LIFTOVER";
        default             : return "Invalid_reference_type"; 
    }
}
<|MERGE_RESOLUTION|>--- conflicted
+++ resolved
@@ -640,7 +640,6 @@
 static void ref_copy_one_compressed_section (Reference ref, FileP ref_file, const RAEntry *ra)
 {
     ASSERTNOTINUSE (evb->scratch);
-<<<<<<< HEAD
 
     // get section list entry from ref_file_section_list - which will be used by zfile_read_section to seek to the correct offset
     CLEAR_FLAG (show_headers);
@@ -654,22 +653,6 @@
     RESTORE_FLAG (show_headers);
 
     SectionHeaderReferenceP header = (SectionHeaderReferenceP)B1ST8(evb->scratch);
-=======
-
-    // get section list entry from ref_file_section_list - which will be used by zfile_read_section to seek to the correct offset
-    CLEAR_FLAG (show_headers);
-
-    for_buf (SectionEnt, sl, ref->ref_file_section_list) // note: VBs are out of order in reference file
-        if (sl->vblock_i == ra->vblock_i && sl->st == SEC_REFERENCE) {
-            zfile_read_section (ref_file, evb, ra->vblock_i, &evb->scratch, "scratch", SEC_REFERENCE, sl);
-            break;
-        }
-    ASSERT (evb->scratch.len, "cannot find SEC_REFERENCE of vb_i=%u in section list of reference file", ra->vblock_i);
-
-    RESTORE_FLAG (show_headers);
-
-    SectionHeaderReference *header = (SectionHeaderReference *)B1ST8(evb->scratch);
->>>>>>> 3e616157
 
     WordIndex ref_index = BGEN32 (header->chrom_word_index);
     ASSERT0 (ref_index == ra->chrom_index && BGEN64 (header->pos) == ra->min_pos, "RA and Section don't agree on chrom or pos");
@@ -700,11 +683,7 @@
     z_file->disk_so_far += evb->scratch.len;   // length of GENOZIP data writen to disk
 
     if (flag.show_reference) {
-<<<<<<< HEAD
         decl_zctx (CHROM);
-=======
-        ContextP zctx = ZCTX(CHROM);
->>>>>>> 3e616157
         CtxNode *node = B(CtxNode, zctx->nodes, BGEN32 (header->chrom_word_index));
         iprintf ("Copying SEC_REFERENCE from %s: chrom=%u (%s) gpos=%"PRId64" pos=%"PRId64" num_bases=%u section_size=%u\n", 
                  ref->filename, BGEN32 (header->chrom_word_index), 
@@ -1404,27 +1383,11 @@
     // we protect genome->ref while uncompressing reference data, and genome->is_set while segging
     ref_lock_initialize (ref);
 
-<<<<<<< HEAD
     // initialize genome to 0 (since 14.0.33) - this is required, because there are small gaps between and after the contigs so that each
     // contig's GPOS is a multiple of 64. Our aligner might include gaps in the alignments. See also: defect "2023-03-10 uninitialized edge of external reference.txt"    
     ref->genome_buf.can_be_big = true; // supress warning in case of an extra large genome (eg plant genomes)
     ref->genome = buf_alloc_bits (evb, &ref->genome_buf, ref->genome_nbases * 2, "ref->genome_buf");
     buf_zero (&ref->genome_buf); 
-=======
-    if (type == RT_CACHED) {
-        if (!buf_mmap (evb, &ref->genome_cache, ref_get_cache_fn(ref), 
-                        !IS_REF_EXT_STORE, // in EXT_STORE, buffer is not read-only bc we compact it before storing
-                        "genome_cache")) {
-            // this happens eg if the process writing the cache was aborted
-            ref_remove_cache (ref);
-            type = RT_LOADED;
-        }
-    }
-
-    bool has_emoneg = !IS_REF_INTERNAL;
-    ref->genome_cache.can_be_big = true; // supress warning in case of an extra large genome (eg plant genomes)
-    buf_alloc_zero (evb, &ref->genome_cache, 0, ref->genome_nbases / 4 * (1 + has_emoneg), uint8_t, 1, "genome_cache"); // contains both forward and rev. compliment. zero since 14.0.33 - see defect "2023-03-10 uninitialized edge of external reference.txt"
->>>>>>> 3e616157
 
     if (!IS_REF_INTERNAL) {
         ref->emoneg_buf.can_be_big = true; 
