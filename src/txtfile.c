--- conflicted
+++ resolved
@@ -1,663 +1,656 @@
-// ------------------------------------------------------------------
-//   txtfile.c
-//   Copyright (C) 2019-2023 Genozip Limited. Patent Pending.
-//   Please see terms and conditions in the file LICENSE.txt
-//
-//   WARNING: Genozip is proprietary, not open source software. Modifying the source code is strictly prohibited,
-//   under penalties specified in the license.
- 
-#ifdef __APPLE__
-#define off64_t __int64_t // needed for for conda mac - otherwise zlib.h throws compilation errors
-#endif
-#define Z_LARGE64
-#include <errno.h>
-#include "genozip.h"
-#include "txtfile.h"
-#include "vblock.h"
-#include "filename.h"
-#include "file.h"
-#include "strings.h"
-#include "progress.h"
-#include "codec.h"
-#include "bgzf.h"
-#include "profiler.h"
-#include "segconf.h"
-#include "biopsy.h"
-#include "zip.h"
-#include "dispatcher.h"
-#include "zlib/zlib.h"
-#include "libdeflate/libdeflate.h"
-#include "bzlib/bzlib.h"
-
-#define MAX_TXT_HEADER_LEN ((uint64_t)0xffffffff) // maximum length of txt header - one issue with enlarging it is that we digest it in one go, and the digest module is 32 bit
-
-// dump bad vb to disk
-rom txtfile_dump_vb (VBlockP vb, rom base_name)
-{
-    char *dump_filename = MALLOC (strlen (base_name) + 100); // we're going to leak this allocation
-    sprintf (dump_filename, "%s.vblock-%u.start-%"PRIu64".len-%u.bad", 
-             base_name, vb->vblock_i, vb->vb_position_txt_file, vb->txt_data.len32);
-
-    buf_dump_to_file (dump_filename, &vb->txt_data, 1, false, false, false, true);
-
-    return dump_filename;
-}
-
-static inline uint32_t txtfile_read_block_plain (VBlockP vb, uint32_t max_bytes)
-{
-    char *data = BAFTtxt;
-    int32_t bytes_read;
-
-    // case: we have data passed to us from file_open_txt_read - handle it first
-    if (!vb->txt_data.len && evb->scratch.len) {
-        memcpy (data, evb->scratch.data, (bytes_read = evb->scratch.len));
-        buf_free (evb->scratch);
-    }
-
-    // case: normal read
-    else {
-        bytes_read = read (fileno((FILE *)txt_file->file), data, max_bytes); // -1 if error in libc
-        ASSERT (bytes_read >= 0, "read failed from %s: %s", txt_name, strerror(errno));
-
-        if (!bytes_read) { 
-            // case external decompressor: inspect its stderr to make sure this is just an EOF and not an error 
-            if (file_is_read_via_ext_decompressor (txt_file)) 
-                file_assert_ext_decompressor();
-            
-            txt_file->is_eof = true;
-        }
-    }
-
-    txt_file->disk_so_far += (int64_t)bytes_read;
-
-#ifdef _WIN32
-    // in Windows using Powershell, the first 3 characters on an stdin pipe are BOM: 0xEF,0xBB,0xBF https://en.wikipedia.org/wiki/Byte_order_mark
-    // these charactes are not in 7-bit ASCII, so highly unlikely to be present natrually in a textual txt file
-    if (txt_file->redirected && 
-        txt_file->disk_so_far == (int64_t)bytes_read &&  // start of file
-        bytes_read >= 3  && 
-        (uint8_t)data[0] == 0xEF && 
-        (uint8_t)data[1] == 0xBB && 
-        (uint8_t)data[2] == 0xBF) {
-
-        // Bomb the BOM
-        bytes_read -= 3;
-        memmove (data, data + 3, bytes_read);
-        txt_file->disk_so_far -= 3;
-    }
-#endif
-    vb->txt_data.len += bytes_read;
-
-    return (uint32_t)bytes_read;
-}
-
-static inline uint32_t txtfile_read_block_gz (VBlockP vb, uint32_t max_bytes)
-{
-    uint32_t bytes_read = gzfread (BAFTtxt, 1, max_bytes, (gzFile)txt_file->file);
-    vb->txt_data.len += bytes_read;
-
-    if (bytes_read)
-        txt_file->disk_so_far = gzconsumed64 ((gzFile)txt_file->file); // this is actually all the data uncompressed so far, some of it not yet read by us and still waiting in zlib's output buffer
-    else
-        txt_file->is_eof = true;
-
-    return bytes_read;
-}
-
-static inline uint32_t txtfile_read_block_bz2 (VBlockP vb, uint32_t max_bytes)
-{
-    uint32_t bytes_read = BZ2_bzread ((BZFILE *)txt_file->file, BAFTtxt, max_bytes);
-    vb->txt_data.len += bytes_read;
-
-    if (bytes_read)
-        txt_file->disk_so_far = BZ2_consumed ((BZFILE *)txt_file->file); 
-    else
-        txt_file->is_eof = true;
-
-    return bytes_read;
-}
-
-// BGZF: we read *compressed* data into vb->scratch - that will be decompressed now or later, depending on uncompress. 
-// We read data with a *decompressed* size up to max_uncomp. vb->scratch always contains only full BGZF blocks
-static inline uint32_t txtfile_read_block_bgzf (VBlockP vb, int32_t max_uncomp /* must be signed */, bool uncompress)
-{
-    #define uncomp_len prm32[0] // we use vb->compress.param to hold the uncompressed length of the bgzf data in vb->compress
-
-    uint32_t block_comp_len, block_uncomp_len, this_uncomp_len=0;
-
-    if (uncompress)
-        vb->gzip_compressor = libdeflate_alloc_decompressor(vb);
-        
-    int64_t start_uncomp_len = vb->scratch.uncomp_len;
-
-    while (vb->scratch.uncomp_len - start_uncomp_len < max_uncomp - BGZF_MAX_BLOCK_SIZE) {
-
-        buf_alloc (vb, &vb->scratch, BGZF_MAX_BLOCK_SIZE, max_uncomp/4, char, 1.5, "scratch");
-
-        // case: we have data passed to us from file_open_txt_read - handle it first
-        if (!vb->txt_data.len && evb->scratch.len) {
-            block_uncomp_len = evb->scratch.uncomp_len;
-            block_comp_len   = evb->scratch.len32;
-
-            // if we're reading a VB (not the txt header) - copy the compressed data from evb to vb
-            if (evb != vb) {
-                buf_copy (vb, &vb->scratch, &evb->scratch, char,0,0,0);
-                buf_free (evb->scratch);
-            }
-
-            // add block to list
-            buf_alloc (vb, &vb->bgzf_blocks, 1, 1.2 * max_uncomp / BGZF_MAX_BLOCK_SIZE, BgzfBlockZip, 2, "bgzf_blocks");
-            BNXT (BgzfBlockZip, vb->bgzf_blocks) = (BgzfBlockZip)
-                { .txt_index        = 0,
-                  .compressed_index = 0,
-                  .txt_size         = block_uncomp_len,
-                  .comp_size        = block_comp_len,
-                  .is_decompressed  = false };           
-
-            // note: this is the first BGZF block of the file, so vb->bgzf_i remains 0
-        }
-        else {
-            if (!vb->bgzf_blocks.len)
-                vb->vb_bgzf_i = txt_file->bgzf_isizes.len; // first bgzf block number for this VB
-
-            block_uncomp_len = (uint32_t)bgzf_read_block (txt_file, BAFT8 (vb->scratch), &block_comp_len, HARD_FAIL);
-            
-            // check for corrupt data - at this point we've already confirm the file is BGZF so not expecting a different block
-            if (block_uncomp_len == BGZF_BLOCK_GZIP_NOT_BGZIP || block_uncomp_len == BGZF_BLOCK_IS_NOT_GZIP) {
-                // dump to file
-                char dump_fn[strlen(txt_name)+100];
-                sprintf (dump_fn, "%s.vb-%u.bad-bgzf.bad-offset-0x%X", txt_name, vb->vblock_i, vb->scratch.len32);
-                Buffer dump_buffer = vb->scratch;    // a copy
-                dump_buffer.len32 += block_comp_len; // compressed size
-                buf_dump_to_file (dump_fn, &dump_buffer, 1, false, false, true, false);
-
-                ABORT ("%s: Invalid BGZF block: block_comp_len=%u. Entire BGZF data of this vblock dumped to %s, bad block stats at offset 0x%X",
-                       VB_NAME, block_comp_len, dump_fn, vb->scratch.len32);
-            }
-
-            // add block to list - including the EOF block (block_comp_len=BGZF_EOF_LEN block_uncomp_len=0)
-            if (block_comp_len) {
-                buf_alloc (vb, &vb->bgzf_blocks, 1, 1.2 * max_uncomp / BGZF_MAX_BLOCK_SIZE, BgzfBlockZip, 2, "bgzf_blocks");
-                BNXT (BgzfBlockZip, vb->bgzf_blocks) = (BgzfBlockZip)
-                    { .txt_index        = vb->txt_data.len32,  // after passed-down data and all previous blocks
-                      .compressed_index = vb->scratch.len32,
-                      .txt_size         = block_uncomp_len,
-                      .comp_size        = block_comp_len,
-                      .is_decompressed  = !block_uncomp_len }; // EOF block is always considered decompressed           
-
-                vb->scratch.len32 += block_comp_len;   // compressed size
-            }
-
-            // case EOF - happens in 2 cases: 1. EOF block (block_comp_len=BGZF_EOF_LEN) or 2. no EOF block (block_comp_len=0)
-            if (!block_uncomp_len) {
-                txt_file->is_eof = true;
-                if (flag.show_bgzf && txt_file->bgzf_flags.has_eof_block) 
-                    iprint0 ("IO      vb=0 EOF\n");
-                break;
-            }
-        }
-
-        this_uncomp_len        += block_uncomp_len; // total uncompressed length of data read by this function call
-        vb->scratch.uncomp_len += block_uncomp_len; // total uncompressed length of data in vb->compress
-        vb->txt_data.len       += block_uncomp_len; // total length of txt_data after adding decompressed vb->scratch (may also include pass-down data)
-        txt_file->disk_so_far  += block_comp_len;   
-
-        // we decompress one block a time in the loop so that the decompression is parallel with the disk reading into cache
-        if (uncompress) bgzf_uncompress_one_block (vb, BLST (BgzfBlockZip, vb->bgzf_blocks));  
-    }
-
-    if (uncompress) {
-        buf_free (evb->scratch); 
-        libdeflate_free_decompressor ((struct libdeflate_decompressor **)&vb->gzip_compressor);
-    }
-
-    return this_uncomp_len;
-#undef param
-}
-
-// performs a single I/O read operation - returns number of bytes read
-// data is placed in vb->txt_data, except if its BGZF and uncompress=false - compressed data is placed in vb->scratch
-static uint32_t txtfile_read_block (VBlockP vb, uint32_t max_bytes,
-                                    bool uncompress) // in BGZF, whether to uncompress the data. ignored if not BGZF
-{
-    START_TIMER;
-
-    if (txt_file->is_eof) return 0; // nothing more to read
-
-    uint32_t bytes_read=0;
-
-<<<<<<< HEAD
-    // BGZF note: we read *compressed* data into vb->scratch - that will be decompressed later. we read
-=======
-    if (txt_file->codec == CODEC_NONE) 
-        bytes_read = txtfile_read_block_plain (vb, max_bytes);
-    
-    // BGZF: we read *compressed* data into vb->scratch - that will be decompressed later. we read
->>>>>>> ac0a3b16
-    // data with a *decompressed* size up to max_bytes. vb->scratch always contains only full BGZF blocks
-
-    switch (txt_file->codec) {
-        case CODEC_NONE : bytes_read = txtfile_read_block_plain (vb, max_bytes); break;
-        case CODEC_BGZF : bytes_read = txtfile_read_block_bgzf  (vb, max_bytes, uncompress); break; // bytes_read is in uncompressed terms
-        case CODEC_GZ   : bytes_read = txtfile_read_block_gz    (vb, max_bytes); break;
-        case CODEC_BZ2  : bytes_read = txtfile_read_block_bz2   (vb, max_bytes); break;
-
-        default: ABORT ("txtfile_read_block: Invalid file type %s (codec=%s)", ft_name (txt_file->type), codec_name (txt_file->codec));
-    }
-
-    COPY_TIMER_VB (evb, read);
-    return bytes_read;
-}
-
-// iterator on a buffer containing newline-terminated lines
-// false means continue iterating, true means stop
-char *txtfile_foreach_line (BufferP txt_header,
-                            bool reverse, // iterate backwards
-                            TxtIteratorCallback callback, 
-                            void *cb_param1, void *cb_param2, unsigned cb_param3, // passed as-is to callback
-                            int64_t *line_len) // out
-{
-    if (line_len) *line_len = 0;
-
-    if (!txt_header->len) return NULL;
-
-    char *firstbuf = txt_header->data;
-    char *afterbuf = BAFTc (*txt_header);
-
-    char *first = !reverse ? firstbuf : 0;
-    char *after = !reverse ? 0 : afterbuf;
-
-    while (1) {
-            
-        // get one line - searching forward or backwards
-        if (!reverse) {
-            for (after=first ; after < afterbuf && *after != '\n' ; after++);
-            after++; // skip newline
-        }
-        else {
-            for (first=after-2 /* skip final \n */; first >= firstbuf && *first != '\n'; first--);
-            first++; // after detected \n or at start of line
-        }
-
-        if (!reverse && after > afterbuf) return NULL; // we don't call callback if after>afterbuf - beyond end of line
-            
-        if (callback (first, after - first, cb_param1, cb_param2, cb_param3)) {
-            if (line_len) *line_len = after - first;
-            return first;
-        }
-
-        if (reverse && first == firstbuf) return NULL; // beginning of line - we called the cb
-
-        if (!reverse) first=after;
-        else          after=first;
-    }
-
-    return 0; // never reaches here
-}   
-
-// default callback from DataTypeProperties.is_header_done: 
-// returns header length if header read is complete + sets lines.len, 0 if complete but not existant, -1 not complete yet 
-int32_t def_is_header_done (bool is_eof)
-{
-    ARRAY (char, header, evb->txt_data);
-    evb->lines.len = 0; // reset in case we've called this function a number of times (in case of a very large header)
-    char prev_char = '\n';
-
-    // check stop condition - a line not beginning with a 'first_char'
-    for (int i=0; i < header_len; i++) { // start from 1 back just in case it is a newline, and end 1 char before bc our test is 2 chars
-        if (header[i] == '\n') 
-            evb->lines.len++;   
-
-        if (prev_char == '\n' && header[i] != DTPT (txt_header_1st_char)) {
-            // if we have no header, its an error if we require one
-            TxtHeaderRequirement req = DTPT (txt_header_required); 
-            ASSINP (i || (req != HDR_MUST && !(req == HDR_MUST_0 && evb->comp_i==0)), 
-                    "Error: %s is missing a %s header", txt_name, dt_name (txt_file->data_type));
-            return i; // return header length
-        }
-        prev_char = header[i];
-    }
-
-    // case: the entire file is just a header
-    if (is_eof && prev_char == '\n') 
-        return header_len;
-
-    return -1; // not end of header yet
-}
-
-// ZIP main thread: reads txt header into evb->txt_data
-void txtfile_read_header (bool is_first_txt)
-{
-    START_TIMER;
-
-    ASSERT_DT_FUNC (txt_file, is_header_done);
-
-    int32_t header_len;
-    uint32_t bytes_read=1 /* non-zero */;
-
-    // read data from the file until either 1. EOF is reached 2. end of txt header is reached
-    #define HEADER_BLOCK (256 KB) // we have no idea how big the header will be... read this much at a time
-    while ((header_len = (DT_FUNC (txt_file, is_header_done)(bytes_read==0))) < 0) { // we might have data here from txtfile_test_data
-        
-        if (!bytes_read) {
-            if (flags_pipe_in_process_died()) // only works for Linux
-                ABORTINP ("Pipe-in process %s (pid=%u) died before the %s header was fully read; only %"PRIu64" bytes were read",
-                          flags_pipe_in_process_name(), flags_pipe_in_pid(), dt_name(txt_file->data_type), evb->txt_data.len);
-            else
-                ABORT ("Unexpected end-of-file while reading the %s header of %s (header_len=%"PRIu64")", 
-                       dt_name(txt_file->data_type), txt_name, evb->txt_data.len);
-        }
-
-        ASSERT (evb->txt_data.len + HEADER_BLOCK <= MAX_TXT_HEADER_LEN, "%s header is larger than the maximum Genozip supports: %"PRIu64, 
-                dt_name (txt_file->data_type), MAX_TXT_HEADER_LEN);
-
-        buf_alloc (evb, &evb->txt_data, HEADER_BLOCK, 0, char, 2, "txt_data");    
-        
-        if (header_len != HEADER_DATA_TYPE_CHANGED) // note: if HEADER_DATA_TYPE_CHANGED - no need to read more data - we just process the same data again, with a different data type
-           bytes_read = txtfile_read_block (evb, HEADER_BLOCK, true);
-    }
-
-    // the excess data is for the next vb to read 
-    if (evb->txt_data.len > header_len) { 
-        buf_copy (evb, &txt_file->unconsumed_txt, &evb->txt_data, char, header_len, 0, "txt_file->unconsumed_txt");
-        evb->txt_data.len = header_len; // trim to uncompressed length of txt header
-
-        txt_file->header_size_bgzf = bgzf_copy_unconsumed_blocks (evb); // copy unconsumed or partially consumed bgzf_blocks to txt_file->unconsumed_bgzf_blocks
-    }
-
-    txt_file->txt_data_so_far_single = txt_file->header_size = header_len; 
-
-    biopsy_take (evb);
-
-    COPY_TIMER_VB (evb, txtfile_read_header); // same profiler entry as txtfile_read_header
-}
-
-// default "unconsumed" function file formats where we need to read whole \n-ending lines. returns the unconsumed data length
-int32_t def_unconsumed (VBlockP vb, uint32_t first_i, int32_t *i)
-{
-    ASSERT (*i >= 0 && *i < vb->txt_data.len, "*i=%d is out of range [0,%"PRIu64"]", *i, vb->txt_data.len);
-
-    int32_t j; for (j=*i; j >= (int32_t)first_i; j--) // use j - automatic var - for speed 
-        if (*Btxt(j) == '\n') {
-            *i = j;
-            return vb->txt_data.len32 -1 - j;
-        }
-
-    *i = j;
-    return -1; // cannot find \n in the data starting first_i
-}
-
-static uint32_t txtfile_get_unconsumed_to_pass_to_next_vb (VBlockP vb)
-{
-    int32_t pass_to_next_vb_len;
-    int32_t last_i = vb->txt_data.len32-1; // next index to test (going backwards)
-
-    // case: the data is BGZF-compressed in vb->scratch, except for passed down data from prev VB        
-    // uncompress one block at a time to see if its sufficient. usually, one block is enough
-    if (txt_file->codec == CODEC_BGZF && vb->scratch.len) {
-
-        vb->gzip_compressor = libdeflate_alloc_decompressor(vb);
-
-        for (int block_i=vb->bgzf_blocks.len-1; block_i >= 0; block_i--) {
-            BgzfBlockZip *bb = B(BgzfBlockZip, vb->bgzf_blocks, block_i);
-            bgzf_uncompress_one_block (vb, bb);
-
-            pass_to_next_vb_len = (DT_FUNC(txt_file, unconsumed)(vb, bb->txt_index, &last_i));
-            if (pass_to_next_vb_len >= 0) goto done; // we have the answer (callback returns -1 if no it needs more data)
-        }
-
-        libdeflate_free_decompressor ((struct libdeflate_decompressor **)&vb->gzip_compressor);
-
-        // if not found - fall through to test the passed-down data too now
-    }
-
-    // test remaining txt_data including passed-down data from previous VB
-    pass_to_next_vb_len = (DT_FUNC(vb, unconsumed)(vb, 0, &last_i));
-
-    // case: we're testing memory and this VB is too small for a single line - return and caller will try again with a larger VB
-    if (segconf.running && pass_to_next_vb_len < 0) return (uint32_t)-1;
-
-    ASSERT (pass_to_next_vb_len >= 0, "Reason: failed to find a full line %sin vb=%s data_type=%s txt_data.len=%u txt_file->codec=%s.\n"
-            "Known possible causes:\n"
-            "- The file is %s %s.\n"
-            "- The file is not a %s file.\n"
-            "VB dumped: %s\n",  
-            DTPT(is_binary) ? "" : "(i.e. newline-terminated) ",
-            VB_NAME, dt_name (txt_file->data_type), vb->txt_data.len32, codec_name (txt_file->codec),
-            DTPT(is_binary) ? "truncated but not on the boundary of the" : "missing a newline on the last", DTPT(line_name),
-            TXT_DT(REF) ? "FASTA" : dt_name (txt_file->data_type),
-            txtfile_dump_vb (vb, txt_name));
-
-done:
-    libdeflate_free_decompressor ((struct libdeflate_decompressor **)&vb->gzip_compressor);
-    return (uint32_t)pass_to_next_vb_len;
-}
-
-static bool seggable_size_is_modifiable (void)
-{
-    Codec c = txt_file->source_codec;
-    return c==CODEC_GZ || c==CODEC_BGZF || c==CODEC_CRAM || c==CODEC_BZ2 || c==CODEC_BAM;
-}
-// estimate the size of the txt_data of the file - i.e. the uncompressed data excluding the header - 
-// based on the observed or assumed compression ratio of the source compression so far
-static void txtfile_set_seggable_size (void)
-{
-    uint64_t disk_size = txt_file->disk_size ? txt_file->disk_size 
-                       : flag.stdin_size     ? flag.stdin_size // user-provided size
-                       :                       0; // our estimate will be 0 
-
-    double source_comp_ratio=1;
-    switch (txt_file->source_codec) {
-        case CODEC_GZ:   // for internal compressors, we use the observed source-compression ratio
-        case CODEC_BGZF: 
-        case CODEC_BAM:
-        case CODEC_BZ2: {
-            if (txt_file->is_remote || txt_file->redirected)
-                source_comp_ratio = 4;
-            else {    
-                double plain_len  = txt_file->txt_data_so_far_single + txt_file->unconsumed_txt.len;
-                double gz_bz2_len = file_tell (txt_file, HARD_FAIL); // should always work for bz2 or gz. For BZ2 this includes up to 64K read from disk but still in its internal buffers
-                
-                // case: header is whole BGZF blocks - remove header from calculation to get a better estimate of the seggable compression ratio
-                if (txt_file->header_size_bgzf) { 
-                    plain_len  -= txt_file->header_size;
-                    gz_bz2_len -= txt_file->header_size_bgzf;
-                }
-
-                source_comp_ratio = plain_len / gz_bz2_len;
-            }
-            break;
-        }
-        
-        // external decompressors
-        case CODEC_BCF:  source_comp_ratio = 10; break; // note: .bcf files might be compressed or uncompressed - we have no way of knowing as "bcftools view" always serves them to us in plain VCF format. These ratios are assuming the bcf is compressed as it normally is.
-        case CODEC_XZ:   source_comp_ratio = 15; break;
-        case CODEC_CRAM: source_comp_ratio = 25; break;
-        case CODEC_ZIP:  source_comp_ratio = 3;  break;
-
-        case CODEC_NONE: source_comp_ratio = 1;  break;
-
-        default: ABORT ("unspecified txt_file->codec=%s (%u)", codec_name (txt_file->codec), txt_file->codec);
-    }
-        
-    int64_t est_seggable_size = MAX_(0.0, (double)disk_size * source_comp_ratio - (double)txt_file->header_size);
-    __atomic_store_n (&txt_file->est_seggable_size, est_seggable_size, __ATOMIC_RELAXED); 
-
-    if (segconf.running)
-        txt_file->txt_data_so_far_single = txt_file->header_size; // roll back as we will re-account for this data in VB=1
-}
-
-int64_t txtfile_get_seggable_size (void)
-{
-    return __atomic_load_n (&txt_file->est_seggable_size, __ATOMIC_RELAXED);
-}
-
-uint64_t txtfile_max_memory_per_vb (void)
-{
-    return segconf.vb_size - TXTFILE_READ_VB_PADDING;
-}
-
-// ZIP main threads.
-void txtfile_read_vblock (VBlockP vb)
-{
-    START_TIMER;
-
-    ASSERT_DT_FUNC (txt_file, unconsumed);
-    ASSERT ((segconf.vb_size >= ABSOLUTE_MIN_VBLOCK_MEMORY && segconf.vb_size <= ABSOLUTE_MAX_VBLOCK_MEMORY) || segconf.running,
-            "Invalid vb_size=%"PRIu64" comp_i(0-based)=%u", segconf.vb_size, z_file->num_txts_so_far-1);
-
-    buf_alloc (vb, &vb->txt_data, 0, segconf.vb_size, char, 1, "txt_data");    
-
-    // read data from the file until either 1. EOF is reached 2. end of block is reached
-    uint64_t max_memory_per_vb = txtfile_max_memory_per_vb();
-    uint32_t pass_to_next_vb_len=0;
-
-    // start with using the data passed down from the previous VB (note: copy & free and not move! so we can reuse txt_data next vb)
-    if (txt_file->unconsumed_txt.len) {
-        uint64_t bytes_moved = MIN_(txt_file->unconsumed_txt.len, max_memory_per_vb);
-        buf_copy (vb, &vb->txt_data, &txt_file->unconsumed_txt, char, 0, bytes_moved, "txt_data");
-        buf_remove (txt_file->unconsumed_txt, char, 0, bytes_moved);
-    }
-
-    bgzf_zip_init_vb (vb); 
-
-    bool always_uncompress = flag.pair == PAIR_READ_2 || // if we're reading the 2nd paired file, fastq_txtfile_have_enough_lines needs the whole data
-                             flag.make_reference      || // unconsumed callback for make-reference needs to inspect the whole data
-                             segconf.running          ||
-                             flag.optimize_DESC       || // fastq_zip_init_vb needs to count lines
-                             flag.add_line_numbers    || // vcf_zip_init_vb   needs to count lines
-                             flag.biopsy;
-
-    txt_file->header_only = false; // optimistic initialization
-
-    for (bool first=true; ; first=false) {
-
-        uint32_t len = max_memory_per_vb > vb->txt_data.len ? txtfile_read_block (vb, MIN_(max_memory_per_vb - vb->txt_data.len, 1 GB /* read() can't handle more */), always_uncompress) 
-                                                            : 0;
-        if (!len && first && !vb->txt_data.len) {
-            if (vb->vblock_i <= 1) txt_file->header_only = true; // header-only file (the header was already read, and there is no additional data)
-                                                                 // note: this doesn't capture header-only 2nd+ bound file
-            return;
-        }
-
-        // when reading BGZF, we might be filled up even without completely filling max_memory_per_vb 
-        // if there is room left for only a partial BGZF block (we can't read partial blocks)
-        uint32_t filled_up = max_memory_per_vb - (txt_file->codec == CODEC_BGZF) * BGZF_MAX_BLOCK_SIZE;
-
-        if (!len || vb->txt_data.len32 >= filled_up) {  // EOF or we have filled up the allocated memory
-
-            // case: this is the 2nd file of a fastq pair - make sure it has at least as many fastq "lines" as the first file
-            uint32_t my_lines, her_lines;
-            if (flag.pair == PAIR_READ_2 &&  // we are reading the second file of a fastq file pair (with --pair)
-                !fastq_txtfile_have_enough_lines (vb, &pass_to_next_vb_len, &my_lines, &her_lines)) { // we don't yet have all the data we need
-
-                ASSINP (len, "Error: File %s has less FASTQ reads than its R1 counterpart (vb=%s has %u lines while counterpart has %u lines)", 
-                        txt_name, VB_NAME, my_lines, her_lines);
-
-                ASSERT (vb->txt_data.len, "txt_data.len=0 when reading pair_2 vb=%s", VB_NAME);
-
-                // if we need more lines - increase memory and keep on reading
-                max_memory_per_vb *= 1.1; 
-                buf_alloc (vb, &vb->txt_data, 0, max_memory_per_vb, char, 1, "txt_data");    
-            }
-            else
-                break;
-        }
-    }
-
-    if (always_uncompress) buf_free (vb->scratch); // tested by txtfile_get_unconsumed_to_pass_to_next_vb
-
-    // callback to decide what part of txt_data to pass up to the next VB (usually partial lines, but sometimes more)
-    // note: even if we haven't read any new data (everything was passed down), we still might data to pass up - eg
-    // in FASTA with make-reference if we have a lots of small contigs, each VB will take one contig and pass up the remaining
-    if (!pass_to_next_vb_len && vb->txt_data.len) {
-        pass_to_next_vb_len = txtfile_get_unconsumed_to_pass_to_next_vb (vb);
-
-        // case: return if we're testing memory, and there is not even one line of text  
-        if (segconf.running && pass_to_next_vb_len == (uint32_t)-1) {
-            buf_copy (evb, &txt_file->unconsumed_txt, &vb->txt_data, char, 0, 0, "txt_file->unconsumed_txt"); 
-            buf_free (vb->txt_data);
-            return;
-        }
-    }
-
-    if (pass_to_next_vb_len) {
-
-        // note: we might some unconsumed data, pass it up to the next vb. possibly we still have unconsumed data (can happen if DVCF reject
-        // data was passed down from the txt header, greater than max_memory_per_vb)
-        buf_insert (evb, txt_file->unconsumed_txt, char, 0, Btxt (vb->txt_data.len - pass_to_next_vb_len), pass_to_next_vb_len, "txt_file->unconsumed_txt");
-        vb->txt_data.len32 -= pass_to_next_vb_len; 
-
-        // copy unconsumed or partially consumed bgzf_blocks to txt_file->unconsumed_bgzf_blocks
-        bgzf_copy_unconsumed_blocks (vb); 
-
-        // if is possible we reached eof but still have pass_up_data - this happens eg in make-reference when a
-        // VB takes only one contig from txt_data and pass up the rest - reset eof so that we come back here to process the rest
-        txt_file->is_eof = false;
-    }
-
-    vb->comp_i = flag.zip_comp_i;
-    vb->vb_position_txt_file = txt_file->txt_data_so_far_single;
-    vb->is_eof = txt_file->is_eof;
-    txt_file->txt_data_so_far_single += vb->txt_data.len;
-
-    zip_init_vb (vb);
-
-    if (segconf.running || seggable_size_is_modifiable())
-        txtfile_set_seggable_size();
-
-    if (!segconf.running) {
-        biopsy_take (vb);
-        dispatcher_increment_progress ("read", vb->txt_data.len);
-    }
-
-    COPY_TIMER (txtfile_read_vblock);
-}
-
-DataType txtfile_get_file_dt (rom filename)
-{
-    FileType ft = file_get_stdin_type(); // check for --input option
-
-    if (ft == UNKNOWN_FILE_TYPE) // no --input - get file type from filename
-        ft = file_get_type (filename);
-
-    return file_get_data_type (ft, true);
-}
-
-// get filename of output txt file in genounzip if user didn't specific it with --output
-// case 1: outputing a single file - generate txt_filename based on the z_file's name
-// case 2: unbinding a genozip into multiple txt files - generate txt_filename of a component file from the
-//         component name in SEC_TXT_HEADER 
-rom txtfile_piz_get_filename (rom orig_name,rom prefix, bool is_orig_name_genozip)
-{
-    unsigned fn_len = strlen (orig_name);
-    unsigned dn_len = flag.out_dirname ? strlen (flag.out_dirname) : 0;
-    unsigned genozip_ext_len = is_orig_name_genozip ? (sizeof GENOZIP_EXT - 1) : 0;
-    char *txt_filename = (char *)MALLOC(fn_len + dn_len + 10);
-
-    #define EXT2_MATCHES_TRANSLATE(from,to,ext)  \
-        ((z_file->data_type==(from) && flag.out_dt==(to) && \
-         fn_len >= genozip_ext_len+strlen(ext) && \
-         !strcmp (&txt_filename[fn_len-genozip_ext_len- (sizeof ext - 1)], (ext))) ? (int)(sizeof ext - 1) : 0) 
-
-    // length of extension to remove if translating, eg remove ".sam" if .sam.genozip->.bam */
-    int old_ext_removed_len = EXT2_MATCHES_TRANSLATE (DT_SAM,  DT_BAM,   ".sam") +
-                              EXT2_MATCHES_TRANSLATE (DT_SAM,  DT_SAM,   ".bam") +
-                              EXT2_MATCHES_TRANSLATE (DT_SAM,  DT_FASTQ, ".sam") +
-                              EXT2_MATCHES_TRANSLATE (DT_SAM,  DT_FASTQ, ".bam") +
-                              EXT2_MATCHES_TRANSLATE (DT_VCF,  DT_BCF,   ".vcf") +
-                              EXT2_MATCHES_TRANSLATE (DT_ME23, DT_VCF,   ".txt");
-
-    // case: new directory - take only the basename
-    if (dn_len) orig_name = filename_base (orig_name, 0,0,0,0); 
-    
-    sprintf ((char *)txt_filename, "%s%s%s%.*s%s%s", prefix,
-                (dn_len ? flag.out_dirname : ""), (dn_len ? "/" : ""), 
-                fn_len - genozip_ext_len - old_ext_removed_len, orig_name,
-                old_ext_removed_len ? file_plain_ext_by_dt (flag.out_dt) : "", // add translated extension if needed
-                (z_file->z_flags.bgzf && flag.out_dt != DT_BAM) ? ".gz" : ""); // add .gz if --bgzf (except in BAM where it is implicit)
-
-    if (dn_len) FREE (orig_name);
-
-    return txt_filename;
+// ------------------------------------------------------------------
+//   txtfile.c
+//   Copyright (C) 2019-2023 Genozip Limited. Patent Pending.
+//   Please see terms and conditions in the file LICENSE.txt
+//
+//   WARNING: Genozip is proprietary, not open source software. Modifying the source code is strictly prohibited,
+//   under penalties specified in the license.
+ 
+#ifdef __APPLE__
+#define off64_t __int64_t // needed for for conda mac - otherwise zlib.h throws compilation errors
+#endif
+#define Z_LARGE64
+#include <errno.h>
+#include "genozip.h"
+#include "txtfile.h"
+#include "vblock.h"
+#include "filename.h"
+#include "file.h"
+#include "strings.h"
+#include "progress.h"
+#include "codec.h"
+#include "bgzf.h"
+#include "profiler.h"
+#include "segconf.h"
+#include "biopsy.h"
+#include "zip.h"
+#include "dispatcher.h"
+#include "zlib/zlib.h"
+#include "libdeflate/libdeflate.h"
+#include "bzlib/bzlib.h"
+
+#define MAX_TXT_HEADER_LEN ((uint64_t)0xffffffff) // maximum length of txt header - one issue with enlarging it is that we digest it in one go, and the digest module is 32 bit
+
+// dump bad vb to disk
+rom txtfile_dump_vb (VBlockP vb, rom base_name)
+{
+    char *dump_filename = MALLOC (strlen (base_name) + 100); // we're going to leak this allocation
+    sprintf (dump_filename, "%s.vblock-%u.start-%"PRIu64".len-%u.bad", 
+             base_name, vb->vblock_i, vb->vb_position_txt_file, vb->txt_data.len32);
+
+    buf_dump_to_file (dump_filename, &vb->txt_data, 1, false, false, false, true);
+
+    return dump_filename;
+}
+
+static inline uint32_t txtfile_read_block_plain (VBlockP vb, uint32_t max_bytes)
+{
+    char *data = BAFTtxt;
+    int32_t bytes_read;
+
+    // case: we have data passed to us from file_open_txt_read - handle it first
+    if (!vb->txt_data.len && evb->scratch.len) {
+        memcpy (data, evb->scratch.data, (bytes_read = evb->scratch.len));
+        buf_free (evb->scratch);
+    }
+
+    // case: normal read
+    else {
+        bytes_read = read (fileno((FILE *)txt_file->file), data, max_bytes); // -1 if error in libc
+        ASSERT (bytes_read >= 0, "read failed from %s: %s", txt_name, strerror(errno));
+
+        if (!bytes_read) { 
+            // case external decompressor: inspect its stderr to make sure this is just an EOF and not an error 
+            if (file_is_read_via_ext_decompressor (txt_file)) 
+                file_assert_ext_decompressor();
+            
+            txt_file->is_eof = true;
+        }
+    }
+
+    txt_file->disk_so_far += (int64_t)bytes_read;
+
+#ifdef _WIN32
+    // in Windows using Powershell, the first 3 characters on an stdin pipe are BOM: 0xEF,0xBB,0xBF https://en.wikipedia.org/wiki/Byte_order_mark
+    // these charactes are not in 7-bit ASCII, so highly unlikely to be present natrually in a textual txt file
+    if (txt_file->redirected && 
+        txt_file->disk_so_far == (int64_t)bytes_read &&  // start of file
+        bytes_read >= 3  && 
+        (uint8_t)data[0] == 0xEF && 
+        (uint8_t)data[1] == 0xBB && 
+        (uint8_t)data[2] == 0xBF) {
+
+        // Bomb the BOM
+        bytes_read -= 3;
+        memmove (data, data + 3, bytes_read);
+        txt_file->disk_so_far -= 3;
+    }
+#endif
+    vb->txt_data.len += bytes_read;
+
+    return (uint32_t)bytes_read;
+}
+
+static inline uint32_t txtfile_read_block_gz (VBlockP vb, uint32_t max_bytes)
+{
+    uint32_t bytes_read = gzfread (BAFTtxt, 1, max_bytes, (gzFile)txt_file->file);
+    vb->txt_data.len += bytes_read;
+
+    if (bytes_read)
+        txt_file->disk_so_far = gzconsumed64 ((gzFile)txt_file->file); // this is actually all the data uncompressed so far, some of it not yet read by us and still waiting in zlib's output buffer
+    else
+        txt_file->is_eof = true;
+
+    return bytes_read;
+}
+
+static inline uint32_t txtfile_read_block_bz2 (VBlockP vb, uint32_t max_bytes)
+{
+    uint32_t bytes_read = BZ2_bzread ((BZFILE *)txt_file->file, BAFTtxt, max_bytes);
+    vb->txt_data.len += bytes_read;
+
+    if (bytes_read)
+        txt_file->disk_so_far = BZ2_consumed ((BZFILE *)txt_file->file); 
+    else
+        txt_file->is_eof = true;
+
+    return bytes_read;
+}
+
+// BGZF: we read *compressed* data into vb->scratch - that will be decompressed now or later, depending on uncompress. 
+// We read data with a *decompressed* size up to max_uncomp. vb->scratch always contains only full BGZF blocks
+static inline uint32_t txtfile_read_block_bgzf (VBlockP vb, int32_t max_uncomp /* must be signed */, bool uncompress)
+{
+    #define uncomp_len prm32[0] // we use vb->compress.param to hold the uncompressed length of the bgzf data in vb->compress
+
+    uint32_t block_comp_len, block_uncomp_len, this_uncomp_len=0;
+
+    if (uncompress)
+        vb->gzip_compressor = libdeflate_alloc_decompressor(vb);
+        
+    int64_t start_uncomp_len = vb->scratch.uncomp_len;
+
+    while (vb->scratch.uncomp_len - start_uncomp_len < max_uncomp - BGZF_MAX_BLOCK_SIZE) {
+
+        buf_alloc (vb, &vb->scratch, BGZF_MAX_BLOCK_SIZE, max_uncomp/4, char, 1.5, "scratch");
+
+        // case: we have data passed to us from file_open_txt_read - handle it first
+        if (!vb->txt_data.len && evb->scratch.len) {
+            block_uncomp_len = evb->scratch.uncomp_len;
+            block_comp_len   = evb->scratch.len32;
+
+            // if we're reading a VB (not the txt header) - copy the compressed data from evb to vb
+            if (evb != vb) {
+                buf_copy (vb, &vb->scratch, &evb->scratch, char,0,0,0);
+                buf_free (evb->scratch);
+            }
+
+            // add block to list
+            buf_alloc (vb, &vb->bgzf_blocks, 1, 1.2 * max_uncomp / BGZF_MAX_BLOCK_SIZE, BgzfBlockZip, 2, "bgzf_blocks");
+            BNXT (BgzfBlockZip, vb->bgzf_blocks) = (BgzfBlockZip)
+                { .txt_index        = 0,
+                  .compressed_index = 0,
+                  .txt_size         = block_uncomp_len,
+                  .comp_size        = block_comp_len,
+                  .is_decompressed  = false };           
+
+            // note: this is the first BGZF block of the file, so vb->bgzf_i remains 0
+        }
+        else {
+            if (!vb->bgzf_blocks.len)
+                vb->vb_bgzf_i = txt_file->bgzf_isizes.len; // first bgzf block number for this VB
+
+            block_uncomp_len = (uint32_t)bgzf_read_block (txt_file, BAFT8 (vb->scratch), &block_comp_len, HARD_FAIL);
+            
+            // check for corrupt data - at this point we've already confirm the file is BGZF so not expecting a different block
+            if (block_uncomp_len == BGZF_BLOCK_GZIP_NOT_BGZIP || block_uncomp_len == BGZF_BLOCK_IS_NOT_GZIP) {
+                // dump to file
+                char dump_fn[strlen(txt_name)+100];
+                sprintf (dump_fn, "%s.vb-%u.bad-bgzf.bad-offset-0x%X", txt_name, vb->vblock_i, vb->scratch.len32);
+                Buffer dump_buffer = vb->scratch;    // a copy
+                dump_buffer.len32 += block_comp_len; // compressed size
+                buf_dump_to_file (dump_fn, &dump_buffer, 1, false, false, true, false);
+
+                ABORT ("%s: Invalid BGZF block: block_comp_len=%u. Entire BGZF data of this vblock dumped to %s, bad block stats at offset 0x%X",
+                       VB_NAME, block_comp_len, dump_fn, vb->scratch.len32);
+            }
+
+            // add block to list - including the EOF block (block_comp_len=BGZF_EOF_LEN block_uncomp_len=0)
+            if (block_comp_len) {
+                buf_alloc (vb, &vb->bgzf_blocks, 1, 1.2 * max_uncomp / BGZF_MAX_BLOCK_SIZE, BgzfBlockZip, 2, "bgzf_blocks");
+                BNXT (BgzfBlockZip, vb->bgzf_blocks) = (BgzfBlockZip)
+                    { .txt_index        = vb->txt_data.len32,  // after passed-down data and all previous blocks
+                      .compressed_index = vb->scratch.len32,
+                      .txt_size         = block_uncomp_len,
+                      .comp_size        = block_comp_len,
+                      .is_decompressed  = !block_uncomp_len }; // EOF block is always considered decompressed           
+
+                vb->scratch.len32 += block_comp_len;   // compressed size
+            }
+
+            // case EOF - happens in 2 cases: 1. EOF block (block_comp_len=BGZF_EOF_LEN) or 2. no EOF block (block_comp_len=0)
+            if (!block_uncomp_len) {
+                txt_file->is_eof = true;
+                if (flag.show_bgzf && txt_file->bgzf_flags.has_eof_block) 
+                    iprint0 ("IO      vb=0 EOF\n");
+                break;
+            }
+        }
+
+        this_uncomp_len        += block_uncomp_len; // total uncompressed length of data read by this function call
+        vb->scratch.uncomp_len += block_uncomp_len; // total uncompressed length of data in vb->compress
+        vb->txt_data.len       += block_uncomp_len; // total length of txt_data after adding decompressed vb->scratch (may also include pass-down data)
+        txt_file->disk_so_far  += block_comp_len;   
+
+        // we decompress one block a time in the loop so that the decompression is parallel with the disk reading into cache
+        if (uncompress) bgzf_uncompress_one_block (vb, BLST (BgzfBlockZip, vb->bgzf_blocks));  
+    }
+
+    if (uncompress) {
+        buf_free (evb->scratch); 
+        libdeflate_free_decompressor ((struct libdeflate_decompressor **)&vb->gzip_compressor);
+    }
+
+    return this_uncomp_len;
+#undef param
+}
+
+// performs a single I/O read operation - returns number of bytes read
+// data is placed in vb->txt_data, except if its BGZF and uncompress=false - compressed data is placed in vb->scratch
+static uint32_t txtfile_read_block (VBlockP vb, uint32_t max_bytes,
+                                    bool uncompress) // in BGZF, whether to uncompress the data. ignored if not BGZF
+{
+    START_TIMER;
+
+    if (txt_file->is_eof) return 0; // nothing more to read
+
+    uint32_t bytes_read=0;
+
+    // BGZF note: we read *compressed* data into vb->scratch - that will be decompressed later. we read
+    // data with a *decompressed* size up to max_bytes. vb->scratch always contains only full BGZF blocks
+
+    switch (txt_file->codec) {
+        case CODEC_NONE : bytes_read = txtfile_read_block_plain (vb, max_bytes); break;
+        case CODEC_BGZF : bytes_read = txtfile_read_block_bgzf  (vb, max_bytes, uncompress); break; // bytes_read is in uncompressed terms
+        case CODEC_GZ   : bytes_read = txtfile_read_block_gz    (vb, max_bytes); break;
+        case CODEC_BZ2  : bytes_read = txtfile_read_block_bz2   (vb, max_bytes); break;
+
+        default: ABORT ("txtfile_read_block: Invalid file type %s (codec=%s)", ft_name (txt_file->type), codec_name (txt_file->codec));
+    }
+
+    COPY_TIMER_VB (evb, read);
+    return bytes_read;
+}
+
+// iterator on a buffer containing newline-terminated lines
+// false means continue iterating, true means stop
+char *txtfile_foreach_line (BufferP txt_header,
+                            bool reverse, // iterate backwards
+                            TxtIteratorCallback callback, 
+                            void *cb_param1, void *cb_param2, unsigned cb_param3, // passed as-is to callback
+                            int64_t *line_len) // out
+{
+    if (line_len) *line_len = 0;
+
+    if (!txt_header->len) return NULL;
+
+    char *firstbuf = txt_header->data;
+    char *afterbuf = BAFTc (*txt_header);
+
+    char *first = !reverse ? firstbuf : 0;
+    char *after = !reverse ? 0 : afterbuf;
+
+    while (1) {
+            
+        // get one line - searching forward or backwards
+        if (!reverse) {
+            for (after=first ; after < afterbuf && *after != '\n' ; after++);
+            after++; // skip newline
+        }
+        else {
+            for (first=after-2 /* skip final \n */; first >= firstbuf && *first != '\n'; first--);
+            first++; // after detected \n or at start of line
+        }
+
+        if (!reverse && after > afterbuf) return NULL; // we don't call callback if after>afterbuf - beyond end of line
+            
+        if (callback (first, after - first, cb_param1, cb_param2, cb_param3)) {
+            if (line_len) *line_len = after - first;
+            return first;
+        }
+
+        if (reverse && first == firstbuf) return NULL; // beginning of line - we called the cb
+
+        if (!reverse) first=after;
+        else          after=first;
+    }
+
+    return 0; // never reaches here
+}   
+
+// default callback from DataTypeProperties.is_header_done: 
+// returns header length if header read is complete + sets lines.len, 0 if complete but not existant, -1 not complete yet 
+int32_t def_is_header_done (bool is_eof)
+{
+    ARRAY (char, header, evb->txt_data);
+    evb->lines.len = 0; // reset in case we've called this function a number of times (in case of a very large header)
+    char prev_char = '\n';
+
+    // check stop condition - a line not beginning with a 'first_char'
+    for (int i=0; i < header_len; i++) { // start from 1 back just in case it is a newline, and end 1 char before bc our test is 2 chars
+        if (header[i] == '\n') 
+            evb->lines.len++;   
+
+        if (prev_char == '\n' && header[i] != DTPT (txt_header_1st_char)) {
+            // if we have no header, its an error if we require one
+            TxtHeaderRequirement req = DTPT (txt_header_required); 
+            ASSINP (i || (req != HDR_MUST && !(req == HDR_MUST_0 && evb->comp_i==0)), 
+                    "Error: %s is missing a %s header", txt_name, dt_name (txt_file->data_type));
+            return i; // return header length
+        }
+        prev_char = header[i];
+    }
+
+    // case: the entire file is just a header
+    if (is_eof && prev_char == '\n') 
+        return header_len;
+
+    return -1; // not end of header yet
+}
+
+// ZIP main thread: reads txt header into evb->txt_data
+void txtfile_read_header (bool is_first_txt)
+{
+    START_TIMER;
+
+    ASSERT_DT_FUNC (txt_file, is_header_done);
+
+    int32_t header_len;
+    uint32_t bytes_read=1 /* non-zero */;
+
+    // read data from the file until either 1. EOF is reached 2. end of txt header is reached
+    #define HEADER_BLOCK (256 KB) // we have no idea how big the header will be... read this much at a time
+    while ((header_len = (DT_FUNC (txt_file, is_header_done)(bytes_read==0))) < 0) { // we might have data here from txtfile_test_data
+        
+        if (!bytes_read) {
+            if (flags_pipe_in_process_died()) // only works for Linux
+                ABORTINP ("Pipe-in process %s (pid=%u) died before the %s header was fully read; only %"PRIu64" bytes were read",
+                          flags_pipe_in_process_name(), flags_pipe_in_pid(), dt_name(txt_file->data_type), evb->txt_data.len);
+            else
+                ABORT ("Unexpected end-of-file while reading the %s header of %s (header_len=%"PRIu64")", 
+                       dt_name(txt_file->data_type), txt_name, evb->txt_data.len);
+        }
+
+        ASSERT (evb->txt_data.len + HEADER_BLOCK <= MAX_TXT_HEADER_LEN, "%s header is larger than the maximum Genozip supports: %"PRIu64, 
+                dt_name (txt_file->data_type), MAX_TXT_HEADER_LEN);
+
+        buf_alloc (evb, &evb->txt_data, HEADER_BLOCK, 0, char, 2, "txt_data");    
+        
+        if (header_len != HEADER_DATA_TYPE_CHANGED) // note: if HEADER_DATA_TYPE_CHANGED - no need to read more data - we just process the same data again, with a different data type
+           bytes_read = txtfile_read_block (evb, HEADER_BLOCK, true);
+    }
+
+    // the excess data is for the next vb to read 
+    if (evb->txt_data.len > header_len) { 
+        buf_copy (evb, &txt_file->unconsumed_txt, &evb->txt_data, char, header_len, 0, "txt_file->unconsumed_txt");
+        evb->txt_data.len = header_len; // trim to uncompressed length of txt header
+
+        txt_file->header_size_bgzf = bgzf_copy_unconsumed_blocks (evb); // copy unconsumed or partially consumed bgzf_blocks to txt_file->unconsumed_bgzf_blocks
+    }
+
+    txt_file->txt_data_so_far_single = txt_file->header_size = header_len; 
+
+    biopsy_take (evb);
+
+    COPY_TIMER_VB (evb, txtfile_read_header); // same profiler entry as txtfile_read_header
+}
+
+// default "unconsumed" function file formats where we need to read whole \n-ending lines. returns the unconsumed data length
+int32_t def_unconsumed (VBlockP vb, uint32_t first_i, int32_t *i)
+{
+    ASSERT (*i >= 0 && *i < vb->txt_data.len, "*i=%d is out of range [0,%"PRIu64"]", *i, vb->txt_data.len);
+
+    int32_t j; for (j=*i; j >= (int32_t)first_i; j--) // use j - automatic var - for speed 
+        if (*Btxt(j) == '\n') {
+            *i = j;
+            return vb->txt_data.len32 -1 - j;
+        }
+
+    *i = j;
+    return -1; // cannot find \n in the data starting first_i
+}
+
+static uint32_t txtfile_get_unconsumed_to_pass_to_next_vb (VBlockP vb)
+{
+    int32_t pass_to_next_vb_len;
+    int32_t last_i = vb->txt_data.len32-1; // next index to test (going backwards)
+
+    // case: the data is BGZF-compressed in vb->scratch, except for passed down data from prev VB        
+    // uncompress one block at a time to see if its sufficient. usually, one block is enough
+    if (txt_file->codec == CODEC_BGZF && vb->scratch.len) {
+
+        vb->gzip_compressor = libdeflate_alloc_decompressor(vb);
+
+        for (int block_i=vb->bgzf_blocks.len-1; block_i >= 0; block_i--) {
+            BgzfBlockZip *bb = B(BgzfBlockZip, vb->bgzf_blocks, block_i);
+            bgzf_uncompress_one_block (vb, bb);
+
+            pass_to_next_vb_len = (DT_FUNC(txt_file, unconsumed)(vb, bb->txt_index, &last_i));
+            if (pass_to_next_vb_len >= 0) goto done; // we have the answer (callback returns -1 if no it needs more data)
+        }
+
+        libdeflate_free_decompressor ((struct libdeflate_decompressor **)&vb->gzip_compressor);
+
+        // if not found - fall through to test the passed-down data too now
+    }
+
+    // test remaining txt_data including passed-down data from previous VB
+    pass_to_next_vb_len = (DT_FUNC(vb, unconsumed)(vb, 0, &last_i));
+
+    // case: we're testing memory and this VB is too small for a single line - return and caller will try again with a larger VB
+    if (segconf.running && pass_to_next_vb_len < 0) return (uint32_t)-1;
+
+    ASSERT (pass_to_next_vb_len >= 0, "Reason: failed to find a full line %sin vb=%s data_type=%s txt_data.len=%u txt_file->codec=%s.\n"
+            "Known possible causes:\n"
+            "- The file is %s %s.\n"
+            "- The file is not a %s file.\n"
+            "VB dumped: %s\n",  
+            DTPT(is_binary) ? "" : "(i.e. newline-terminated) ",
+            VB_NAME, dt_name (txt_file->data_type), vb->txt_data.len32, codec_name (txt_file->codec),
+            DTPT(is_binary) ? "truncated but not on the boundary of the" : "missing a newline on the last", DTPT(line_name),
+            TXT_DT(REF) ? "FASTA" : dt_name (txt_file->data_type),
+            txtfile_dump_vb (vb, txt_name));
+
+done:
+    libdeflate_free_decompressor ((struct libdeflate_decompressor **)&vb->gzip_compressor);
+    return (uint32_t)pass_to_next_vb_len;
+}
+
+static bool seggable_size_is_modifiable (void)
+{
+    Codec c = txt_file->source_codec;
+    return c==CODEC_GZ || c==CODEC_BGZF || c==CODEC_CRAM || c==CODEC_BZ2 || c==CODEC_BAM;
+}
+// estimate the size of the txt_data of the file - i.e. the uncompressed data excluding the header - 
+// based on the observed or assumed compression ratio of the source compression so far
+static void txtfile_set_seggable_size (void)
+{
+    uint64_t disk_size = txt_file->disk_size ? txt_file->disk_size 
+                       : flag.stdin_size     ? flag.stdin_size // user-provided size
+                       :                       0; // our estimate will be 0 
+
+    double source_comp_ratio=1;
+    switch (txt_file->source_codec) {
+        case CODEC_GZ:   // for internal compressors, we use the observed source-compression ratio
+        case CODEC_BGZF: 
+        case CODEC_BAM:
+        case CODEC_BZ2: {
+            if (txt_file->is_remote || txt_file->redirected)
+                source_comp_ratio = 4;
+            else {    
+                double plain_len  = txt_file->txt_data_so_far_single + txt_file->unconsumed_txt.len;
+                double gz_bz2_len = file_tell (txt_file, HARD_FAIL); // should always work for bz2 or gz. For BZ2 this includes up to 64K read from disk but still in its internal buffers
+                
+                // case: header is whole BGZF blocks - remove header from calculation to get a better estimate of the seggable compression ratio
+                if (txt_file->header_size_bgzf) { 
+                    plain_len  -= txt_file->header_size;
+                    gz_bz2_len -= txt_file->header_size_bgzf;
+                }
+
+                source_comp_ratio = plain_len / gz_bz2_len;
+            }
+            break;
+        }
+        
+        // external decompressors
+        case CODEC_BCF:  source_comp_ratio = 10; break; // note: .bcf files might be compressed or uncompressed - we have no way of knowing as "bcftools view" always serves them to us in plain VCF format. These ratios are assuming the bcf is compressed as it normally is.
+        case CODEC_XZ:   source_comp_ratio = 15; break;
+        case CODEC_CRAM: source_comp_ratio = 25; break;
+        case CODEC_ZIP:  source_comp_ratio = 3;  break;
+
+        case CODEC_NONE: source_comp_ratio = 1;  break;
+
+        default: ABORT ("unspecified txt_file->codec=%s (%u)", codec_name (txt_file->codec), txt_file->codec);
+    }
+        
+    int64_t est_seggable_size = MAX_(0.0, (double)disk_size * source_comp_ratio - (double)txt_file->header_size);
+    __atomic_store_n (&txt_file->est_seggable_size, est_seggable_size, __ATOMIC_RELAXED); 
+
+    if (segconf.running)
+        txt_file->txt_data_so_far_single = txt_file->header_size; // roll back as we will re-account for this data in VB=1
+}
+
+int64_t txtfile_get_seggable_size (void)
+{
+    return __atomic_load_n (&txt_file->est_seggable_size, __ATOMIC_RELAXED);
+}
+
+uint64_t txtfile_max_memory_per_vb (void)
+{
+    return segconf.vb_size - TXTFILE_READ_VB_PADDING;
+}
+
+// ZIP main threads.
+void txtfile_read_vblock (VBlockP vb)
+{
+    START_TIMER;
+
+    ASSERT_DT_FUNC (txt_file, unconsumed);
+    ASSERT ((segconf.vb_size >= ABSOLUTE_MIN_VBLOCK_MEMORY && segconf.vb_size <= ABSOLUTE_MAX_VBLOCK_MEMORY) || segconf.running,
+            "Invalid vb_size=%"PRIu64" comp_i(0-based)=%u", segconf.vb_size, z_file->num_txts_so_far-1);
+
+    buf_alloc (vb, &vb->txt_data, 0, segconf.vb_size, char, 1, "txt_data");    
+
+    // read data from the file until either 1. EOF is reached 2. end of block is reached
+    uint64_t max_memory_per_vb = txtfile_max_memory_per_vb();
+    uint32_t pass_to_next_vb_len=0;
+
+    // start with using the data passed down from the previous VB (note: copy & free and not move! so we can reuse txt_data next vb)
+    if (txt_file->unconsumed_txt.len) {
+        uint64_t bytes_moved = MIN_(txt_file->unconsumed_txt.len, max_memory_per_vb);
+        buf_copy (vb, &vb->txt_data, &txt_file->unconsumed_txt, char, 0, bytes_moved, "txt_data");
+        buf_remove (txt_file->unconsumed_txt, char, 0, bytes_moved);
+    }
+
+    bgzf_zip_init_vb (vb); 
+
+    bool always_uncompress = flag.pair == PAIR_READ_2 || // if we're reading the 2nd paired file, fastq_txtfile_have_enough_lines needs the whole data
+                             flag.make_reference      || // unconsumed callback for make-reference needs to inspect the whole data
+                             segconf.running          ||
+                             flag.optimize_DESC       || // fastq_zip_init_vb needs to count lines
+                             flag.add_line_numbers    || // vcf_zip_init_vb   needs to count lines
+                             flag.biopsy;
+
+    txt_file->header_only = false; // optimistic initialization
+
+    for (bool first=true; ; first=false) {
+
+        uint32_t len = max_memory_per_vb > vb->txt_data.len ? txtfile_read_block (vb, MIN_(max_memory_per_vb - vb->txt_data.len, 1 GB /* read() can't handle more */), always_uncompress) 
+                                                            : 0;
+        if (!len && first && !vb->txt_data.len) {
+            if (vb->vblock_i <= 1) txt_file->header_only = true; // header-only file (the header was already read, and there is no additional data)
+                                                                 // note: this doesn't capture header-only 2nd+ bound file
+            return;
+        }
+
+        // when reading BGZF, we might be filled up even without completely filling max_memory_per_vb 
+        // if there is room left for only a partial BGZF block (we can't read partial blocks)
+        uint32_t filled_up = max_memory_per_vb - (txt_file->codec == CODEC_BGZF) * BGZF_MAX_BLOCK_SIZE;
+
+        if (!len || vb->txt_data.len32 >= filled_up) {  // EOF or we have filled up the allocated memory
+
+            // case: this is the 2nd file of a fastq pair - make sure it has at least as many fastq "lines" as the first file
+            uint32_t my_lines, her_lines;
+            if (flag.pair == PAIR_READ_2 &&  // we are reading the second file of a fastq file pair (with --pair)
+                !fastq_txtfile_have_enough_lines (vb, &pass_to_next_vb_len, &my_lines, &her_lines)) { // we don't yet have all the data we need
+
+                ASSINP (len, "Error: File %s has less FASTQ reads than its R1 counterpart (vb=%s has %u lines while counterpart has %u lines)", 
+                        txt_name, VB_NAME, my_lines, her_lines);
+
+                ASSERT (vb->txt_data.len, "txt_data.len=0 when reading pair_2 vb=%s", VB_NAME);
+
+                // if we need more lines - increase memory and keep on reading
+                max_memory_per_vb *= 1.1; 
+                buf_alloc (vb, &vb->txt_data, 0, max_memory_per_vb, char, 1, "txt_data");    
+            }
+            else
+                break;
+        }
+    }
+
+    if (always_uncompress) buf_free (vb->scratch); // tested by txtfile_get_unconsumed_to_pass_to_next_vb
+
+    // callback to decide what part of txt_data to pass up to the next VB (usually partial lines, but sometimes more)
+    // note: even if we haven't read any new data (everything was passed down), we still might data to pass up - eg
+    // in FASTA with make-reference if we have a lots of small contigs, each VB will take one contig and pass up the remaining
+    if (!pass_to_next_vb_len && vb->txt_data.len) {
+        pass_to_next_vb_len = txtfile_get_unconsumed_to_pass_to_next_vb (vb);
+
+        // case: return if we're testing memory, and there is not even one line of text  
+        if (segconf.running && pass_to_next_vb_len == (uint32_t)-1) {
+            buf_copy (evb, &txt_file->unconsumed_txt, &vb->txt_data, char, 0, 0, "txt_file->unconsumed_txt"); 
+            buf_free (vb->txt_data);
+            return;
+        }
+    }
+
+    if (pass_to_next_vb_len) {
+
+        // note: we might some unconsumed data, pass it up to the next vb. possibly we still have unconsumed data (can happen if DVCF reject
+        // data was passed down from the txt header, greater than max_memory_per_vb)
+        buf_insert (evb, txt_file->unconsumed_txt, char, 0, Btxt (vb->txt_data.len - pass_to_next_vb_len), pass_to_next_vb_len, "txt_file->unconsumed_txt");
+        vb->txt_data.len32 -= pass_to_next_vb_len; 
+
+        // copy unconsumed or partially consumed bgzf_blocks to txt_file->unconsumed_bgzf_blocks
+        bgzf_copy_unconsumed_blocks (vb); 
+
+        // if is possible we reached eof but still have pass_up_data - this happens eg in make-reference when a
+        // VB takes only one contig from txt_data and pass up the rest - reset eof so that we come back here to process the rest
+        txt_file->is_eof = false;
+    }
+
+    vb->comp_i = flag.zip_comp_i;
+    vb->vb_position_txt_file = txt_file->txt_data_so_far_single;
+    vb->is_eof = txt_file->is_eof;
+    txt_file->txt_data_so_far_single += vb->txt_data.len;
+
+    zip_init_vb (vb);
+
+    if (segconf.running || seggable_size_is_modifiable())
+        txtfile_set_seggable_size();
+
+    if (!segconf.running) {
+        biopsy_take (vb);
+        dispatcher_increment_progress ("read", vb->txt_data.len);
+    }
+
+    COPY_TIMER (txtfile_read_vblock);
+}
+
+DataType txtfile_get_file_dt (rom filename)
+{
+    FileType ft = flag.stdin_type; // check for --input option
+
+    if (ft == UNKNOWN_FILE_TYPE) // no --input - get file type from filename
+        ft = file_get_type (filename);
+
+    return file_get_data_type (ft, true);
+}
+
+// get filename of output txt file in genounzip if user didn't specific it with --output
+// case 1: outputing a single file - generate txt_filename based on the z_file's name
+// case 2: unbinding a genozip into multiple txt files - generate txt_filename of a component file from the
+//         component name in SEC_TXT_HEADER 
+rom txtfile_piz_get_filename (rom orig_name,rom prefix, bool is_orig_name_genozip)
+{
+    unsigned fn_len = strlen (orig_name);
+    unsigned dn_len = flag.out_dirname ? strlen (flag.out_dirname) : 0;
+    unsigned genozip_ext_len = is_orig_name_genozip ? (sizeof GENOZIP_EXT - 1) : 0;
+    char *txt_filename = (char *)MALLOC(fn_len + dn_len + 10);
+
+    #define EXT2_MATCHES_TRANSLATE(from,to,ext)  \
+        ((z_file->data_type==(from) && flag.out_dt==(to) && \
+         fn_len >= genozip_ext_len+strlen(ext) && \
+         !strcmp (&txt_filename[fn_len-genozip_ext_len- (sizeof ext - 1)], (ext))) ? (int)(sizeof ext - 1) : 0) 
+
+    // length of extension to remove if translating, eg remove ".sam" if .sam.genozip->.bam */
+    int old_ext_removed_len = EXT2_MATCHES_TRANSLATE (DT_SAM,  DT_BAM,   ".sam") +
+                              EXT2_MATCHES_TRANSLATE (DT_SAM,  DT_SAM,   ".bam") +
+                              EXT2_MATCHES_TRANSLATE (DT_SAM,  DT_FASTQ, ".sam") +
+                              EXT2_MATCHES_TRANSLATE (DT_SAM,  DT_FASTQ, ".bam") +
+                              EXT2_MATCHES_TRANSLATE (DT_VCF,  DT_BCF,   ".vcf") +
+                              EXT2_MATCHES_TRANSLATE (DT_ME23, DT_VCF,   ".txt");
+
+    // case: new directory - take only the basename
+    if (dn_len) orig_name = filename_base (orig_name, 0,0,0,0); 
+    
+    sprintf ((char *)txt_filename, "%s%s%s%.*s%s%s", prefix,
+                (dn_len ? flag.out_dirname : ""), (dn_len ? "/" : ""), 
+                fn_len - genozip_ext_len - old_ext_removed_len, orig_name,
+                old_ext_removed_len ? file_plain_ext_by_dt (flag.out_dt) : "", // add translated extension if needed
+                (z_file->z_flags.bgzf && flag.out_dt != DT_BAM) ? ".gz" : ""); // add .gz if --bgzf (except in BAM where it is implicit)
+
+    if (dn_len) FREE (orig_name);
+
+    return txt_filename;
 }