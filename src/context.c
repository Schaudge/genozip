// ------------------------------------------------------------------
//   context.c
//   Copyright (C) 2019-2023 Genozip Limited. Patent Pending.
//   Please see terms and conditions in the file LICENSE.txt
//
//   WARNING: Genozip is proprietary, not open source software. Modifying the source code is strictly prohibited
//   and subject to penalties specified in the license.

#include <errno.h>
#include <stdarg.h>
#include "genozip.h"
#include "profiler.h"
#include "sections.h"
#include "vcf.h"
#include "vblock.h"
#include "context.h"
#include "zfile.h"
#include "endianness.h"
#include "file.h"
#include "hash.h"
#include "seg.h"
#include "dict_id.h"
#include "reference.h"
#include "mutex.h"
#include "progress.h"
#include "dispatcher.h"
#include "compressor.h"
#include "strings.h"
#include "codec.h"
#include "flags.h"
#include "zip.h"
#include "piz.h"
#include "reconstruct.h"
#include "contigs.h"
#include "segconf.h"
#include "chrom.h"
#include "buffer.h"
#include "version.h"
#include "segconf.h"

#define INITIAL_NUM_NODES 10000

// ZIP only: set a bit in counts of a node, so it is not removed by ctx_shorten_unused_dict_words
#define COUNT_PROTECTED_FROM_REMOVAL64 0x8000000000000000ULL 
#define COUNT_PROTECTED_FROM_REMOVAL32 0x80000000

#define EXCESSIVE_DICT_SIZE (512 << 20) // warn if dict size goes beyond 512M

// inserts dict_id->did_i to the map, if one of the two entries is available
static inline void set_d2d_map (DictIdtoDidMap d2d_map, DictId dict_id, Did did_i)
{
    // thread safety for z_file d2d_map: we don't bother with having a mutex, in the worst case scenario, two threads will test an entry
    // as empty and then both write to it, with one of them prevailing. that's fine (+ Likely its the same did_i anyway).

    if (d2d_map[dict_id.map_key[0]] == DID_NONE)    // d2d_map entry is free
        d2d_map[dict_id.map_key[0]] = did_i;

    else if (d2d_map[dict_id.map_key[0]] == did_i)  // already has requested value - nothing to do 
        {}
    
    else if (d2d_map[ALT_KEY(dict_id)] == DID_NONE) // fallback entry is free or we can override it
        d2d_map[ALT_KEY(dict_id)] = did_i;
}

// ZIP: add a snip to the dictionary the first time it is encountered in the txt file.
// the dictionary will be written to z_file.
typedef enum { DICT_VB, DICT_ZF, DICT_ZF_SINGLETON } DictType;
static inline CharIndex ctx_insert_to_dict (VBlockP vb_of_dict, ContextP ctx, DictType type, STRp(snip))
{
    BufferP dict = (type == DICT_ZF_SINGLETON) ? &ctx->stons : &ctx->dict; 

    static rom buf_name[3] = { "contexts->dict", "zctx->dict", "zctx->stons" };
    buf_alloc (vb_of_dict, dict, snip_len + 1, INITIAL_NUM_NODES * MIN_(10, snip_len), char, CTX_GROWTH, buf_name[type]);
    
    if (type == DICT_ZF) {
        buf_set_overlayable (dict); // during merge

        ASSERT (snip_len <= ZWORD_MAX_LEN, "ctx=%s has a snip with len=%u which is too big to fit in a dictionary. First 100 chars=\"%.*s\"",
                ctx->tag_name, snip_len, MIN_(100, snip_len), snip);

        ASSERT (dict->len  <= ZWORD_MAX_INDEX, "ctx=%s has a dictionary beyond maximum size of %"PRIu64". Example of a snip (first 100 chars)=\"%.*s\"",
                ctx->tag_name, (uint64_t)ZWORD_MAX_INDEX, MIN_(100, snip_len), snip);
    }
    
    CharIndex char_index = dict->len;
    char *dict_p = Bc (*dict, char_index);

    memcpy (dict_p, snip, snip_len);
    dict_p[snip_len] = 0; // dictionaries have a \0 separating snips, so that PIZ can generate word_list

    dict->len += (uint64_t)snip_len + 1;
    return char_index;
}

// ZIP only (PIZ doesn't have nodes) nodes index to node - possibly in ol_nodes, or in nodes
CtxNode *ctx_node_vb_do (ConstContextP vctx, WordIndex node_index, 
                         rom *snip_in_dict, uint32_t *snip_len,  // optional outs
                         FUNCLINE)
{
    ASSERT (vctx->dict_id.num, "this vctx is not initialized (dict_id.num=0) - called from %s:%u", func, code_line);
    
    ASSERT (node_index < vctx->nodes.len32 + vctx->ol_nodes.len32 && node_index >= 0, 
            "out of range: dict=%s node_index=%d nodes.len=%u ol_nodes.len=%u. Caller: %s:%u",  
            vctx->tag_name, node_index, vctx->nodes.len32, vctx->ol_nodes.len32, func, code_line);

    bool is_ol = node_index < vctx->ol_nodes.len32; // is this entry from a previous vb (overlay buffer)

    CtxNode *node = is_ol ? B(CtxNode, vctx->ol_nodes, node_index)
                          : B(CtxNode, vctx->nodes, node_index - vctx->ol_nodes.len32);

    if (snip_in_dict) {
        ConstBufferP dict = is_ol ? &vctx->ol_dict : &vctx->dict;
        ASSERT0 (buf_is_alloc (dict), "dict not allocated");

        if (is_ol) {
            if (node->char_index + (uint64_t)node->snip_len >= dict->len) {
                ContextP zctx = ctx_get_zctx_from_vctx (vctx, false); // if is_ol, we know zctx exists

                ASSERT (node->char_index + (uint64_t)node->snip_len < dict->len, "Called from %s:%u: snip of %s out of range: node_index=%d is_ol=TRUE node->char_index=%"PRIu64" + node->snip_len=%u >= ol_dict->len=%"PRIu64". ol_dict->size=%"PRIu64". ol_nodes.len=%"PRIu64" zctx->nodes.len=%"PRIu64" zctx->dict.len=%"PRIu64" zctx->ston_nodes.len=%"PRIu64" zctx->stons.len=%"PRIu64,
                        func, code_line, vctx->tag_name, node_index, node->char_index, node->snip_len, dict->len, (uint64_t)dict->size, vctx->ol_nodes.len,
                        zctx->nodes.len, zctx->dict.len, zctx->ston_nodes.len, zctx->stons.len);
            }
        }
        else
            ASSERT (node->char_index + (uint64_t)node->snip_len < dict->len, "Called from %s:%u: snip of %s out of range: node_index=%d is_ol=FALSE node->char_index=%"PRIu64" + node->snip_len=%u >= dict->len=%"PRIu64". dict->size=%"PRIu64". ol_nodes.len=%"PRIu64,
                    func, code_line, vctx->tag_name, node_index, node->char_index, node->snip_len, dict->len, (uint64_t)dict->size, vctx->ol_nodes.len);

        *snip_in_dict = Bc (*dict, node->char_index);
    }

    if (snip_len) *snip_len = node->snip_len;
    
    return node;
}

// ZIP only (PIZ doesn't have nodes) nodes index to node - possibly in ol_nodes, or in nodes
CtxNode *ctx_node_zf_do (ConstContextP zctx, int32_t node_index, 
                         rom *snip_in_dict, uint32_t *snip_len,  // optional outs
                         FUNCLINE)
{
    ASSERT (zctx->dict_id.num, "this zctx is not initialized (dict_id.num=0) - called from %s:%u", func, code_line);
    
    ASSERT (node_index > -2 - (int32_t)zctx->ston_nodes.len && node_index < (int32_t)zctx->nodes.len, 
            "out of range: dict=%s node_index=%d nodes.len=%u ston_nodes.len=%u. Caller: %s:%u",  
            zctx->tag_name, node_index, zctx->nodes.len32, zctx->ston_nodes.len32, func, code_line);

    bool is_singleton = node_index < 0; // is this entry from a previous vb (overlay buffer)

    CtxNode *node = is_singleton ? B(CtxNode, zctx->ston_nodes, -node_index - 2)
                                 : B(CtxNode, zctx->nodes, node_index);

    if (snip_in_dict) {
        ConstBufferP dict = is_singleton ? &zctx->stons : &zctx->dict;
        ASSERTISALLOCED(*dict);

        *snip_in_dict = Bc(*dict, node->char_index);
    }

    if (snip_len) *snip_len = node->snip_len;
    
    return node;
}

// PIZ: search for a node matching this snip in a directory and return the node index. note that we do a linear
// search as PIZ doesn't have hash tables.
WordIndex ctx_search_for_word_index (ContextP ctx, STRp(snip))
{
    ASSERT (ctx->word_list.len, "word_list is empty for context %s", ctx->tag_name);

    for_buf2 (CtxWord, word, wi, ctx->word_list)
        if (word->len == snip_len && !memcmp (&ctx->dict.data[word->index], snip, snip_len))
            return wi;

    return WORD_INDEX_NONE;
}

// PIZ
WordIndex ctx_decode_b250 (bytes *b, bool advance, B250Size b250_size, rom ctx_name)
{
    ASSERT (*b, "*b is NULL in ctx=%s", ctx_name);

    switch ((*b)[0]) {
        #define RETURN(res,n) if (advance) { *b += n; } return res
        
        case BASE250_MOST_FREQ0 : RETURN (0, 1);
        case BASE250_MOST_FREQ1 : RETURN (1, 1);
        case BASE250_MOST_FREQ2 : RETURN (2, 1);
        case BASE250_ONE_UP     : RETURN (WORD_INDEX_ONE_UP,  1);
        case BASE250_EMPTY_SF   : RETURN (WORD_INDEX_EMPTY,   1);
        case BASE250_MISSING_SF : RETURN (WORD_INDEX_MISSING, 1);
        default /* 0 ... 249 */ : {
            WordIndex value;
            switch (b250_size) {
                case B250_BYTES_1: 
                    value = (*b)[0]; 
                    RETURN (value, 1);
                case B250_BYTES_2:
                    value = ((uint32_t)(*b)[0] << 8) | (uint32_t)(*b)[1]; // careful not to use BGEN as string might not be aligned to word boundary
                    RETURN (value, 2);
                case B250_BYTES_3:
                    value = ((uint32_t)(*b)[0] << 16) | ((uint32_t)(*b)[1] << 8) | (uint32_t)(*b)[2]; 
                    RETURN (value, 3);
                case B250_BYTES_4:
                    value = ((uint32_t)(*b)[0] << 24) | ((uint32_t)(*b)[1] << 16) | ((uint32_t)(*b)[2] << 8) | (uint32_t)(*b)[3]; 
                    RETURN (value, 4);
                default:
                    ABORT_R ("Invalid b250_size=%u", b250_size);
            }
        }
        #undef RETURN
    }
}

// PIZ and reading Pair1 in ZIP (uses word_list): returns word index, and advances the iterator
WordIndex ctx_get_next_snip (VBlockP vb, ContextP ctx, bool is_pair, pSTRp (snip)/*optional out*/)
{
    ASSERT (ctx, "%s: ctx is NULL", VB_NAME);

    bool zip_pair = (is_pair && command==ZIP);

    ConstBufferP b250      = is_pair  ? &ctx->pair                   : &ctx->b250;
    B250Size b250_size     = is_pair  ? ctx->pair_b250_size          : ctx->b250_size;
    SnipIterator *iterator = is_pair  ? &ctx->pair_b250_iter         : &ctx->iterator;
    bool all_the_same      = is_pair  ? ctx->pair_flags.all_the_same : ctx->flags.all_the_same;
    Buffer *list           = zip_pair ? &ctx->ol_nodes               : &ctx->word_list;
    
    // if the entire b250 in a VB consisted of word_index=0, we don't output the b250 to the file, and just 
    // consider it to always emit 0
    if (!b250->len) {
        if (snip) {
            if (!zip_pair) {
                ASSERT (ctx->word_list.len32, "%s.word_list.len32=0", ctx->tag_name);
                
                CtxWord *dict_word = B1ST (CtxWord, ctx->word_list);

                ASSERT (dict_word->index + dict_word->len < ctx->dict.len, // < and not <= because seperator \0 is not included in word len
                        "expecting: %s.dict_word->index=%"PRIu64" + len=%"PRIu64" < %s->dict.len=%"PRIu64,
                        ctx->tag_name, (uint64_t)dict_word->index, (uint64_t)dict_word->len, ctx->tag_name, ctx->dict.len);

                *snip = Bc (ctx->dict, dict_word->index);
                *snip_len = dict_word->len;
            }
            else {
                ASSERT (ctx->ol_nodes.len32, "%s.ol_nodes.len32=0", ctx->tag_name);

                CtxNode *dict_word = B1ST (CtxNode, ctx->ol_nodes);

                ASSERT (dict_word->char_index + dict_word->snip_len < ctx->dict.len, // likewise, < and not <=
                        "expecting: %s.dict_word->char_index=%"PRIu64" + snip_len=%u < %s->dict.len=%"PRIu64,
                        ctx->tag_name, dict_word->char_index, dict_word->snip_len, ctx->tag_name, ctx->dict.len);

                *snip = Bc (ctx->dict, dict_word->char_index);
                *snip_len = dict_word->snip_len;
            }
        }
        return 0;
    }
    
    if (!iterator->next_b250)  // initialize
        *iterator = (SnipIterator){ .next_b250       = B1ST8 (*b250), 
                                    .prev_word_index = WORD_INDEX_NONE };

    WordIndex word_index = ctx_decode_b250 (&iterator->next_b250, !all_the_same, b250_size, ctx->tag_name);  // if this line has no non-GT subfields, it will not have a ctx 

    // we check after (no risk of segfault because of buffer overflow protector) - since b250 word is variable length
    if (IS_PIZ)
        ASSPIZ (iterator->next_b250 <= BAFT8 (*b250), 
                "while reconstructing (vb->lines.len=%u): iterator for %s(%u) %sreached end of b250. %s.len=%u, preprocessing=%s.%s", 
                vb->lines.len32, ctx->tag_name, ctx->did_i, is_pair ? "(PAIR) ": "", is_pair ? "pair" : "b250", b250->len32, TF(vb->preprocessing),
                b250->len32 ? "" : " Check Skip function (since b250.len=0).");
    else
        ASSERT (iterator->next_b250 <= BAFT8 (*b250), 
                "%s: while reconstructing (last line of vb is %d): iterator for %s(%u) %sreached end of b250. %s.len=%u", 
                LN_NAME, vb->lines.len32 - 1, ctx->tag_name, ctx->did_i, is_pair ? "(PAIR) ": "", is_pair ? "pair" : "b250", b250->len32);

    // case: a Container item is missing (eg a subfield in a Sample, a FORMAT or Samples items in a file)
    if (word_index == WORD_INDEX_MISSING) {
        if (snip) {
            *snip = NULL; // ignore this dict_id - don't even output a separator
            *snip_len = 0;
        }
    }

    // case: a subfield snip is empty, eg "AB::CD" (VCF GT Data) or "OA:Z:chr13,52863337,-,56S25M70S,0,;" (SAM OA optional field)
    else if (word_index == WORD_INDEX_EMPTY) { 
        if (snip) {
            *snip = ""; // pointer to static empty string
            *snip_len = 0;
        }
    }

    else {
        if (word_index == WORD_INDEX_ONE_UP) 
            word_index = iterator->prev_word_index + 1;

        ASSERT (word_index < list->len32, 
                "%s: word_index=%u but %s(%u).%s.len=%u (is_pair=%s, b250.len=%u, iterator(after)=%u)",
                LN_NAME, word_index, ctx->tag_name, ctx->did_i, zip_pair ? "ol_nodes" : "word_list", list->len32, 
                TF(is_pair), b250->len32, BNUM(*b250, iterator->next_b250));

        if (!zip_pair) {
            CtxWord *dict_word = B(CtxWord, ctx->word_list, word_index);
            if (snip) {
                *snip = Bc (ctx->dict, dict_word->index);
                *snip_len = dict_word->len;
            }
        }

        // case: iterating on pair-1 data while compressing pair-2 (FASTQ)
        else {
            CtxNode *dict_word = B(CtxNode, ctx->ol_nodes, word_index);
            if (snip) {
                *snip = Bc (ctx->ol_dict, dict_word->char_index);
                *snip_len = dict_word->snip_len;
            }
        }
    }
    
    iterator->prev_word_index = word_index;    

    return word_index;
}

// similar to ctx_get_next_snip, except iterator is left intact 
WordIndex ctx_peek_next_snip (VBlockP vb, ContextP ctx, pSTRp (snip)/*optional out*/)  
{
    SnipIterator save_iterator = ctx->iterator;
    WordIndex wi = ctx_get_next_snip (vb, ctx, false, STRa(snip));
    ctx->iterator = save_iterator;
    return wi;
}

// Process a snip durig merge - add it to zctx->dict or zctx->stons return its node index. Also used to pre-populate zctx.
static WordIndex ctx_commit_node (VBlockP vb, ContextP zctx, ContextP vctx, STRp(snip), int64_t count, CtxNode **node, bool *is_new)  // out
{
    // if this turns out to be a singelton - i.e. a new snip globally - where it goes depends on whether its a singleton in the VB 
    // and whether we are allowed to move singletons to local. if its a singleton:
    // 1. we keep it in ston_nodes and the index in the node is negative to indicate that
    // 2. we insert it to ston_nodes instead of dict - i.e. it doesn't get written the dict section
    // 3. we move it to the local section of this vb
    // 4. we set the word_index of its nodes to be the word_index of the SNIP_LOOKUP snip
    bool is_singleton_in_vb = (count == 1 && ctx_can_have_singletons (vctx)); // is singleton in this VB

    // attempt to get the node from the hash table 
    WordIndex node_index = hash_global_get_entry (zctx, STRa(snip), 
                                                  is_singleton_in_vb ? HASH_NEW_OK_SINGLETON_IN_VB : HASH_NEW_OK_NOT_SINGLETON, node);

    // case: existing non-singleton node. Possibly it was a singleton node before, that thanks to us hash_global_get_entry
    // converted to non-singleton - i.e. node_index is always >= 0.
    if (*node) { 
        *is_new = false;
        return node_index; // >= 0
    }
    
    // NEW SNIP globally - this snip was just added to the hash table - either as a regular or singleton node
    bool is_singleton_in_global = (node_index < 0);
    BufferP nodes = is_singleton_in_global ? &zctx->ston_nodes : &zctx->nodes;
    ASSERT (nodes->len <= MAX_WORDS_IN_CTX, 
            "too many words in ctx %s, max allowed number of words is is %u", zctx->tag_name, MAX_WORDS_IN_CTX);

    // set either singleton node or regular node with this snip
    buf_alloc (evb, nodes, 1, INITIAL_NUM_NODES, CtxNode, CTX_GROWTH, is_singleton_in_global ? "zctx->ston_nodes" : "zctx->nodes");
    *node = BLST (CtxNode, *nodes); // note: (*nodes).len was already incremented in hash_global_get_entry
    **node = (CtxNode){
        .snip_len   = snip_len,
        .char_index = ctx_insert_to_dict (evb, zctx, (is_singleton_in_global ? DICT_ZF_SINGLETON : DICT_ZF), STRa(snip))
    };

    // case: vb singleton turns out to be a global singleton - we add it to local and return the SNIP_LOOKUP node
    // instead of the singleton node (which is guaranteed to be non-singleton, and hence >= 0)
    // note: local is dedicated to singletons and contains nothing else, since inst.no_stons is not set
    if (node_index < 0) {
        seg_add_to_local_fixed_do (vb, vctx, STRa(snip), true, LOOKUP_NONE, true, 0); 

        if (HAS_DEBUG_SEG(vctx)) {
            char printable_snip[snip_len+20];
            iprintf ("commit_node: %s: SINGLETON replaced by SNIP_LOCAL: snip=%s snip_len=%u\n", 
                     vctx ? vctx->tag_name : "", str_print_snip (STRa(snip), printable_snip), snip_len);
        }

        static char lookup = SNIP_LOOKUP;
        return ctx_commit_node (vb, zctx, vctx, &lookup, 1, -1 /* not singleton */, node, is_new);
    }

    // case: not singleton - we return this (new) node
    else {
        buf_set_overlayable (&zctx->nodes);
        (*node)->word_index = node_index;

        buf_alloc_zero (evb, &zctx->counts, 1, INITIAL_NUM_NODES, uint64_t, CTX_GROWTH, "zctx->counts");
        zctx->counts.len++; // actually assigned in ctx_merge_in_one_vctx 

        if (chrom_2ref_seg_is_needed (zctx->did_i)) { 
            buf_alloc_255 (evb, &z_file->chrom2ref_map, 1, INITIAL_NUM_NODES, WordIndex, CTX_GROWTH, "z_file->chrom2ref_map");
            z_file->chrom2ref_map.len++; // actually assigned in ctx_merge_in_one_vctx 
        }

        if (is_new) *is_new = true;

        return node_index; // >= 0
    }
}

// Make ctx an "all-the-same" with FASTQ_SPECIAL_mate_lookup. Runs during generate.
void ctx_convert_generated_b250_to_mate_lookup (VBlockP vb, ContextP vctx)
{
    ContextP zctx  = ctx_get_zctx_from_vctx (vctx, false);
    ASSERTNOTNULL (zctx);

    // ctx_create_node MUST be run for FASTQ_SPECIAL_mate_lookup in seg_initialize, so here we know it exists
    CtxNode *node;
    WordIndex word_index = hash_global_get_entry (zctx, (char[]){ SNIP_SPECIAL, FASTQ_SPECIAL_mate_lookup }, 2, HASH_READ_ONLY, &node);
    ASSERT (word_index != WORD_INDEX_NONE, "FASTQ_SPECIAL_mate_lookup node not found in ctx=%s - expected it to be created in seg_initialize", vctx->tag_name);

    vctx->flags.all_the_same = true;

    // a single-entry b250 with a 4-byte encoding (no point in optimizing for smaller encoding here)
    buf_alloc (vb, &vctx->b250, 0, 1, WordIndex, 0, "contexts->b250"); // just in case
    *B1ST32(vctx->b250) = BGEN32 (word_index); // note: this word was the first word committed to the ctx, but it might not be word_index=0 as vb_1 was sorted
    vctx->b250.len  = sizeof (WordIndex);
    vctx->b250_size = B250_BYTES_4; 
}

// Seg: inserts snip into the hash, nodes and dictionary, if it was not already there, and returns its node index.
// Does NOT add the word index to b250.
WordIndex ctx_create_node_do (VBlockP vb, ContextP vctx, STRp(snip), bool *is_new /* out */)
{
    ASSERTNOTNULL (vctx);
    ASSERT (vctx->dict_id.num, "vctx has no dict_id (did_i=%u)", (unsigned)(vctx - vb->contexts));
    ASSERT (snip || !snip_len, "vctx=%s: snip=NULL but snip_len=%u", vctx->tag_name, snip_len);
    
    WordIndex node_index;
    #define RETURN(ni) { node_index=(ni); goto done; }

    if (!snip_len) {
        if (is_new) *is_new = false;
        RETURN ((!snip || (vb->data_type == DT_VCF && dict_id_is_vcf_format_sf (vctx->dict_id) && *snip != ':')) 
                 ? WORD_INDEX_MISSING : WORD_INDEX_EMPTY);
    }

    // short-circuit if identical to previous snip
    if (vctx->last_snip && str_issame (snip, vctx->last_snip)) {
        (*B32(vctx->counts, vctx->last_snip_ni))++; 
        if (is_new) *is_new = false;
        RETURN (vctx->last_snip_ni);
    }
    
    WordIndex node_index_if_new = vctx->ol_nodes.len + vctx->nodes.len;
    
#ifdef DEBUG // time consuming and only needed during development
    unsigned actual_len = strnlen (snip, snip_len);
    ASSERT (actual_len == snip_len, "vb=%u ctx=%s: snip_len=%u but unexpectedly has an 0 at index %u: \"%.*s\"", 
            vb->vblock_i, vctx->tag_name, snip_len, actual_len, STRf(snip));
#endif

    ASSERT (node_index_if_new <= MAX_NODE_INDEX, 
            "ctx of %s is full (max allowed words=%u): ol_nodes.len=%u nodes.len=%u",
            vctx->tag_name, MAX_WORDS_IN_CTX, vctx->ol_nodes.len32, vctx->nodes.len32);

    // get the node from the hash table if it already exists, or add this snip to the hash table if not
    CtxNode *node;
    WordIndex existing_node_index = hash_get_entry_for_seg (vb, vctx, STRa(snip), node_index_if_new, &node);
    if (existing_node_index != NODE_INDEX_NONE) {
        (*B32(vctx->counts, existing_node_index))++; // note: counts.len = nodes.len + ol_nodes.len
        if (is_new) *is_new = false;
        
        // populate last_snip 
        bool is_ol = existing_node_index < vctx->ol_nodes.len; // is this entry from a previous vb (overlay buffer)
        ConstBufferP dict = is_ol ? &vctx->ol_dict : &vctx->dict;
        vctx->last_snip     = Bc (*dict, node->char_index);
        vctx->last_snip_len = snip_len;
        vctx->last_snip_ni  = existing_node_index;

        RETURN (existing_node_index); // snip found - we're done
    }
    
    // this snip isn't in the hash table - its a new snip
    ASSERT (vctx->nodes.len < MAX_NODE_INDEX, "too many words in dictionary %s (MAX_NODE_INDEX=%u)", vctx->tag_name, MAX_NODE_INDEX);

    buf_alloc (vb, &vctx->nodes,  1, INITIAL_NUM_NODES, CtxNode,  CTX_GROWTH, "contexts->nodes");
    buf_alloc (vb, &vctx->counts, 1, INITIAL_NUM_NODES, uint32_t, CTX_GROWTH, "contexts->counts");

    BNXT (CtxNode, vctx->nodes) = (CtxNode){
        .snip_len   = snip_len,
        .char_index = ctx_insert_to_dict (vb, vctx, DICT_VB, STRa(snip)),
        .node_index = node_index_if_new
    };

    // populate last_snip / last_snip_len if requested
    vctx->last_snip     = Bc (vctx->dict, BLST (CtxNode, vctx->nodes)->char_index);
    vctx->last_snip_len = snip_len;
    vctx->last_snip_ni  = node_index_if_new;

    BNXT32 (vctx->counts) = 1;

    ASSERT (vctx->counts.len == vctx->nodes.len + vctx->ol_nodes.len, "Expecting vctx->counts.len=%"PRId64" == vctx->nodes.len=%"PRId64" + vctx->ol_nodes.len=%"PRId64,
            vctx->counts.len, vctx->nodes.len, vctx->ol_nodes.len);

    if (is_new) *is_new = true;
    RETURN (node_index_if_new);

done:
    if (HAS_DEBUG_SEG(vctx)) { 
        char printable_snip[snip_len+20];
        if (snip) iprintf ("create_node: %s %s(%u): snip=%s snip_len=%u node_index=%d\n",  LN_NAME, vctx->tag_name, vctx->did_i, str_print_snip (STRa(snip), printable_snip), snip_len, node_index);
        else      iprintf ("create_node: %s %s(%u): snip=NULL snip_len=0 node_index=%d\n", LN_NAME, vctx->tag_name, vctx->did_i, node_index);
    }

    return node_index;
    #undef RETURN
}

// Seg only: create a node without adding to counts
WordIndex ctx_create_node_is_new (VBlockP vb, Did did_i, STRp (snip), bool *is_new)
{
    WordIndex node_index = ctx_create_node_do (vb, CTX(did_i), STRa(snip), is_new); 
    ctx_decrement_count (vb, CTX(did_i), node_index);

    return node_index;
}

uint32_t ctx_get_count (VBlockP vb, ContextP ctx, WordIndex node_index)
{
    ASSERT (node_index >= 0 && node_index < (WordIndex)ctx->counts.len, "node_index=%d out of range counts[%s].len=%"PRIu64, node_index, ctx->tag_name, ctx->counts.len);

    return *B32(ctx->counts, node_index);
}

// Seg only: if after ctx_create_node_do we don't add the snip to b250, we need to reduce its count
void ctx_decrement_count (VBlockP vb, ContextP ctx, WordIndex node_index)
{
    ASSERT (node_index < (WordIndex)ctx->counts.len, "node_index=%d out of range counts[%s].len=%"PRIu64, node_index, ctx->tag_name, ctx->counts.len);

    uint32_t *count_p = B32(ctx->counts, node_index);

    if (node_index < 0) return; // WORD_INDEX_EMPTY or WORD_INDEX_MISSING
     
    ASSERT (*count_p >= 1, "count[%s]=%u too low to be decremented", ctx->tag_name, *count_p);
    (*count_p)--;

    // edge case: if we removed the last b250 of this node_index, we now have an unused node and an unused word dict. 
    // this may in some cases cause the condition "ctx->nodes.len != ctx->b250.len" in zip_handle_unique_words_ctxs to
    // incorrectly fail, causing moving of an incorrect dict to local. to prevent this, we don't allow singletons in this case.
    if (! *count_p && node_index >= ctx->ol_nodes.len) ctx->no_stons = true;
}

// Seg only: if we add a b250 without evaluating (if node_index is known)
void ctx_increment_count (VBlockP vb, ContextP ctx, WordIndex node_index)
{
    ASSERT (node_index < ctx->counts.len, "%s: node_index=%d out of range counts[%s].len=%"PRIu64, LN_NAME, node_index, ctx->tag_name, ctx->counts.len);

    (*B32(ctx->counts, node_index))++;
}

// Seg only: mark this node as one that should NOT be removed by ctx_shorten_unused_dict_words if it is unused
void ctx_protect_from_removal (VBlockP vb, ContextP ctx, WordIndex node_index)
{
    ASSERT (node_index < ctx->counts.len, "node_index=%d out of range counts[%s].len=%"PRIu64, node_index, ctx->tag_name, ctx->counts.len);

    *B32(ctx->counts, node_index) |= COUNT_PROTECTED_FROM_REMOVAL32;
}

void ctx_append_b250 (VBlockP vb, ContextP vctx, WordIndex node_index)
{
    // case: context is currently all_the_same - (ie len>=1, but only one actual entry)...
    if (vctx->flags.all_the_same) {
        WordIndex first_node_index; 

        // ... and the new entry is more of the same
        if (node_index == (first_node_index = *B1ST (WordIndex,vctx->b250)))
            vctx->b250.len++; // increment len, but don't actually grow the array

        // ... and the new entry is different - add (len-1) copies of first_node, and the new one
        else {
            buf_alloc (vb, &vctx->b250, 1, AT_LEAST(vctx->did_i), WordIndex, CTX_GROWTH, "contexts->b250"); // add 1 more, meaning a total of len+1
        
            for (unsigned i=1; i < vctx->b250.len32; i++) *B(WordIndex, vctx->b250, i) = first_node_index;
            BNXT32 (vctx->b250) = node_index;

            vctx->flags.all_the_same = false; // no longer all_the_same 
        }
    }

    // b250 is not all_the_same: either it is empty, or it contains multiple different node_index values
    else {
        // case: this is the first entry - its all_the_same in a trivial way (still, we mark it so zip_generate_b250_section can potentially eliminate it)
        if (!vctx->b250.len) vctx->flags.all_the_same = true;

        buf_alloc (vb, &vctx->b250, 1, AT_LEAST(vctx->did_i), WordIndex, CTX_GROWTH, "contexts->b250");
        BNXT32 (vctx->b250) = node_index;
    }
}

// ZIP only: overlay and/or copy the current state of the global contexts to the vb, ahead of segging this vb.
void ctx_clone (VBlockP vb)
{
    unsigned z_num_contexts = __atomic_load_n (&z_file->num_contexts, __ATOMIC_RELAXED);

    START_TIMER; // including mutex wait time

    // note: because each dictionary has its own mutex, it is possible that we will see only a partial set
    // of dictionaries (eg some but not all of the fields) when we are arrive here while another thread is mid-way 
    // through merging and adding a bunch of dictionaries.
    // however z_num_contexts will always correctly state the number of dictionaries that are available.

    uint32_t num_cloned = 0;
    bool cloned[z_num_contexts];
    memset (cloned, 0, z_num_contexts);

    while (num_cloned < z_num_contexts) {

        bool achieved_something = false;
        for (Did did_i=0; did_i < z_num_contexts; did_i++) {
            if (cloned[did_i]) continue;

            ContextP vctx = CTX(did_i);
            ContextP zctx = ZCTX(did_i);

            // case: this context doesn't really exist (happens when incrementing num_contexts when adding RNAME and RNEXT in ctx_populate_zf_ctx_from_contigs)
            if (!zctx->mutex.initialized) goto did_i_cloned;

            if (!mutex_trylock (zctx->mutex))
                continue;

            if (buf_is_alloc (&zctx->dict)) {  // something already for this dict_id

                // overlay the global dict and nodes - these will be treated as read-only by the VB
                buf_overlay (vb, &vctx->ol_dict,  &zctx->dict,  "contexts->ol_dict");   
                buf_overlay (vb, &vctx->ol_nodes, &zctx->nodes, "contexts->ol_nodes");   

                // overlay the hash table, that may still change by future vb's merging... this vb will only use
                // entries that are up to this merge_num
                buf_overlay (vb, &vctx->global_hash, &zctx->global_hash, "contexts->global_hash");
                buf_overlay (vb, &vctx->global_ents, &zctx->global_ents, "contexts->global_ents");
                vctx->merge_num = zctx->merge_num;
                vctx->global_hash_prime = zctx->global_hash_prime; // can never change
                vctx->num_new_entries_prev_merged_vb = zctx->num_new_entries_prev_merged_vb;
            }

            vctx->did_i       = did_i;
            vctx->dict_id     = zctx->dict_id;
            vctx->st_did_i    = zctx->st_did_i;
            vctx->luft_trans  = zctx->luft_trans;
            vctx->last_line_i = LAST_LINE_I_INIT;
            vctx->tag_i       = -1;

            // note: lcodec and bcodec are inherited in merge (see comment in codec_assign_best_codec)

            memcpy ((char*)vctx->tag_name, zctx->tag_name, sizeof (vctx->tag_name));
            
            // note: chrom2ref_map is protected by ZCTX[CHROM]->mutex
            if (chrom_2ref_seg_is_needed(did_i) && z_file->chrom2ref_map.len) {
                buf_set_overlayable (&z_file->chrom2ref_map);
                buf_overlay (vb, &vb->ol_chrom2ref_map, &z_file->chrom2ref_map, "ol_chrom2ref_map");
            }

            mutex_unlock (zctx->mutex);

            // stuff that doesn't require zctx->mutex
        
            if (vctx->ol_nodes.len) {
                buf_alloc_zero (vb, &vctx->counts, 0, vctx->ol_nodes.len, uint32_t, CTX_GROWTH, "contexts->counts");
                vctx->counts.len = vctx->ol_nodes.len;
            }

            set_d2d_map (vb->d2d_map, vctx->dict_id, did_i);

            ctx_init_iterator (vctx);

        did_i_cloned:
            cloned[did_i] = achieved_something = true;
            num_cloned++;
        }

        if (!achieved_something) sched_yield(); // all the contexts we still need to clone are locked - context switch.
    }

    vb->num_contexts = z_num_contexts;
    
    COPY_TIMER (ctx_clone);
}

static void ctx_initialize_ctx (ContextP ctx, Did did_i, DictId dict_id, DictIdtoDidMap d2d_map, STRp(tag_name))
{
    ctx->did_i       = did_i;
    ctx->st_did_i    = DID_NONE; // this is other_did_i in PIZ
    ctx->dict_id     = dict_id;
    ctx->last_line_i = LAST_LINE_I_INIT;
    ctx->tag_i       = -1;
    ctx->dict.can_be_big = true; // don't warn if dict buffers grow really big

    if (tag_name_len) {
        ASSINP (tag_name_len <= MAX_TAG_LEN-1, "Tag name \"%.*s\" is of length=%u beyond the maximum tag length supported by Genozip=%u",
                tag_name_len, tag_name, tag_name_len, MAX_TAG_LEN-1);

        memcpy ((char*)ctx->tag_name, tag_name, tag_name_len);
    }
    else
        strcpy ((char*)ctx->tag_name, dis_dict_id (dict_id).s);

    ctx_init_iterator (ctx);
    
    set_d2d_map (d2d_map, dict_id, did_i);

    bool is_zf_ctx = z_file && (ctx - z_file->contexts) >= 0 && (ctx - z_file->contexts) <= ARRAY_LEN(z_file->contexts);

    // add a user-requested SEC_COUNTS section
    if (IS_ZIP) {
        if (flag.show_one_counts.num == dict_id_typeless (ctx->dict_id).num) 
            ctx->counts_section = ctx->no_stons = true;

        if (is_zf_ctx) mutex_initialize (ctx->mutex);

        // a new non-field context that is not defined in the header - see if we have a default translator for it
        if (z_is_dvcf && !dict_id_is_field (dict_id)) 
            ctx->luft_trans = vcf_lo_luft_trans_id (dict_id, '.'); // TO DO: make data-type agnostic (bug 359)
    } 
}

WordIndex ctx_populate_zf_ctx (Did dst_did_i, STRp (contig_name), WordIndex ref_index, bool set_count)
{
    ContextP zctx = ZCTX(dst_did_i);
    
    if (!buf_is_alloc (&zctx->global_hash)) { // first call
        zctx->no_stons = true;
        zctx->st_did_i = DID_NONE;   
        hash_alloc_global (zctx, 0);
    }

    if (flag.reference & REF_ZIP_LOADED)
        buf_alloc_255 (evb, &z_file->chrom2ref_map, 1, INITIAL_NUM_NODES, WordIndex, 1, "z_file->chrom2ref_map");

    bool is_primary = (dst_did_i == DTFZ (prim_chrom));
    
    CtxNode *zf_node;
    WordIndex zf_node_index = ctx_commit_node (NULL, zctx, NULL, STRa(contig_name), 0, &zf_node, NULL);
    zf_node->word_index = zf_node_index;

    if (is_primary && ref_index != WORD_INDEX_NONE && (flag.reference & REF_ZIP_LOADED))
        *B(WordIndex, z_file->chrom2ref_map, zf_node_index) = ref_index;

    if (set_count) {
        buf_alloc_zero (evb, &zctx->counts, 0, zf_node_index + 1, uint64_t, CTX_GROWTH, "counts");
        *B64(zctx->counts, zf_node_index) = MAX_(*B64(zctx->counts, zf_node_index), 1);
    }

    if (zctx->dict.len > EXCESSIVE_DICT_SIZE)
        zctx->dict_len_excessive = true; // suppress warning - as this would not be an unexpectedly large dict size due to bad segging
        
    return zf_node_index;
}

// ZIP main thread: 
// 1. when starting to zip a new file, with pre-loaded external reference, we integrate the reference's FASTA CONTIG
//    dictionary as the chrom dictionary of the new file
// 2. in SAM, DENOVO: after creating contigs from SQ records, we copy them to the RNAME dictionary
// 3. When loading a chain file - copy tName word_list/dict read from the chain file to a context
void ctx_populate_zf_ctx_from_contigs (Reference ref, Did dst_did_i, ConstContigPkgP ctgs)
{
    if (!ctgs->contigs.len) return; // nothing to do

    ContextP zctx = ZCTX(dst_did_i);
    
    if (!buf_is_alloc (&zctx->global_hash)) { // first call
        zctx->no_stons = true;
        zctx->st_did_i = DID_NONE;
        hash_alloc_global (zctx, ctgs->contigs.len32);
    }

    if (flag.reference & REF_ZIP_LOADED)
        buf_alloc_255 (evb, &z_file->chrom2ref_map, ctgs->contigs.len, INITIAL_NUM_NODES, WordIndex, 1, "z_file->chrom2ref_map");

    bool is_primary = (dst_did_i == DTFZ (prim_chrom));

    for_buf2 (Contig, contig, i, ctgs->contigs) {
        CtxNode *zf_node;
        bool is_new;

        STR(contig_name);
        contig_name = contigs_get_name (ctgs, i, &contig_name_len);

        WordIndex zf_node_index = ctx_commit_node (NULL, zctx, NULL, STRa(contig_name), 0, &zf_node, &is_new);
        zf_node->word_index = zf_node_index;

        if (is_new && is_primary && (flag.reference & REF_ZIP_LOADED))
            *B(WordIndex, z_file->chrom2ref_map, zf_node_index) = (contig->ref_index != WORD_INDEX_NONE) 
                ? contig->ref_index // header contigs also know the ref_index
                : ref_contigs_get_matching (ref, 0, STRa(contig_name), NULL, NULL, false, NULL, NULL);
    }
}

// find the z_file context that corresponds to dict_id. It could be possibly a different did_i
// than in the vb - in case this dict_id is new to this vb, but another vb already inserted
// it to z_file
static ContextP ctx_get_zctx (DictId dict_id, bool check_predefined)
{
    Did z_num_contexts = __atomic_load_n (&z_file->num_contexts, __ATOMIC_RELAXED);

    for (ContextP zctx=ZCTX(check_predefined ? 0 : DTFZ(num_fields)); zctx < ZCTX(z_num_contexts); zctx++)
        if (dict_id.num == zctx->dict_id.num) 
            return zctx;

    return NULL;
}

// ZIP only: called by merging VBs to add a new dict to z_file - copying some stuff from vctx
static ContextP ctx_add_new_zf_ctx (ConstContextP vctx)
{
    // adding a new dictionary is proctected by a mutex. note that z_file->num_contexts is accessed by other threads
    // without mutex proction when searching for a dictionary - that's why we update it at the end, after the new
    // zctx is set up with the new dict_id (ready for another thread to search it)
    mutex_lock (z_file->dicts_mutex);

    // check if another thread raced and created this dict before us
    ContextP zctx = ctx_get_zctx_from_vctx (vctx, false);
    if (zctx) goto finish;

    ASSERT (z_file->num_contexts+1 < MAX_DICTS, // load num_contexts - this time with mutex protection - it could have changed
            "z_file has more dict_id types than MAX_DICTS=%u", MAX_DICTS);

    zctx = ZCTX(z_file->num_contexts);

    mutex_initialize (zctx->mutex);

    zctx->did_i           = z_file->num_contexts; 
    zctx->dict_id         = vctx->dict_id;
    zctx->luft_trans      = vctx->luft_trans;
    zctx->st_did_i        = vctx->st_did_i;
    zctx->is_stats_parent = vctx->is_stats_parent;

    memcpy ((char*)zctx->tag_name, vctx->tag_name, sizeof(zctx->tag_name));
    // note: lcodec is NOT copied here, see comment in codec_assign_best_codec

    // only when the new entry is finalized, do we increment num_contexts, atmoically , this is because
    // other threads might access it without a mutex when searching for a dict_id
    __atomic_fetch_add (&z_file->num_contexts, 1, __ATOMIC_RELAXED); 

    // only after updating num_contexts, we add it to the d2d_map. 
    set_d2d_map (z_file->d2d_map, zctx->dict_id, zctx->did_i);

finish:
    mutex_unlock (z_file->dicts_mutex);
    return zctx;
}

ContextP ctx_get_zctx_from_vctx (ConstContextP vctx, bool create_if_missing)  // returns NULL if context doesn't exist
{
    if (vctx->did_i < DTFZ(num_fields)) 
        return ZCTX(vctx->did_i); 
    
    // check dict_id->did_i map, and if not found search linearly
    Did did_i = ctx_get_existing_did_i_do (vctx->dict_id, z_file->contexts, z_file->d2d_map, NULL, z_file->num_contexts);
    
    return (did_i != DID_NONE) ? ZCTX(did_i) 
         : create_if_missing   ? ctx_add_new_zf_ctx (vctx) 
         :                       NULL;
}

// ZIP only: called by main thread when inspecting a txtheader for assigning liftover translators
ContextP ctx_add_new_zf_ctx_from_txtheader (STRp(tag_name), DictId dict_id, TranslatorId luft_translator)
{
    ASSINP (tag_name_len <= MAX_TAG_LEN-1, "Tag name \"%.*s\" is of length=%u beyond the maximum tag length supported by Genozip=%u",
            tag_name_len, tag_name, tag_name_len, MAX_TAG_LEN-1);

    // adding a new dictionary is proctected by a mutex. note that z_file->num_contexts is accessed by other threads
    // without mutex proction when searching for a dictionary - that's why we update it at the end, after the new
    // zctx is set up with the new dict_id (ready for another thread to search it)
    mutex_lock (z_file->dicts_mutex); // note: mutex needed bc VBs of a previous component might still be merging

    // possibly a tag is duplicate in the header, OR two tag names map to the same dict_id
    ContextP zctx = ctx_get_zctx (dict_id, true);
    if (zctx) {
        zctx = NULL; // not new
        goto finish;
    }

    ASSERT (z_file->num_contexts+1 < MAX_DICTS, // load num_contexts - this time with mutex protection - it could have changed
            "z_file has more dict_id types than MAX_DICTS=%u", MAX_DICTS);

    zctx = ZCTX(z_file->num_contexts);

    mutex_initialize (zctx->mutex);

    zctx->did_i      = z_file->num_contexts; 
    zctx->st_did_i   = DID_NONE;
    zctx->dict_id    = dict_id;
    zctx->luft_trans = luft_translator;
    memcpy ((char*)zctx->tag_name, tag_name, tag_name_len);

    // only when the new entry is finalized, do we increment num_contexts, atmoically, this is because
    // other threads might access it without a mutex when searching for a dict_id
    __atomic_fetch_add (&z_file->num_contexts, 1, __ATOMIC_RELAXED); 

finish:
    mutex_unlock (z_file->dicts_mutex);

    return zctx; // NULL if not new
}

// update zctx with codec as it is assigned - don't wait for merge, to increase the chance that subsequent
// VBs can get this codec and don't need to test for themselves.
void ctx_commit_codec_to_zf_ctx (VBlockP vb, ContextP vctx, bool is_lcodec, bool is_lcodec_inherited)
{
    // case: context might not exist yet in z_file, because no VB with it has merged yet - in which case we create it.
    ContextP zctx  = ctx_get_zctx_from_vctx (vctx, true);

    mutex_lock (zctx->mutex);

    if (is_lcodec) {
        if (zctx->lcodec == vctx->lcodec) {
            if (zctx->lcodec_count < 255) zctx->lcodec_count++; // counts number of VBs in a row that set this codec
        }
        else if (is_lcodec_inherited) {
            zctx->lcodec_count = 0;
            zctx->lcodec = vctx->lcodec; 
        }
        else 
            zctx->lcodec_non_inherited = vctx->lcodec; 
    }
    else {
        if (zctx->bcodec == vctx->bcodec) {
            if (zctx->bcodec_count < 255) zctx->bcodec_count++; 
        }
        else {
            zctx->bcodec_count = 0;
            zctx->bcodec = vctx->bcodec; 
        }
    }           

    mutex_unlock (zctx->mutex);
}

void ctx_reset_codec_commits (void)
{
    for_zctx {
        if (zctx->lcodec && !zctx->lcodec_non_inherited) 
            zctx->lcodec_non_inherited = zctx->lcodec; // for stats
        
        zctx->lcodec = zctx->bcodec = CODEC_UNKNOWN; 
        zctx->lcodec_count = zctx->bcodec_count = 0;
    }
}

static inline void ctx_drop_all_the_same (VBlockP vb, ContextP zctx, ContextP vctx)
{
    rom reason=0;
    #define NO_DROP(s) { reason=(s); goto no_drop; }

    // note: pair_b250/local will causes zfile_compress_b250/local_data to set flags.paired, which will be different than vb_i=1 flags
    if (!vctx->flags.all_the_same) return;
    
    if (vctx->no_drop_b250) NO_DROP("no_drop_b250 is set");
    if (vctx->pair_b250)    NO_DROP("pair_b250 is set");
    if (vctx->pair_local)   NO_DROP("pair_local is set");

    ASSERTISALLOCED (vctx->b250);
    WordIndex node_index = *B1ST (WordIndex, vctx->b250); // the only b250 in this context, as it is all_the_same
    
    // - if we have ol_node - we can only drop the existing word_index=0
    // - if we don't have ol_node - we can only drop new node_index=0 (possibly we have ctx_create_node'd several)
    // - a special WORD_INDEX_* - not droppable
    if (node_index != 0) NO_DROP ("node_index is not 0"); 

    bool is_new_word = node_index >= vctx->ol_nodes.len32; // its a new word if its not in the overlayed nodes (from previous VBs)
    
    if (!is_new_word && B(CtxNode, vctx->ol_nodes, node_index)->word_index > 0) NO_DROP ("existing word_index is not 0"); // old word - but not word_index=0

    if (is_new_word && 
        zctx->dict.len && strcmp (zctx->dict.data, vctx->dict.data)) // if it is_new_word - b250 can still be droppable if this new word (the only word in vctx->dict) is the same as word_index_i=0 in zctx->dict, created independently by two VBs in parallel 
        NO_DROP ("new word_index is not 0"); // new word - but not the first in the dictionary so not word_index=0

    STR(snip);
    ctx_get_vb_snip_ex (vctx, node_index, pSTRa(snip)); // get the snip of the only b250 we have

    if (*snip == SNIP_SELF_DELTA) NO_DROP ("snip is SNIP_SELF_DELTA");

    bool is_simple_lookup = (*snip == SNIP_LOOKUP) && (snip_len == 1);

    // we can't drop b250 if we have local data (as reconstructor will reconstruct from local rather than dict), unless it is a simple SNIP_LOOKUP
    if (vctx->local.len && !is_simple_lookup) NO_DROP ("ctx has local, but snip is not SNIP_LOOKUP"); 

    struct FlagsCtx my_flags = vctx->flags;
    struct FlagsCtx vb_1_flags = (vb->vblock_i==1) ? (struct FlagsCtx){} : zctx->flags; // flags are set by vb_i=1 
    my_flags.all_the_same = vb_1_flags.all_the_same = false; // compare flags, except for all_the_same

    // we can't drop if vctx has flags that need to be passed to piz (unless its vb_i>1 and flags are same as vb_i=1)
    if (((SectionFlags)my_flags).flags != ((SectionFlags)vb_1_flags).flags) NO_DROP (vb->vblock_i==1 ? "this is vb_i=1, and vctx has flags" : "vctx has flags, different from those set by vb_i=1");

    // we survived all tests - we can now drop the b250 and maybe also dict

    if (flag.debug_generate) 
        iprintf ("%s: %s is \"all_the_same\" - dropped %sb250 b250.len=%"PRIu64"\n", VB_NAME, vctx->tag_name, (is_simple_lookup ? "dict AND " : ""), vctx->b250.len);
    
    buf_free (vctx->b250);
    if (is_simple_lookup) buf_free (vctx->dict); // if this is a SNIP_LOOKUP, we don't need the new dict entry added in this VB, as absent dict, lookup will happen 
    return;

no_drop:
    if (flag.debug_generate) 
        iprintf ("%s: %s is all_the_same but cannot drop b250 because %s\n", VB_NAME, vctx->tag_name, reason);
}

// in case we're dropping vctx after already merging it - substract txt_len added in ctx_merge_in_one_vctx
void ctx_substract_txt_len (VBlockP vb, ContextP vctx)
{
    ContextP zctx = ctx_get_zctx_from_vctx (vctx, false);
    if (!zctx) return;

    mutex_lock (zctx->mutex);
    zctx->txt_len -= vctx->txt_len;
    mutex_unlock (zctx->mutex);
}

// increment counts, where increment may or may not have the protection bit. if it does, it sets the
// protection bit of the counter.
static inline void add_count (uint64_t *counter, uint32_t increment)
{
    if (increment & COUNT_PROTECTED_FROM_REMOVAL32) {
        *counter += increment & ~COUNT_PROTECTED_FROM_REMOVAL64; 
        *counter |= COUNT_PROTECTED_FROM_REMOVAL64; // this bit needs to be ORed, not added.
    }
    else
        *counter += increment;
}

// ZIP only: this is called towards the end of compressing one vb - merging its dictionaries into the z_file 
// each dictionary is protected by its own mutex, and there is one z_file mutex protecting num_dicts.
// we are careful never to hold two muteces at the same time to avoid deadlocks
static bool ctx_merge_in_one_vctx (VBlockP vb, ContextP vctx)
{
    // get the ctx or create a new one. note: ctx_add_new_zf_ctx() must be called before mutex_lock() because it locks the z_file mutex (avoid a deadlock)
    ContextP zctx = ctx_get_zctx_from_vctx (vctx, true);

    if (!mutex_trylock (zctx->mutex)) 
        return false; // zctx is currently locked by another VB 

    //iprintf ( ("Merging dict_id=%.8s into z_file vb_i=%u vb_did_i=%u z_did_i=%u\n", dis_dict_id (vctx->dict_id).s, vb->vblock_i, did_i, z_did_i);

    ctx_drop_all_the_same (vb, zctx, vctx); // drop b250 and maybe also dict, if warranted
    
    zctx->merge_num++; // first merge is #1 (first clone which happens before the first merge, will get vb-)
    zctx->num_new_entries_prev_merged_vb = vctx->nodes.len; // number of new words in this dict from this VB
    zctx->counts_section |= vctx->counts_section; // for use of ctx_compress_counts
    zctx->counts.count   += vctx->counts.count;   // context-specific counter

    if (vb->vblock_i == 1 && (vctx->b250.len || vctx->local.len))  // vb=1 must have either a b250 or local section to carry the flags, otherwise the default flags are 0
        zctx->flags = vctx->flags; // vb_1 flags will be the default flags for this context, used by piz in case there are no b250 or local sections due to all_the_same. see zip_generate_b250_section and piz_read_all_ctxs

    uint64_t ol_len = vctx->ol_nodes.len;
    bool has_count = !DTP(zip_vb_has_count) || DTP(zip_vb_has_count)(vb); // normally we count, but callback can override

    if ((flag.show_stats_comp_i == COMP_NONE && (vb->data_type != DT_VCF || vb->comp_i != VCF_COMP_PRIM_ONLY)) // we don't include ##primary_only VBs as they are not in the primary reconstruction, but we do include ##luft_only
        || flag.show_stats_comp_i == vb->comp_i)
        zctx->txt_len += vctx->txt_len; // for stats

    if (vctx->st_did_i != DID_NONE && zctx->st_did_i == DID_NONE) {
        ContextP st_ctx = ctx_get_zctx_from_vctx (CTX(vctx->st_did_i), false);
        if (st_ctx) zctx->st_did_i = st_ctx->did_i; // st_did_i is not necessarily the same for vb and zf
    }

    if (vctx->is_stats_parent)
        zctx->is_stats_parent = true; // we set, but we never revert back

    // we assign VB a codec from zctx, if not already assigned by Seg. See comment in codec_assign_best_codec
    if (!vctx->lcodec) vctx->lcodec = zctx->lcodec;
    if (!vctx->bcodec) vctx->bcodec = zctx->bcodec;
    
    if (!buf_is_alloc (&vctx->dict)) goto finish; // no new snips introduced in this VB
 
    // case: this is first vb that is merging this dict: allocate hash tabl based on the statistics gathered by this VB. 
    if (!buf_is_alloc (&zctx->global_hash)) {
        uint32_t estimated_entries = hash_get_estimated_entries (vb, zctx, vctx);
        hash_alloc_global (zctx, estimated_entries);
    }

    // merge in words that are potentially new (but may have been already added by other VBs since we cloned for this VB)
    // (vctx->nodes contains only new words, old words from previous vbs are in vctx->ol_nodes)
    for_buf2 (CtxNode, vb_node, i, vctx->nodes) {
        if (vb_node->node_index == WORD_INDEX_NONE) continue; // canceled in ctx_rollback

        rom snip = Bc (vctx->dict, vb_node->char_index);
        uint32_t count = *B32(vctx->counts, ol_len + i);
        bool is_new;

        // use evb and not vb because zf_context is z_file (which belongs to evb)
        CtxNode *zf_node;
        WordIndex zf_node_index = 
            ctx_commit_node (vb, zctx, vctx, snip, vb_node->snip_len, count, &zf_node, &is_new); // also allocs nodes, counts and chrom2ref_map

        ASSERT (zf_node_index >= 0 && zf_node_index < zctx->nodes.len32, 
                "zf_node_index=%d out of range - len=%i", zf_node_index, vctx->nodes.len32);

        if (has_count) 
            add_count (B64(zctx->counts, zf_node_index), count);

        // set word_index to be indexing the global dict - to be used by zip_generate_b250_section()
        if (is_new) {
            vb_node->word_index = zf_node->word_index = zf_node_index;

            // note: chrom2ref_map is protected by ZCTX[CHROM]->mutex
            if (chrom_2ref_seg_is_needed(vctx->did_i) && vb->chrom2ref_map.len) // SAM: it is vb->chrom2ref_map.len=0 and nodes.len>0: in case of gencomp_len=2 will will have a SPECIAL snip node, but we don't use chrom2ref as all contigs must be in the SAM header
                *B(WordIndex, z_file->chrom2ref_map, zf_node_index) = *B(WordIndex, vb->chrom2ref_map, i);

        } else 
            // a previous VB already already calculated the word index for this node. if it was done by vb_i=1,
            // then it is also re-sorted and the word_index is no longer the same as the node_index
            vb_node->word_index = zf_node->word_index;
    }

    // warn if dict size is excessive
    if (zctx->dict.len > EXCESSIVE_DICT_SIZE && !zctx->dict_len_excessive) {
        zctx->dict_len_excessive = true; // warn only once (per context)
        WARN ("WARNING: excessive zctx dictionary size - causing slow compression and decompression and reduced compression ratio. Please report this to support@genozip.com.\n"
<<<<<<< HEAD
              "sam_mapper=%s qf_name=%s data_type=%s ctx=%s vb=%s vb_size=%"PRIu64" zctx->dict.len=%"PRIu64" version=%s. First 1000 bytes: ", 
              segconf_sam_mapper_name(), segconf_qf_name(), dt_name (z_file->data_type), zctx->tag_name, VB_NAME, segconf.vb_size, zctx->dict.len, GENOZIP_CODE_VERSION);
=======
              "qf sam_mapper=%s qf_name=%s data_type=%s ctx=%s vb=%s vb_size=%"PRIu64" zctx->dict.len=%"PRIu64" version=%s. First 1000 bytes: ", 
              sam_mapper_name(), segconf_qf_name(), dt_name (z_file->data_type), zctx->tag_name, VB_NAME, segconf.vb_size, zctx->dict.len, GENOZIP_CODE_VERSION);
>>>>>>> c54d9f2c
        str_print_dict (stderr, zctx->dict.data, 1000, false, false);
    }

finish:
    // just update counts for ol_node (i.e. known to be existing) snips
    if (has_count) {
        ARRAY (uint32_t, vcounts, vctx->counts);
        ARRAY (uint64_t, zcounts, zctx->counts);

        for (uint32_t i=0; i < ol_len; i++) 
            add_count (&zcounts[i], vcounts[i]);
    }

    mutex_unlock (zctx->mutex);
    return true; // merge was done
}

// ZIP only: merge new words added in this vb into the z_file.contexts, and compresses dictionaries.
void ctx_merge_in_vb_ctx (VBlockP vb)
{
    START_TIMER;
    
    // merge all contexts 
    bool all_merged=false;
    bool custom_merge_pending = !!DTP(zip_custom_merge);

    while (!all_merged) {

        all_merged=true; // unless proven otherwise
        bool any_merged=false;
        for (volatile ContextP vctx=CTX(0); vctx < CTX(vb->num_contexts); vctx++) { // not sure why I put volatile here
            if (!(   vctx->nodes.len                       // nodes need merging (some might pre-populated without b250)
                  || vctx->ol_nodes.len                    // possibly need to update counts 
                  || vctx->b250.len                        // some b250 might not have nodes (eg WORD_INDEX_MISSING)
                  || vctx->txt_len                         // a context may have txt_len but the txt was segged to another context
                  || (vctx->local.len && vb->vblock_i==1)  // zctx->flags needs setting
                  || vctx->st_did_i != DID_NONE            // st_did_i needs setting
                  || vctx->is_stats_parent))               // is_stats_parent needs setting
               continue; // nothing to merge

            if (!vctx->dict_merged && vctx->dict_id.num) {
                vctx->dict_merged = ctx_merge_in_one_vctx (vb, (ContextP)vctx); // false if zctx is locked by another VB
                all_merged &= vctx->dict_merged;
                any_merged |= vctx->dict_merged;
            }
        }

        // data-type specific non-context merge. advantage of running logic here vs zip_after_compress is that it merges
        // contexts while the custom mutex is locked by another thread.
        if (custom_merge_pending) {
            if (mutex_trylock (z_file->custom_merge_mutex)) {
                DTP(zip_custom_merge)(vb);
                mutex_unlock (z_file->custom_merge_mutex);
                any_merged = true;
                custom_merge_pending = false;
            }

            else
                all_merged = false;
        }
        
        // case: couldn't merge any - perhaps the one large final vctx is busy - sleep a bit rather than busy-wait
        if (!any_merged && !all_merged) usleep (100); 
    }

    // note: z_file->num_contexts might be larger than vb->num_contexts at this point, for example:
    // vb_i=1 started, z_file is empty, created 20 contexts
    // vb_i=2 started, z_file is empty, created 10 contexts
    // vb_i=1 completes, merges 20 contexts to z_file, which has 20 contexts after
    // vb_i=2 completes, merges 10 contexts, of which 5 (for example) are shared with vb_i=1. Now z_file has 25 contexts after.

    COPY_TIMER_VB (vb, ctx_merge_in_vb_ctx);
}

// ZIP / PIZ : called from main thread
void ctx_add_compressor_time_to_zf_ctx (VBlockP vb)
{
    for_vctx
        if (vctx->compressor_time) {
            ContextP zctx = vctx->st_did_i != DID_NONE ? ctx_get_zctx_from_vctx (CTX(vctx->st_did_i), false) // we accumulate at stats parent context if there is one
                                                       : ctx_get_zctx_from_vctx (vctx, false);
            zctx->compressor_time += vctx->compressor_time;
        }
}

static Did ctx_did_i_search (const ContextIndex *ctx_index, Did num_contexts, DictId dict_id, Did first, Did last)
{
    if (last < first) return DID_NONE;

    Did mid = (first + last) / 2;
    DictId dict_id_mid = ctx_index[mid].dict_id;

    if (dict_id_mid.num == dict_id.num)    
        return ctx_index[mid].did_i;

    else if (dict_id_mid.num < dict_id.num) 
        return ctx_did_i_search (ctx_index, num_contexts, dict_id, mid+1, last);

    else
        return ctx_did_i_search (ctx_index, num_contexts, dict_id, first, mid-1);
}

// returns an existing did_i in this vb, or DID_NONE if there isn't one
Did ctx_get_unmapped_existing_did_i (const ContextArray contexts, const ContextIndex *ctx_index, Did num_contexts, DictId dict_id)
{
    int did_i; // signed

    // binary search if we have ctx_index (we will have it in PIZ compute threads)
    if (ctx_index) {
        if ((did_i = ctx_did_i_search (ctx_index, num_contexts, dict_id, 0, num_contexts-1)) != DID_NONE)
            return did_i;
    }

    else // linear search if not
        for (did_i=num_contexts-1; did_i >= 0 ; did_i--)  // Search backwards as unmapped ctxs are more likely to be towards the end.
            if (dict_id.num == contexts[did_i].dict_id.num) return did_i;

    // PIZ only: check if its an alias that's not mapped in ctx_initialize_predefined_ctxs (due to contention)
    if (command != ZIP && dict_id_aliases) {
        for (uint32_t alias_i=0; alias_i < dict_id_num_aliases; alias_i++)
            if (dict_id.num == dict_id_aliases[alias_i].alias.num) { // yes! its an alias

                if (ctx_index)
                    return ctx_did_i_search (ctx_index, num_contexts, dict_id_aliases[alias_i].dst, 0, num_contexts-1);

                else 
                    for (did_i=0; did_i < num_contexts; did_i++) 
                        if (dict_id_aliases[alias_i].dst.num == contexts[did_i].dict_id.num) return did_i;
            }
    }

    return DID_NONE; // not found
}

// gets did_id if the dictionary exists, and creates a new dictionary if its the first time dict_id is encountered
// threads: no issues - called by PIZ for vb and zf (but dictionaries are immutable) and by Seg (ZIP) on vctx only
ContextP ctx_get_unmapped_ctx (ContextArray contexts, DataType dt, DictIdtoDidMap d2d_map, 
                               Did *num_contexts, DictId dict_id, STRp(tag_name))
{
    // search to see if this dict_id has a context, despite not in the d2d_map (due to contention). 
    for (int/*signed*/ did_i=*num_contexts-1; did_i >= 0 ; did_i--)  // Search backwards as unmapped ctxs are more likely to be towards the end.
        if (dict_id.num == contexts[did_i].dict_id.num) 
            return &contexts[did_i];

    ContextP ctx = &contexts[*num_contexts]; 
 
    //iprintf ("New context: dict_id=%s in did_i=%u \n", dis_dict_id (dict_id).s, did_i);
    ASSERT (*num_contexts < MAX_DICTS, "cannot create a context for %.*s (dict_id=%s) because number of dictionaries would exceed MAX_DICTS=%u", 
            tag_name_len, tag_name, dis_dict_id (dict_id).s, MAX_DICTS);

    ctx_initialize_ctx (ctx, *num_contexts, dict_id, d2d_map, STRa (tag_name));

    // thread safety: the increment below MUST be AFTER the initialization of ctx, bc piz_get_line_subfields
    // might be reading this data at the same time as the piz dispatcher thread adding more dictionaries
    (*num_contexts)++;

    return ctx;
}

// called from seg_all_data_lines (ZIP) and dict_io_read_all_dictionaries (PIZ) to initialize all
// primary field ctx's. these are not always used (e.g. when some are not read from disk due to genocat options)
// but we maintain their fixed positions anyway as the code relies on it
// Note: Context Buffers are already initialized in file_initialize_z_file_data
void ctx_initialize_predefined_ctxs (ContextArray contexts, 
                                     DataType dt,
                                     DictIdtoDidMap d2d_map,
                                     Did *num_contexts)
{
    *num_contexts = MAX_(dt_fields[dt].num_fields, *num_contexts);
    memset (dict_id_to_did_i_map, 0xff, 65536 * 2); // reset, in case data_type changed

    init_dict_id_to_did_map (d2d_map); // reset, in case data_type changed

    for (int did_i=0; did_i < dt_fields[dt].num_fields; did_i++) {
        DictId dict_id = dt_fields[dt].predefined[did_i].dict_id;
        ASSERT (dict_id.num, "No did_i->dict_id mapping is defined for predefined did_i=%u in dt=%s", did_i, dt_name (dt));

        // check if its an alias (PIZ only)
        ContextP dst_ctx = NULL;
        if (command != ZIP && dict_id_aliases) 
            for (uint32_t alias_i=0; alias_i < dict_id_num_aliases; alias_i++)
                if (dict_id.num == dict_id_aliases[alias_i].alias.num) 
                    // note: all alias destinations that ever existed previous versions of Genozip must be defined in #pragma GENDICT for this to work
                    dst_ctx = ctx_get_zctx (dict_id_aliases[alias_i].dst, true); 

        if (!dst_ctx) // normal field, not an alias
            ctx_initialize_ctx (&contexts[did_i], did_i, dict_id, d2d_map, 
                                dt_fields[dt].predefined[did_i].tag_name, dt_fields[dt].predefined[did_i].tag_name_len);

        else { // an alias
            contexts[did_i].did_i = dst_ctx->did_i;
            contexts[did_i].dict_id = DICT_ID_NONE; // this is how reconstruct_from_ctx_do identifies it is an alias
            
            set_d2d_map (d2d_map, dict_id, dst_ctx->did_i);
        }
    }
}

// PIZ only: this is called by the main thread after it integrated all the dictionary fragment read from disk for one VB.
// Here we hand over the integrated dictionaries to the VB - in preparation for the Compute Thread to use them.
// We overlay the z_file's dictionaries and word lists to the vb. these data remain unchanged - neither
// the vb nor the dispatcher thread will ever change snips placed in these. the dispatcher thread may append
// the dictionary and word list as new fragments become available from subsequent VBs. If the memory is not 
// sufficient, the dispatcher thread will "abandon" this memory, leaving it to the VB to continue to use it
// while starting a larger dict/word_list on a fresh memory allocation.
void ctx_overlay_dictionaries_to_vb (VBlockP vb)
{
    for (Did did_i=0; did_i < MAX_DICTS; did_i++) {
        ContextP zctx = ZCTX(did_i);
        ContextP vctx = CTX(did_i);

        if (!zctx->dict_id.num) continue;

        // we create a VB contexts even if there are now dicts (perhaps skipped due to flag) - needed for containers to work
        vctx->did_i       = did_i;
        vctx->dict_id     = zctx->dict_id;
        vctx->is_loaded   = zctx->is_loaded;  // dictionary loaded - this will be updated in piz_read_all_ctxs
        vctx->last_line_i = LAST_LINE_I_INIT;
        memcpy ((char*)vctx->tag_name, zctx->tag_name, sizeof (vctx->tag_name));

        set_d2d_map (vb->d2d_map, vctx->dict_id, did_i);

        ctx_init_iterator (vctx);

        if (buf_is_alloc (&zctx->dict))
            buf_overlay (vb, &vctx->dict, &zctx->dict, "ctx->dict");    
        
        if (buf_is_alloc (&zctx->word_list))
            buf_overlay (vb, &vctx->word_list, &zctx->word_list, "ctx->word_list");
    }
    vb->num_contexts = z_file->num_contexts;
}

// used by random_access_show_index
CtxNode *ctx_get_node_by_word_index (ConstContextP ctx, WordIndex word_index)
{
    for_buf (CtxNode, node, ctx->nodes)
        // if (node->word_index.n == word_index) return node;
        if (node->word_index == word_index) return node;

    ABORT_R ("ctx_get_node_by_word_index failed to find word_index=%d in did_i=%u", word_index, ctx->did_i);
}

// PIZ: get snip by normal word index (doesn't support WORD_INDEX_* - returns "")
rom ctx_get_snip_by_word_index_do (ConstContextP ctx, WordIndex word_index, STRp(*snip), FUNCLINE)
{
    ASSERT (buf_is_alloc (&ctx->word_list), "called from %s:%u: word_list is not allocated for ctx=%s", func, code_line, ctx->tag_name);

    ASSERT ((uint32_t)word_index < ctx->word_list.len32, "called from %s:%u: word_index=%d out of range: word_list.len=%u for ctx=%s",
            func, code_line, word_index, ctx->word_list.len32, ctx->tag_name);

    if (word_index < 0) {
        static rom empty="";
        if (snip) *snip = empty;
        if (snip_len) *snip_len = 0;
        return empty;
    }

    CtxWord *word = B(CtxWord, ctx->word_list, word_index);
    rom my_snip = B(const char, ctx->dict, word->index);
    
    if (snip) *snip = my_snip;
    if (snip_len) *snip_len = word->len;

    return my_snip; 
}

// PIZ: returns word index of the snip, or WORD_INDEX_NONE if it is not in the dictionary
WordIndex ctx_get_word_index_by_snip (VBlockP vb, ContextP ctx, STRp(snip))
{
    if (!snip_len) snip_len = strlen (snip);

    ARRAY (const CtxWord, words, ctx->word_list);
    ARRAY (const char, dict, ctx->dict);

    if (!ctx->piz_word_list_hash.data) 
        buf_alloc_255 (vb, &ctx->piz_word_list_hash, 0, 5*ctx->word_list.len, WordIndex, 0, "piz_word_list_hash");

    WordIndex *hash_ent = B(WordIndex, ctx->piz_word_list_hash, hash_do (5*ctx->word_list.len, STRa(snip)));
    if (*hash_ent != WORD_INDEX_NONE && str_issame_(STRa(snip), &dict[words[*hash_ent].index], words[*hash_ent].len))
        return *hash_ent;

    for (WordIndex wi=0; wi < words_len; wi++)
        if (str_issame_(STRa(snip), &dict[words[wi].index], words[wi].len)) {
            *hash_ent = wi;
            return wi;
        }

    return WORD_INDEX_NONE;
}

// ZIP
rom ctx_snip_from_zf_nodes (ConstContextP zctx, WordIndex node_index, pSTRp(snip))
{
    ASSERT (node_index >= 0 && node_index < zctx->nodes.len, 
            "node_index=%d out of range, nodes.len=%"PRIu64, node_index, zctx->nodes.len);

    CtxNode *node = B(CtxNode, zctx->nodes, node_index);
    rom my_snip = Bc (zctx->dict, node->char_index);
    
    if (snip) *snip = my_snip;
    if (snip_len) *snip_len = node->snip_len;

    return my_snip; 
}

// get the node_index=word_index of a snip from zctx. its an error if the snip doesn't exist.
WordIndex ctx_get_ol_node_index_by_snip (VBlockP vb, ContextP ctx, STRp(snip))
{
    CtxNode *node = NULL;
    return hash_get_entry_for_seg (vb, ctx, STRa(snip), NODE_INDEX_NONE/*read-only*/, &node);
}

static BufferP sorter_cmp_counts = NULL; // for use by sorter_cmp - used only in vblock_i=1, so no thread safety issues
static SORTER (sorter_cmp)  
{ 
    return DESCENDING_RAW (*B32(*sorter_cmp_counts, *(WordIndex *)a), 
                           *B32(*sorter_cmp_counts, *(WordIndex *)b));
}

void ctx_sort_dictionaries_vb_1 (VBlockP vb)
{
    START_TIMER;

    // thread safety note: no issues here, as this is run only by the compute thread of vblock_i=1
    for_ctx {
        if (ctx->no_vb1_sort || !ctx->nodes.len) continue;
        
        // prepare sorter array containing indices into ctx->nodes. We are going to sort it rather than sort nodes directly
        // as the b250 data contains node indices into ctx->nodes.
        static Buffer sorter = EMPTY_BUFFER;
        buf_alloc (vb, &sorter, 0, ctx->nodes.len, WordIndex, CTX_GROWTH, "vb_1_sorter");
        for (WordIndex i=0; i < ctx->nodes.len; i++)
            BNXT (WordIndex, sorter) = i;

        // sort in ascending order of nodes->count
        sorter_cmp_counts = &ctx->counts; // communicate the ctx to sorter_cmp via a global var
        qsort (sorter.data, ctx->nodes.len, sizeof (WordIndex), sorter_cmp);

        // rebuild dictionary is the sorted order, and update char and word indices in nodes
        static Buffer unsorted_dict   = EMPTY_BUFFER;
        buf_move (vb, &unsorted_dict, vb, &ctx->dict);
        buf_alloc (vb, &ctx->dict, 0, unsorted_dict.len, char, CTX_GROWTH, "contexts->dict");
        ctx->dict.len = unsorted_dict.len;

        // note: we sort dict and update nodes->char_index and word_index. nodes and counts are not sorted.
        char *next = B1STc (ctx->dict);
        for (WordIndex i=0; i < (WordIndex)ctx->nodes.len; i++) {
            WordIndex node_index = *B(WordIndex, sorter, i);
            CtxNode *node = B(CtxNode, ctx->nodes, node_index);

            if (node->node_index == WORD_INDEX_NONE) continue; // node was canceled in ctx_rollback

            rom snip = Bc (unsorted_dict, node->char_index); 
            memcpy (next, snip, node->snip_len + 1 /* +1 for SNIP_SEP */);
            node->char_index = BNUM64 (ctx->dict, next);
            node->node_index = i;
            next += node->snip_len + 1;

            if (HAS_DEBUG_SEG(ctx)) {
                char printable_snip[node->snip_len+20];
                iprintf ("ctx_sort_dictionaries_vb_1: %s: word_index=%u snip=%s snip_len=%u count=%u\n",
                          ctx->tag_name, i, str_print_snip (snip, node->snip_len, printable_snip), node->snip_len, 
                          *B32(ctx->counts, ctx->ol_nodes.len + node_index));
            }
        }

        buf_destroy (sorter); // destroy and not free as it is first allocated by vb=0 and then again vb=1
        buf_destroy (unsorted_dict);
    }

    COPY_TIMER(ctx_sort_dictionaries_vb_1);
}

// ZIP only: run by main thread during zfile_output_processed_vb()
void ctx_update_stats (VBlockP vb)
{
    for_vctx {    
        ContextP zctx = ctx_get_zctx_from_vctx (vctx, false);
        if (!zctx) continue; // this can happen if FORMAT subfield appears, but no line has data for it

        zctx->b250.count      += vctx->b250.count; 
        zctx->local_num_words += vctx->local_num_words;

        // fields segged of this type in the file - if we have both, take the MAX. cases:
        // - all fields have b250, some with look up and local too, some without local (max is b250)
        // - all fields are lookup - b250 is 1 (all the same), all fields in local (take local)
        zctx->local.len       += MAX_(vctx->local_num_words, vctx->b250.count);
    }
}

void ctx_free_context (ContextP ctx, Did did_i)
{
    ctx_foreach_buffer (ctx, false, buf_free_do);

    memset ((char*)ctx->tag_name, 0, sizeof(ctx->tag_name));
    ctx->did_i = 0; 
    ctx->st_did_i = 0;
    ctx->ltype = 0;
    ctx->flags = (struct FlagsCtx){};
    ctx->pair_flags = (struct FlagsCtx){};
    ctx->dict_id.num = 0;
    ctx->pair_b250_iter = (SnipIterator){};
    ctx->lcodec = ctx->bcodec = ctx->dcodec = ctx->lcodec_non_inherited = ctx->lsubcodec_piz = 0;
    ctx->b250_size = ctx->pair_b250_size = 0;
    ctx->no_stons = ctx->pair_local = ctx->pair_b250 = ctx->no_callback = ctx->line_is_luft_trans = ctx->lcodec_hard_coded =
    ctx->local_param = ctx->no_vb1_sort = ctx->local_always = ctx->counts_section = ctx->no_drop_b250 = 
    ctx->value_is_missing = ctx->please_remove_dict = ctx->local_is_lten = ctx->dict_len_excessive = 0;
    ctx->is_stats_parent = ctx->is_initialized = ctx->local_compressed = ctx->b250_compressed = ctx->dict_merged = ctx->is_loaded = 0;
    ctx->local_dep = 0;
    ctx->local_hash_prime = 0;
    ctx->num_new_entries_prev_merged_vb = 0;
    ctx->nodes_len_at_1_3 = ctx->nodes_len_at_2_3 = 0;
    ctx->luft_trans = 0;
    ctx->lcodec_count = ctx->bcodec_count = 0;
    ctx->global_hash_prime = 0;
    ctx->merge_num = 0;
    ctx->txt_len = ctx->num_failed_singletons = 0;
    ctx->rback_b250_len = ctx->rback_local_len = ctx->rback_txt_len = ctx->rback_nodes_len = 0;    
    ctx->rback_b250_count = ctx->rback_local_num_words = 0;
    ctx->last_txt = ctx->rback_last_txt = (TxtWord){};
    ctx->rback_last_value.i = 0;
    ctx->rback_last_delta = 0;
    ctx->rback_id = 0;
    ctx->sf_i = 0;

    mutex_destroy (ctx->mutex);

    ctx->iterator = (SnipIterator){};
    ctx->next_local = 0;
    ctx->local_num_words = 0;
    ctx->last_line_i = ctx->last_sample_i = ctx->ctx_specific = 0; 
    ctx->last_value.i = 0;
    ctx->last_delta = 0;
    ctx->semaphore = 0;
    ctx->compressor_time = 0;
    ctx->tag_i = 0;

    ctx->last_snip = 0; 
    ctx->last_snip_len = 0;
    ctx->last_snip_ni = 0;

    ctx->local_in_z = ctx->local_in_z_len = ctx->b250_in_z = ctx->b250_in_z_len = 0;

    memset (ctx->tag_name, 0, sizeof(ctx->tag_name));
}

// Called by file_close ahead of freeing File memory containing contexts
void ctx_destroy_context (ContextP ctx, Did did_i)
{
    ctx_foreach_buffer (ctx, false, buf_destroy_do);
    mutex_destroy (ctx->mutex);

    // test that ctx_free_context indeed frees everything
    #ifdef DEBUG
        ctx_free_context (ctx, did_i);

        #define REL_LOC(field) ((char*)(&ctx->field) - (char*)ctx)
        for (char *c=(char*)ctx; c  < (char*)(ctx+1); c++)
            if (*c) {
                fprintf (stderr, "relative location for debugging: %"PRIu64"\n", REL_LOC(please_remove_dict)); // help find the offending field 
                ABORT ("ctx_free_context didn't fully clear the context did_i=%u, byte %u != 0", did_i, (unsigned)(c - (char*)ctx)); 
            }
    #endif

    memset (ctx, 0, sizeof (Context));
}

void ctx_dump_binary (VBlockP vb, ContextP ctx, bool local /* true = local, false = b250 */)
{
    char dump_fn[MAX_TAG_LEN + 50];
    sprintf (dump_fn, "%s.%05u.%s", ctx->tag_name, vb->vblock_i, local ? "local" : "b250");
    
    bool success = local ? buf_dump_to_file (dump_fn, &ctx->local, lt_desc[ctx->ltype].width, false, true, true, false)
                         : buf_dump_to_file (dump_fn, &ctx->b250, 1, false, true, true, false);

    ASSERTW (success, "Warning: ctx_dump_binary failed to output file %s: %s", dump_fn, strerror (errno));
}

// rewrite unused (i.e count=0) zctx dict words as "" (we don't delete them completely, so word_index's in b250 sections remain correct)
void ctx_shorten_unused_dict_words (Did did_i)
{
    ContextP zctx = ZCTX(did_i);
    ARRAY (CtxNode,  nodes,  zctx->nodes);
    ARRAY (uint64_t, counts, zctx->counts);
    ARRAY (char, dict, zctx->dict);

    // note that dict words are not in the order of the nodes array. 
    // pass 1: mark characters for deletion
    uint64_t deleted_so_far = 0;
    for (WordIndex ni=0; ni < nodes_len; ni++) {
        uint64_t new_char_index = nodes[ni].char_index - deleted_so_far;

        if (!counts[ni]) {
            memset (&dict[nodes[ni].char_index], SNIP_RESERVED, nodes[ni].snip_len); // A value guaranteed not to exist in dictionary data
            deleted_so_far += nodes[ni].snip_len; 
            nodes[ni].snip_len = 0;
        }

        nodes[ni].char_index = new_char_index;
    }
        
    // pass 2: delete characters
    char *next = dict;
    for (uint64_t i=0; i < dict_len; i++)
        if (dict[i] != SNIP_RESERVED)
            *next++ = dict[i];
    
    zctx->dict.len = next - dict;
}

// -----------------------------
// ZIP & PIZ: SEC_COUNTS sections
// -----------------------------

typedef struct {
    int64_t count;
    WordIndex word_index;
    rom snip;
} ShowCountsEnt;

static DESCENDING_SORTER (show_counts_cmp, ShowCountsEnt, count)

static void ctx_show_counts (ContextP zctx)
{
    static Buffer show_counts_buf = EMPTY_BUFFER;
    buf_free (show_counts_buf);
    buf_alloc (evb, &show_counts_buf, 0, zctx->counts.len, ShowCountsEnt, 0, "show_counts_buf");

    // QUAL counts store Longr value-to-bin mapping
    bool maybe_longr = ((Z_DT(BAM) || Z_DT(SAM)) && (zctx->dict_id.num == _SAM_DOMQRUNS || zctx->dict_id.num == _OPTION_OQ_DOMQRUNS || zctx->dict_id.num == _OPTION_U2_DOMQRUNS))
                    || (Z_DT(FASTQ) && zctx->dict_id.num == _FASTQ_DOMQRUNS);

    uint64_t total=0;
    for (uint32_t i=0; i < zctx->counts.len32; i++) {
        uint64_t count = *B64(zctx->counts, i) & ~COUNT_PROTECTED_FROM_REMOVAL64;
        if (!count && !maybe_longr) continue;

        total += count;
        BNXT (ShowCountsEnt, show_counts_buf) = (ShowCountsEnt){ 
            .count = count,
            .word_index = i,
            .snip  = maybe_longr     ? "" 
                   : (command==ZIP)  ? ctx_snip_from_zf_nodes (zctx, i, 0, 0) 
                   :                   ctx_get_words_snip (zctx, i)
        };
    }

    ARRAY (ShowCountsEnt, counts, show_counts_buf);
    
    if (!maybe_longr)
        qsort (counts, counts_len, sizeof (ShowCountsEnt), show_counts_cmp);

    iprintf ("Showing counts of %s (did_i=%u). Total items=%"PRIu64" Number of categories=%u\n", zctx->tag_name, zctx->did_i, total, (unsigned)counts_len);    

    if (total)
        for (uint32_t i=0; i < counts_len; i++) 
            iprintf ("\"%s\"(%d)\t%"PRIu64"\t%-4.2f%%\n", counts[i].snip, counts[i].word_index, counts[i].count, 
                        100 * (float)counts[i].count / (float)total);

    if (is_genocat) exit_ok();
}

rom ctx_get_snip_with_largest_count (Did did_i, int64_t *count)
{
    ContextP zctx = ZCTX(did_i);
    ARRAY (CtxNode,  nodes,  zctx->nodes);
    ARRAY (uint64_t, counts, zctx->counts);

    *count = -1;
    rom snip = "";

    for (WordIndex i=0; i < nodes_len; i++)
        if (counts[i] > *count) {
            *count = counts[i] & ~COUNT_PROTECTED_FROM_REMOVAL64;
            snip = Bc (zctx->dict, nodes[i].char_index);
        }

    return snip;
}

// ZIP
rom ctx_get_vb_snip_ex (ConstContextP vctx, WordIndex vb_node_index, pSTRp(snip))
{
    CtxNode *node;
    rom out_snip;

    if (vb_node_index < vctx->ol_nodes.len32) { // is this entry from a previous vb (overlay buffer)
        node = B(CtxNode, vctx->ol_nodes, vb_node_index);
        out_snip = Bc (vctx->ol_dict, node->char_index);
    }
    else {
        ASSERT (vb_node_index - vctx->ol_nodes.len32 < vctx->nodes.len32, 
                "Expecting node_index=%u < ol_nodes.len=%u + nodes.len=%u", 
                vb_node_index, vctx->ol_nodes.len32, vctx->nodes.len32);

        node = B(CtxNode, vctx->nodes, vb_node_index - vctx->ol_nodes.len32);
        out_snip = Bc (vctx->dict, node->char_index);
    }

    if (snip) *snip = out_snip;
    if (snip_len) *snip_len = node->snip_len;

    return out_snip;
}

void ctx_compress_counts (void)
{
    START_TIMER;

    for_zctx {
        if (flag.show_one_counts.num == dict_id_typeless (zctx->dict_id).num) 
            ctx_show_counts (zctx);

        if (zctx->counts_section && zctx->counts.len) {

            // remove protection bit
            for_buf (uint64_t, count, zctx->counts)
                *count &= ~COUNT_PROTECTED_FROM_REMOVAL64;
                
            BGEN_u64_buf (&zctx->counts, NULL);       

            zctx->counts.len *= sizeof (uint64_t);

            Codec codec = codec_assign_best_codec (evb, NULL, &zctx->counts, SEC_COUNTS);

            SectionHeaderCounts header = (SectionHeaderCounts){ 
                .magic                 = BGEN32 (GENOZIP_MAGIC),
                .section_type          = SEC_COUNTS,
                .data_uncompressed_len = BGEN32 (zctx->counts.len32),
                .compressed_offset     = BGEN32 (sizeof(SectionHeaderCounts)),
                .codec                 = codec,
                .vblock_i              = 0,
                .nodes_param           = BGEN64 (zctx->nodes.param),
                .dict_id               = zctx->dict_id
            };

            comp_compress (evb, zctx, &evb->z_data, (SectionHeader*)&header, zctx->counts.data, NO_CALLBACK, "SEC_COUNTS");
            zctx->counts.len /= sizeof (uint64_t);

            BGEN_u64_buf (&zctx->counts, NULL); // we need it for stats
        }
    }

    COPY_TIMER_VB (evb, ctx_compress_counts);
}

// PIZ: called by the main threads from piz_read_global_area
void ctx_read_all_counts (void)
{
    Section sec = NULL;
    bool counts_shown=false;
    while (sections_next_sec (&sec, SEC_COUNTS))  {

        ContextP zctx = ctx_get_zctx (sec->dict_id, true);
        
        zfile_get_global_section (SectionHeaderCounts, sec, &zctx->counts, "counts");
        if (flag.only_headers || !zctx->counts.len) continue; // only show headers, or section skipped

        zctx->counts.len /= sizeof (uint64_t);
        BGEN_u64_buf (&zctx->counts, NULL);

        zctx->nodes.param = BGEN64 (header.nodes_param);
        
        if (flag.show_one_counts.num == dict_id_typeless (sec->dict_id).num) {
            ctx_show_counts (zctx);
            counts_shown=true;
        }
    }

    ASSINP (counts_shown || !flag.show_one_counts.num || exe_type != EXE_GENOCAT, "There is no SEC_COUNTS section for %s", dis_dict_id (flag.show_one_counts).s);
}

TagNameEx ctx_tag_name_ex (ConstContextP ctx)
{
    TagNameEx s = {};

    if (!ctx) return (TagNameEx){ .s = "<none>" };

    unsigned start=0;
    if (z_file && (Z_DT(VCF) || Z_DT(BCF))) {
        if      (dict_id_is_vcf_format_sf (ctx->dict_id)) { memcpy (s.s, "FORMAT/", 7); start = 7; }
        else if (dict_id_is_vcf_info_sf   (ctx->dict_id)) { memcpy (s.s, "INFO/",   5); start = 5; }
    }

    memcpy (&s.s[start], ctx->tag_name, MAX_TAG_LEN);

    return s;
}

// rolls back a context to the rollback point registered in ctx_set_rollback
void ctx_rollback (VBlockP vb, ContextP ctx, bool override_id)
{
    ASSERT (override_id || ctx->rback_id == vb->rback_id, "Expected ctx->rback_id=%"PRId64" == vb->rback_id=%"PRId64, 
            ctx->rback_id, vb->rback_id);
             
    if (HAS_DEBUG_SEG(ctx)) 
        iprintf ("%s: ctx_rollback: %s: rolling back b250=%u nodes=%u\n", VB_NAME, ctx->tag_name, 
                 ctx->b250.len32 - ctx->rback_b250_len, ctx->nodes.len32 - ctx->rback_nodes_len);

    // if we evaluated this context since the rollback count - undo
    while (ctx->b250.len32 > ctx->rback_b250_len) { 
        WordIndex node_index = LASTb250(ctx);
        if (node_index >= 0)
            (*B32(ctx->counts, node_index))--;
        ctx->b250.len32--;
    }

    // update all_the_same - true, if len is down to 1, and false if it is down to 0
    if (ctx->b250.len32 <= 1) ctx->flags.all_the_same = (bool)ctx->b250.len32;

    // we can't actually remove nodes as they are refered to from the hash table, instead, we mark them as unused
    // this will prevent merging the word into the zctx->dict, and also prevent hash_get_entry_for_seg from returning this node if this word
    // is segged again in this VB - a new node will be created.
    for (WordIndex node_index_i = ctx->rback_nodes_len ; node_index_i < ctx->nodes.len32 ; node_index_i++) 
        B(CtxNode, ctx->nodes, node_index_i)->node_index = WORD_INDEX_NONE;
    
    ctx->local.len32     = ctx->rback_local_len;
    ctx->txt_len         = ctx->rback_txt_len;
    ctx->local_num_words = ctx->rback_local_num_words;
    ctx->b250.count      = ctx->rback_b250_count;
    ctx->last_value      = ctx->rback_last_value;
    ctx->last_delta      = ctx->rback_last_delta;
    ctx->last_txt        = ctx->rback_last_txt;
    ctx->last_line_i     = LAST_LINE_I_INIT; // undo "encountered in line"
    ctx->last_snip       = NULL; // cancel caching in ctx_create_node_do
    ctx->rback_id        = -1; // rolled back
}

// ZIP: get total length in VB's z_data of b250 and local of all contexts in a context group
uint64_t ctx_get_ctx_group_z_len (VBlockP vb, Did group_did_i)
{
    Did save = CTX(group_did_i)->st_did_i;
    CTX(group_did_i)->st_did_i = group_did_i; // so parent is also included in the loop

    uint64_t z_len = 0;
    for_ctx
        if (ctx->st_did_i == group_did_i) 
            z_len += ctx->local_in_z_len + ctx->b250_in_z_len; 

    CTX(group_did_i)->st_did_i = save;

    return z_len;
}

// ZIP: one per file from vcf_after_vbs - set the st_did_i of the winning group, 
// and mark the directories of the losing group for deletion
void ctx_declare_winning_group (Did winning_group_did_i, Did losing_group_did_i, Did new_st_did_i) 
{
    ZCTX(winning_group_did_i)->st_did_i = winning_group_did_i; // so group head is also included in the loop
    ZCTX(losing_group_did_i) ->st_did_i = losing_group_did_i;

    for_zctx 
        if (zctx->st_did_i == winning_group_did_i) {
            zctx->st_did_i = new_st_did_i; 
            zctx->is_stats_parent = false;
        }
        else if (zctx->st_did_i == losing_group_did_i)             
            zctx->please_remove_dict = true;

    ZCTX(new_st_did_i)->is_stats_parent = true; // assuming it is predefined - no need for mutex - set once and never reset
}

void ctx_foreach_buffer (ContextP ctx, bool set_name, void (*func)(BufferP buf, rom func, unsigned line)) 
{
    { BufferP buf = &(ctx)->dict;        if (set_name) buf->name = "contexts->dict"        ; func (buf, __FUNCLINE); }  
    { BufferP buf = &(ctx)->b250;        if (set_name) buf->name = "contexts->b250"        ; func (buf, __FUNCLINE); }  
    { BufferP buf = &(ctx)->local;       if (set_name) buf->name = "contexts->local"       ; func (buf, __FUNCLINE); }  
    { BufferP buf = &(ctx)->pair;        if (set_name) buf->name = "contexts->pair"        ; func (buf, __FUNCLINE); }  
    { BufferP buf = &(ctx)->ol_dict;     if (set_name) buf->name = "contexts->ol_dict"     ; func (buf, __FUNCLINE); }  
    { BufferP buf = &(ctx)->ol_nodes;    if (set_name) buf->name = "contexts->ol_nodes"    ; func (buf, __FUNCLINE); }  
    { BufferP buf = &(ctx)->nodes;       if (set_name) buf->name = "contexts->nodes"       ; func (buf, __FUNCLINE); }  
    { BufferP buf = &(ctx)->counts;      if (set_name) buf->name = "contexts->counts"      ; func (buf, __FUNCLINE); }  
    { BufferP buf = &(ctx)->local_hash;  if (set_name) buf->name = "contexts->local_hash"  ; func (buf, __FUNCLINE); }  
    { BufferP buf = &(ctx)->local_ents;  if (set_name) buf->name = "contexts->local_ents"  ; func (buf, __FUNCLINE); }  
    { BufferP buf = &(ctx)->global_hash; if (set_name) buf->name = "contexts->global_hash" ; func (buf, __FUNCLINE); }  
    { BufferP buf = &(ctx)->global_ents; if (set_name) buf->name = "contexts->global_ents" ; func (buf, __FUNCLINE); }  
    { BufferP buf = &(ctx)->word_list;   if (set_name) buf->name = "contexts->word_list"   ; func (buf, __FUNCLINE); }  
    { BufferP buf = &(ctx)->con_cache;   if (set_name) buf->name = "contexts->con_cache"   ; func (buf, __FUNCLINE); }  
    { BufferP buf = &(ctx)->con_index;   if (set_name) buf->name = "contexts->con_index"   ; func (buf, __FUNCLINE); }  
    { BufferP buf = &(ctx)->con_len;     if (set_name) buf->name = "contexts->con_len"     ; func (buf, __FUNCLINE); }  
}

// qsort comparison function
ASCENDING_SORTER (sort_by_dict_id, ContextIndex, dict_id.num)

#define MAX_MULTI_CTX_LEN 100
#define SET_MULTI_CTX(parameter_before,prop,value)      \
    va_list args;                                       \
    va_start (args, parameter_before);                  \
    unsigned d=0; for (; d < MAX_MULTI_CTX_LEN; d++) {  \
        Did did_i = (Did)va_arg (args, int);            \
        if (did_i == DID_EOL) break;                    \
        if (did_i != DID_NONE)                          \
            CTX(did_i)->prop = (value);                 \
    }                                                   \
    ASSERT (d != MAX_MULTI_CTX_LEN, "%s: Expecting last item in %s to be DID_EOL", VB_NAME, __FUNCTION__); \
    va_end (args)                                      

// ZIP, typically called from seg_initialize
void ctx_set_no_stons (VBlockP vb,                    ...) { SET_MULTI_CTX (vb, no_stons, true); }
void ctx_set_store_per_line (VBlockP vb,              ...) { SET_MULTI_CTX (vb, flags.store_per_line, true); }
void ctx_set_same_line (VBlockP vb,                   ...) { SET_MULTI_CTX (vb, flags.same_line, true); }
void ctx_set_store (VBlockP vb, int store_type, ...)       { SET_MULTI_CTX (store_type, flags.store, store_type); } // clang issues a warning if store_type is of type StoreType
void ctx_set_ltype (VBlockP vb, int ltype,      ...)       { SET_MULTI_CTX (ltype, ltype, ltype); }                 // clang issues a warning if ltype is of type LocalType
void ctx_consolidate_stats (VBlockP vb, int parent,   ...) { SET_MULTI_CTX (parent, st_did_i, parent); CTX(parent)->is_stats_parent = true;} // clang issues a warning if parent is of type Did

void ctx_consolidate_stats_(VBlockP vb, Did parent, unsigned num_deps, ContextP dep_ctxs[])
{
    for (unsigned d=0; d < num_deps; d++)
        if (dep_ctxs[d]->did_i != parent) 
            dep_ctxs[d]->st_did_i = parent;

    CTX(parent)->is_stats_parent = true;
}

void ctx_consolidate_statsN (VBlockP vb, Did parent, Did first_dep, unsigned num_deps)
{
    for (ContextP ctx=CTX(first_dep); ctx < CTX(first_dep + num_deps); ctx++)
        if (ctx->did_i != parent) 
            ctx->st_did_i = parent;

    CTX(parent)->is_stats_parent = true;
}<|MERGE_RESOLUTION|>--- conflicted
+++ resolved
@@ -1111,13 +1111,8 @@
     if (zctx->dict.len > EXCESSIVE_DICT_SIZE && !zctx->dict_len_excessive) {
         zctx->dict_len_excessive = true; // warn only once (per context)
         WARN ("WARNING: excessive zctx dictionary size - causing slow compression and decompression and reduced compression ratio. Please report this to support@genozip.com.\n"
-<<<<<<< HEAD
               "sam_mapper=%s qf_name=%s data_type=%s ctx=%s vb=%s vb_size=%"PRIu64" zctx->dict.len=%"PRIu64" version=%s. First 1000 bytes: ", 
               segconf_sam_mapper_name(), segconf_qf_name(), dt_name (z_file->data_type), zctx->tag_name, VB_NAME, segconf.vb_size, zctx->dict.len, GENOZIP_CODE_VERSION);
-=======
-              "qf sam_mapper=%s qf_name=%s data_type=%s ctx=%s vb=%s vb_size=%"PRIu64" zctx->dict.len=%"PRIu64" version=%s. First 1000 bytes: ", 
-              sam_mapper_name(), segconf_qf_name(), dt_name (z_file->data_type), zctx->tag_name, VB_NAME, segconf.vb_size, zctx->dict.len, GENOZIP_CODE_VERSION);
->>>>>>> c54d9f2c
         str_print_dict (stderr, zctx->dict.data, 1000, false, false);
     }
 
@@ -1287,7 +1282,6 @@
                                      Did *num_contexts)
 {
     *num_contexts = MAX_(dt_fields[dt].num_fields, *num_contexts);
-    memset (dict_id_to_did_i_map, 0xff, 65536 * 2); // reset, in case data_type changed
 
     init_dict_id_to_did_map (d2d_map); // reset, in case data_type changed
 
