--- conflicted
+++ resolved
@@ -58,14 +58,7 @@
         return false;
     }
 
-<<<<<<< HEAD
     return line_lens[1] > 0 && line_lens[1] == line_lens[3] && lines[2][0] == '+'; // SEQ and QUAL lines are of equal length
-=======
-    str_split (header, header_len, num_newlines+1, '\n', line, false);
-
-    return line_lens[1] > 0 && line_lens[1] == line_lens[3] && // SEQ and QUAL lines are of equal length
-           line_lens[3] > 0 && lines[2][0] == '+';
->>>>>>> c54d9f2c
 }
 
 // returns true if txt_data[txt_i] (which is a \n) is the end of a FASTQ record (= block of 4 lines in the file); -1 if out of data
@@ -532,21 +525,14 @@
 {
     unsigned taxid_found = kraken_seg_taxid (VB, FASTQ_TAXID, STRa(qname), false);
 
-<<<<<<< HEAD
     // if not found tax id for this read, try again, perhaps removing /1 or /2
     if (!taxid_found) {
         if (qname_len > 2 && qname[qname_len-2] == '/' &&
             (qname[qname_len-1] == '1' || qname[qname_len-1] == '2'))
             qname_len -= 2;
-=======
-    // case: we are pair-1 OR we are pair-2, but this line in pair-1 is not aligned
-    if (vb->comp_i == FQ_COMP_R1 || 
-        ({ STR(snip); ctx_get_next_snip (VB, bitmap_ctx, true, pSTRa(snip)); *snip != SNIP_LOOKUP; })) { // note: SNIP_LOOKUP in case of aligned, SNIP_SPECIAL in case of unaligned
->>>>>>> c54d9f2c
 
         kraken_seg_taxid (VB, FASTQ_TAXID, STRa(qname), true); // this fails if missing
     }
-
 }
 
 static rom fastq_seg_get_lines (VBlockFASTQP vb, rom line, int32_t remaining, 
@@ -765,82 +751,6 @@
         vb->drop_curr_line = "bases";
 }
 
-<<<<<<< HEAD
-=======
-//------------------------
-// Pair-2 GPOS (ZIP & PIZ)
-//------------------------
-
-void fastq_seg_pair2_gpos (VBlockP vb, PosType pair1_pos, PosType pair2_gpos)
-{
-    #define MAX_GPOS_DELTA 1000 // paired reads are usually with a delta less than 300 - so this is more than enough
-
-    ContextP ctx = CTX(FASTQ_GPOS);
-
-    // case: we are pair-2 ; pair-1 is aligned ; delta is small enough : store a delta
-    PosType gpos_delta = pair2_gpos - pair1_pos; 
-    if (pair1_pos != NO_GPOS && pair2_gpos != NO_GPOS &&
-        gpos_delta <= MAX_GPOS_DELTA && gpos_delta >= -MAX_GPOS_DELTA) {
-    
-        SNIPi2(SNIP_SPECIAL, FASTQ_SPECIAL_PAIR2_GPOS, gpos_delta);
-        seg_by_ctx (VB, STRa(snip), ctx, 0);
-    }
-
-    // case: otherwise, store verbatim
-    else {
-        BNXT32 (ctx->local) = (uint32_t)pair2_gpos;
-        seg_by_ctx (VB, (char[]){ SNIP_SPECIAL, FASTQ_SPECIAL_PAIR2_GPOS }, 2, ctx, 0); // lookup from local and advance pair.next to consume gpos
-    }
-}
-
-// note: in files up to v13, this is triggereed by v13_SNIP_FASTQ_PAIR2_GPOS
-SPECIAL_RECONSTRUCTOR (fastq_special_PAIR2_GPOS)
-{
-    // case: no delta
-    if (!snip_len) {
-        if (CTX(FASTQ_SQBITMAP)->pair1_is_aligned == PAIR1_ALIGNED)
-            ctx->pair.next++; // we didn't use this pair value 
-
-        new_value->i = NEXTLOCAL(uint32_t, ctx);
-    }
-
-    // case: pair-1 is aligned, and GPOS is a delta vs pair-1
-    else {
-        int64_t pair_value = (int64_t)(VER(14) ? *B32 (ctx->pair, ctx->pair.next++) // starting v14, only aligned lines have GPOS
-                                               : *B32 (ctx->pair, vb->line_i));     // up to v13, all lines segged GPOS (possibly NO_GPOS value, but not in this case, since we have a delta)
-        int64_t delta = (int64_t)strtoull (snip, NULL, 10 /* base 10 */); 
-        new_value->i = pair_value + delta; // just sets value, doesn't reconstruct
-
-        ASSPIZ (pair_value != NO_GPOS, "pair_value=NO_GPOS - not expected as we have delta=%d", (int)delta);
-    }
- 
-    return HAS_NEW_VALUE;
-}
-
-// can only be called before fastq_special_PAIR2_GPOS, because it inquires GPOS.pair.next
-bool fastq_piz_get_pair2_is_forward (VBlockP vb)
-{
-    ContextP ctx = CTX(FASTQ_STRAND);
-
-    // defect 2023-02-11: until 14.0.30, we allowed dropping SQBITMAP.b250 sections if all the same (since 14.0.31, we 
-    // set no_drop_b250). Due to the defect, if b250 is dropped, we always segged is_forward verbatim and not as a diff to PAIR1.
-    bool defect_2023_02_11 = !CTX(FASTQ_SQBITMAP)->pair.len32; // can only happen up to 14.0.30
-
-    // case: paired read (including all reads in up to v13) - diff vs pair1
-    if (!defect_2023_02_11 && CTX(FASTQ_SQBITMAP)->pair1_is_aligned == PAIR1_ALIGNED) { // always true for files up to v13 and all lines had a is_forward value
-
-        bool is_forward_pair_1 = VER(14) ? bits_get ((BitsP)&ctx->pair, CTX(FASTQ_GPOS)->pair.next) // since v14, gpos_ctx->pair.next is an iterator for both gpos and strand, and is incremented in fastq_special_PAIR2_GPOS
-                                         : bits_get ((BitsP)&ctx->pair, vb->line_i);                // up to v13, all lines had strand, which was 0 if unmapped
-
-        return NEXTLOCALBIT (ctx) ? is_forward_pair_1 : !is_forward_pair_1;
-    }
-
-    // case: unpaired read - just take bit
-    else
-        return NEXTLOCALBIT (ctx);
-}
-
->>>>>>> c54d9f2c
 // Used in pair-2: reconstruct the parallel b250 snip from pair-1
 SPECIAL_RECONSTRUCTOR (fastq_special_mate_lookup)
 {
