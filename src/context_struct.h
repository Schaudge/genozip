--- conflicted
+++ resolved
@@ -197,15 +197,9 @@
     ValueType last_value;      // ZIP/PIZ: last value of this context (it can be a basis for a delta, used for BAM translation, and other uses)
     union {
     int64_t last_delta;        // last delta value calculated
-<<<<<<< HEAD
-    WordIndex last_con_wi;     // PIZ: word index of last container retrieved
-    };
-    
-=======
     WordIndex last_con_wi;     // PIZ: word index of last container retrieved from this ctx
     };
 
->>>>>>> 09e45df9
     #define INVALID_LAST_TXT_INDEX ((uint32_t)-1)
     TxtWord last_txt;          // ZIP/PIZ: index/len into vb->txt_data of last seg/reconstruction (always in PIZ, sometimes in Seg) (introduced 10.0.5)
 
