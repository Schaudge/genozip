// ------------------------------------------------------------------
//   sam_qual.c
//   Copyright (C) 2020-2023 Genozip Limited
//   Please see terms and conditions in the file LICENSE.txt
//
//   WARNING: Genozip is proprietary, not open source software. Modifying the source code is strictly prohibited,
//   under penalties specified in the license.

#include "genozip.h"
#include "sam_private.h"
#include "strings.h"
#include "reference.h"
#include "segconf.h"
#include "seg.h"
#include "piz.h"
#include "reconstruct.h"
#include "optimize.h"
#include "codec.h"
#include "deep.h"
#include "htscodecs/rANS_static4x16.h"

rom bam_qual_display (bytes qual, uint32_t l_seq) // caller should free memory
{
    bool valid_qual = true;
    for (uint32_t i=0; i < l_seq; i++) 
        if (qual[i] > 93) {
            valid_qual = false;
            break;
        }

    if (valid_qual) {
        char *str = MALLOC (l_seq + 2);

        for (uint32_t i=0; i < l_seq; i++) 
            str[i] = qual[i] + 33;

        str[l_seq] = 0;
        return str;
    }

    else {
        char *str = MALLOC (l_seq*3 + 2);
        return str_to_hex (qual, l_seq, str, true);
    }
}

// main thread (not thread-safe): called from sam_show_sag_one_grp for getting first few characters of alignment cigar
rom sam_display_qual_from_SA_Group (const Sag *g)
{
    if (g->no_qual) return "*";

    static char qual[SA_QUAL_DISPLAY_LEN+1];
    memset (qual, 0, sizeof(qual));

    uint32_t uncomp_len = MIN_(SA_CIGAR_DISPLAY_LEN, (uint32_t)g->seq_len); // possibly shorter than original cigar

    if (g->qual_comp_len) { // qual of this group is compressed
        uint32_t uncomp_len = MIN_((uint32_t)g->seq_len, SA_QUAL_DISPLAY_LEN);
        void *success = rans_uncompress_to_4x16 (evb, B8(z_file->sag_qual, g->qual), g->qual_comp_len,
                                                (uint8_t *)qual, &uncomp_len); 
        if (success && uncomp_len) qual[uncomp_len] = '\0';
    }

    else // not compressed
        memcpy (qual, B8(z_file->sag_qual, g->qual), uncomp_len);

    return qual;
}

//---------
// QUAL SEG
//---------

// callback function for compress to get data of one line
COMPRESSOR_CALLBACK (sam_zip_qual) 
{
    ZipDataLineSAM *dl = DATA_LINE (vb_line_i);

    // note: maximum_len might be shorter than the data available if we're just sampling data in codec_assign_best_codec
    *line_data_len  = dl->dont_compress_QUAL ? 0 : MIN_(maximum_size, dl->QUAL.len);

    if (!line_data) return; // only lengths were requested

    *line_data = Btxt(dl->QUAL.index);

    // if QUAL is just "*" (i.e. unavailable) replace it by " " because '*' is a legal PHRED quality value that will confuse PIZ
    if (dl->QUAL.len == 1 && (*line_data)[0] == '*') 
        *line_data = " "; // pointer to static string

    if (is_rev) *is_rev = dl->FLAG.rev_comp;
}

#define QUAL_ZIP_CALLBACK(tag, f, may_be_revcomped)             \
COMPRESSOR_CALLBACK (sam_zip_##tag)                             \
{                                                               \
    ZipDataLineSAM *dl = DATA_LINE (vb_line_i);                 \
    *line_data_len = dl->dont_compress_##tag ? 0 : MIN_(maximum_size, dl->f.len); /* note: maximum_len might be shorter than the data available if we're just sampling data in codec_assign_best_codec */ \
    if (!line_data || ! *line_data_len) return; /* no dat, or only lengths were requested */   \
    *line_data = Btxt(dl->f.index);                             \
    if (is_rev) *is_rev = may_be_revcomped ? dl->FLAG.rev_comp : false;\
}                               

QUAL_ZIP_CALLBACK(OQ, OQ, true)
QUAL_ZIP_CALLBACK(TQ, TQ, true)
QUAL_ZIP_CALLBACK(GY, GY, false)
QUAL_ZIP_CALLBACK(2Y, _2Y, true)
QUAL_ZIP_CALLBACK(QX, solo_z_fields[SOLO_QX], false)
QUAL_ZIP_CALLBACK(CY, solo_z_fields[SOLO_CY], false)
QUAL_ZIP_CALLBACK(QT, solo_z_fields[SOLO_QT], false)

void sam_seg_QUAL_initialize (VBlockSAMP vb)
{
    if (sam_is_main_vb) 
        ctx_set_store_per_line (VB, SAM_QUAL, SAM_FLAG, DID_EOL);

    // case: in DEPN and MAIN QUALSA is used to store the diff vs primary 
    if (sam_is_depn_vb || sam_is_main_vb)
        CTX(SAM_QUALSA)->ltype = LT_INT8; // diff of prim vs depn qual

    // case: PRIM - TOPLEVEL reconstructs all-the-same SAM_QUALSA instead of SAM_QUAL. SAM_QUAL is consumed when loading SA Groups.
    if (sam_is_prim_vb)
        seg_by_did (VB, (char[]){ SNIP_SPECIAL, SAM_SPECIAL_QUAL, '0' }, 3, SAM_QUALSA, 0); // note: we can't just ctx_create_node because we need to transfer flags to piz, so need b250
}

// ZIP/PIZ: decompresses grp qual of grp, into vb->scratch
static void sam_get_sa_grp_qual (VBlockSAMP vb)
{
    ASSERTNOTINUSE (vb->scratch);

    buf_alloc (vb, &vb->scratch, vb->sag->seq_len, 0, char, 1, "scratch");

    if (vb->sag->qual_comp_len) { // qual of this group is compressed
        uint32_t uncomp_len = vb->sag->seq_len;
        void *success = rans_uncompress_to_4x16 (VB, B8(z_file->sag_qual, vb->sag->qual), vb->sag->qual_comp_len,
                                                 B1ST(uint8_t, vb->scratch), &uncomp_len); 

        ASSERTGOTO (success && uncomp_len == vb->sag->seq_len, "%s: rans_uncompress_to_4x16 failed to decompress an SA Group QUAL data: grp_i=%u success=%u comp_len=%u uncomp_len=%u expected_uncomp_len=%u qual=%"PRIu64,
                    LN_NAME, ZGRP_I(vb->sag), !!success, vb->sag->qual_comp_len, uncomp_len, vb->sag->seq_len, (uint64_t)vb->sag->qual);

        vb->scratch.len = uncomp_len;
    }
    else // not compressed
        buf_add (&vb->scratch, B8(z_file->sag_qual, vb->sag->qual), vb->sag->seq_len);

    return;
    
error:
    sam_show_sag_one_grp (ZGRP_I(vb->sag));
    exit_on_error(true);
}

// diff current QUAL against prim or saggy's QUAL. return false if diff was aborted
static bool sam_seg_QUAL_diff (VBlockSAMP vb, ZipDataLineSAM *dl, STRp(qual), 
                               STRp (prim_qual), bool prim_revcomp, uint32_t *prim_hard_clip, unsigned add_bytes)
{
    bool xstrand = (dl->FLAG.rev_comp != prim_revcomp);

    // flanks are the regions of qual that are not covered by prim_qual, due to prim_qual's hard clips.
    // example1: prim: HHHHQQQQQHH  (H=Hard clip, Q=some qual score)
    //           qual: HHQQQQQHHHH
    //                   ^^ flank[0]==2  flank[1]==0 (bc qual Q's don't go beyond prim's) overlap_len=3 (bc 3 Qs overlapping)
    //
    // example2: prim: HHHHHHHHQQH  (H=Hard clip, Q=some qual score)
    //           qual: HHQQQHHHHHH flank={3,0} overlap_len=0

    uint32_t flank[2] = { MIN_(qual_len, MAX_((int32_t)prim_hard_clip[xstrand]  - (int32_t)vb->hard_clip[0], 0)),   // left-flanking
                          MIN_(qual_len, MAX_((int32_t)prim_hard_clip[!xstrand] - (int32_t)vb->hard_clip[1], 0)) }; // right-flanking

    uint32_t overlap_len = qual_len - flank[0] - flank[1];

    buf_alloc (vb, &CTX(SAM_QUALSA)->local, overlap_len, 0, int8_t, CTX_GROWTH, "contexts->local");
    int8_t *diff = BAFT (int8_t, CTX(SAM_QUALSA)->local);

    rom overlap_this_qual = &qual[flank[0]];

    uint32_t num_diff_0 = 0; // number of base scores for which diff=0

    if (!xstrand) {
        uint32_t first_prim_overlap = flank[0] ? 0 : (vb->hard_clip[0] - prim_hard_clip[0]);
        rom overlap_prim_qual = &prim_qual[first_prim_overlap];

        for (uint32_t i=0; i < overlap_len; i++) {
            diff[i] = overlap_this_qual[i] - overlap_prim_qual[i]; // a value [-93,93] as qual is [33,126]
            num_diff_0 += !diff[i];
        }
    }
    else {
        uint32_t last_prim_overlap = prim_qual_len - 1 - (flank[0] ? 0 : (vb->hard_clip[0] - prim_hard_clip[1]));
        rom overlap_prim_qual = &prim_qual[last_prim_overlap];

        for (int32_t/*signed*/ i=0; i < overlap_len; i++) {
            diff[i] = overlap_this_qual[i] - overlap_prim_qual[-i]; 
            num_diff_0 += !diff[i];
        }
    }

    // abort diff if we have too many different base scores - we're better off not diffing
    if (num_diff_0 < overlap_len / 2) 
        return false;

    // add flanks (regions that could not be diffed) to SAM_QUAL_FLANK.local
    if (flank[0]) 
        seg_add_to_local_fixed (VB, CTX(SAM_QUAL_FLANK), qual, flank[0], LOOKUP_NONE, 0);

    if (flank[1])
        seg_add_to_local_fixed (VB, CTX(SAM_QUAL_FLANK), &qual[qual_len - flank[1]], flank[1], LOOKUP_NONE, 0);

    CTX(SAM_QUALSA)->local.len32 += overlap_len;
    CTX(SAM_QUAL)->txt_len += add_bytes - flank[0] - flank[1];
    CTX(SAM_QUAL_FLANK)->txt_len += flank[0] + flank[1];

    return true; // all good
}

void sam_seg_QUAL (VBlockSAMP vb, ZipDataLineSAM *dl, STRp(qual_data)/*always textual*/, unsigned add_bytes)
{
    START_TIMER;

    Context *qual_ctx = CTX(SAM_QUAL);
    ZipDataLineSAM *saggy_dl;
    bool prim_has_qual_but_i_dont = false; // will be set if this line has no QUAL, but its prim line does (very rare)
    bool diff_aborted = false;             // quality scores are too different, we're better off not diffing (added 14.0.10)

    vb->has_qual |= !vb->qual_missing;

    // case --optimize_QUAL: optimize in place, must be done before sam_deep_set_QUAL_hash calculates a hash
    if (flag.optimize_QUAL && !vb->qual_missing) 
        optimize_phred_quality_string ((char*)STRa(qual_data));

    if ((flag.deep || flag.debug_deep == 2) && !segconf.running)
        sam_deep_set_QUAL_hash (vb, dl, STRa(qual_data));

    // note: if prim (of either type) has no QUAL, we don't attempt to diff - bc piz wouldn't be able to know whether 
    // the current line has QUAL or not

    // case: DEPN component, line has a sag, and the saq has qual
    if (vb->sag && sam_is_depn_vb && !vb->sag->no_qual) {
        if (vb->qual_missing) {
            prim_has_qual_but_i_dont = true;
            CTX(SAM_QUALSA)->txt_len += add_bytes;
        }

        // case: both this line and prim have QUAL - diff them
        else {
            sam_get_sa_grp_qual (vb); // decompress prim qual into vb->scratch

            diff_aborted = !sam_seg_QUAL_diff (vb, dl, STRa(qual_data), STRb(vb->scratch), vb->sag->revcomp, (uint32_t[]){0, 0}, add_bytes);        
            buf_free (vb->scratch);

            if (diff_aborted) goto standard;
        }

        dl->dont_compress_QUAL = true; // don't compress this line
    }

    // case: MAIN component, the line has a corresponding saggy line in same VB, and saggy line has qual
    else if (sam_has_saggy && // note: saggy_line_i is set by sam_seg_saggy only for lines in MAIN component
             ({ saggy_dl = DATA_LINE (vb->saggy_line_i); 
                !saggy_dl->no_qual && 
                // note: SEQ.len is set if ANY of QUAL, SEQ, CIGAR-implied-seq_consumed have it
                dl->hard_clip[0] + dl->hard_clip[1] + dl->SEQ.len == saggy_dl->hard_clip[0] + saggy_dl->hard_clip[1] + saggy_dl->SEQ.len; })) {

        if (vb->qual_missing) {
            prim_has_qual_but_i_dont = true;
            qual_ctx->txt_len += add_bytes;
        }    
        else {
            diff_aborted = !sam_seg_QUAL_diff (vb, dl, STRa(qual_data), STRtxtw(saggy_dl->QUAL), saggy_dl->FLAG.rev_comp, saggy_dl->hard_clip, add_bytes);
            if (diff_aborted) goto standard;
        }

        dl->dont_compress_QUAL = true; // don't compress this line
    }

    // if we suspect entire file might be qual-less, seg as snip (without adding local) so that would become 
    // all-the-same in that. If we might have mixed qual/no-qual in the file, we add to local to not add entropy to b250
    else if (dl->no_qual && !segconf.nontrivial_qual) {
        seg_by_did (VB, (char[]){ SNIP_SPECIAL, SAM_SPECIAL_QUAL, '*' }, 3, SAM_QUAL, add_bytes); 
        goto done;
    }

    // case: standard
    // Note: in PRIM, QUAL is not reconstructed (as QUAL is not in TOPLEVEL container) - it is consumed when loading SA Groups
    //       Instead, all-the-same QUALSA is reconstructed (SPECIAL copying from the SA Group)
    else standard: {
        qual_ctx->local.len32 += dl->QUAL.len;
        qual_ctx->txt_len     += add_bytes;
    }   

    // seg SPECIAL. note: prim this is all-the-same and segged in sam_seg_QUAL_initialize
    if (!sam_is_prim_vb) 
        seg_by_did (VB, (char[]){ SNIP_SPECIAL, SAM_SPECIAL_QUAL, '0' + prim_has_qual_but_i_dont, '0' + diff_aborted }, 4, SAM_QUAL, 0); 

    // get QUAL score, consumed by mate ms:i
    if (!segconf.running && segconf.sam_ms_type == ms_BIOBAMBAM && !flag.optimize_QUAL)
        dl->QUAL_score = sam_get_QUAL_score (vb, STRa(qual_data));
 
    // get stats on qual scores
    if (segconf.running)
        segconf_update_qual (STRa (qual_data));

done:
    COPY_TIMER (sam_seg_QUAL);
}

//-----------------------------------------------------------------------------------------------------
// OQ:Z - Original QUAL (standard)
//        "Original base quality, usually before recalibration. Same encoding as QUAL" - https://samtools.github.io/hts-specs/SAMtags.pdf
// GY:Z - CellRanger
// 2Y:Z - CellRanger - R2 qual?
// TQ:Z - CellRanger & longranger: Quality values of the 7 trimmed bases following the barcode sequence at the start of R1. Can be used to reconstruct the original R1 quality values.
//-----------------------------------------------------------------------------------------------------
void sam_seg_other_qual (VBlockSAMP vb, TxtWord *dl_word, Did did_i, STRp(qual), bool len_is_seq_len, unsigned add_bytes)
{
    *dl_word = (TxtWord){ .index = BNUMtxt (qual), .len = qual_len };
    CTX(did_i)->local.len32 += qual_len;
    CTX(did_i)->txt_len     += add_bytes;

    if (!len_is_seq_len) 
        seg_lookup_with_length (VB, CTX(did_i), qual_len, 0);
}

//---------
// QUAL PIZ
//---------

static void sam_piz_QUAL_undiff_vs_primary (VBlockSAMP vb, STRp (prim_qual), bool prim_revcomp, const CigarAnalItem *saggy_anal, bool prim_is_bam, ReconType reconstruct)
{
    bool xstrand = (last_flags.rev_comp != prim_revcomp);

    int32_t qual_len = prim_qual_len + (saggy_anal ? (saggy_anal->hard_clip[0] + saggy_anal->hard_clip[1]) : 0)
                     - (vb->hard_clip[0] + vb->hard_clip[1]);

    ASSERT (qual_len >= 0, "qual_len=%d: prim_qual_len=%u saggy_anal->hard_clip=[%u,%u] vb->hard_clip=[%u,%u]", 
            qual_len, prim_qual_len, saggy_anal ? saggy_anal->hard_clip[0] : 0, saggy_anal ? saggy_anal->hard_clip[1] : 0, vb->hard_clip[0], vb->hard_clip[1]);

    uint32_t flank[2] = { saggy_anal ? MIN_(qual_len, MAX_((int32_t)saggy_anal->hard_clip[xstrand]  - (int32_t)vb->hard_clip[0], 0)) : 0,   // left-flanking
                          saggy_anal ? MIN_(qual_len, MAX_((int32_t)saggy_anal->hard_clip[!xstrand] - (int32_t)vb->hard_clip[1], 0)) : 0 }; // right-flanking

    int32_t overlap_len = qual_len - flank[0] - flank[1];

    ASSPIZ (overlap_len >= 0, "Expecting qual_len=%u >= flank=[%u,%u] xstrand=%u saggy_anal->hard_clip=[%u,%u] vb->hard_clip=[%u,%u] CIGAR=\"%.*s\" vb->saggy_line_i=%u is_depn_vb=%s has_saggy=%s",
            qual_len, flank[0], flank[1], xstrand, saggy_anal ? saggy_anal->hard_clip[0] : 0, saggy_anal ? saggy_anal->hard_clip[1] : 0, 
            vb->hard_clip[0], vb->hard_clip[1], STRfb(vb->textual_cigar), vb->saggy_line_i, TF(sam_is_depn_vb), TF(sam_has_saggy));
<<<<<<< HEAD
=======
    
>>>>>>> c54d9f2c

    rom diff = 0;
    if (overlap_len) {
        ContextP qualsa_ctx = LOADED_CTX(SAM_QUALSA);
        diff = Bc (qualsa_ctx->local, qualsa_ctx->next_local);
        qualsa_ctx->next_local += overlap_len;

        ASSPIZ (qualsa_ctx->next_local <= qualsa_ctx->local.len32, "Out of diff-vs-primary data in QUALSA.local: overlap_len=%u qual_len=%u flank=[%u,%u] QUALSA.local.len=%u is_depn_vb=%s has_saggy=%s", 
                overlap_len, qual_len, flank[0], flank[1], qualsa_ctx->local.len32, TF(sam_is_depn_vb), TF(sam_has_saggy)); 
    }

    char *qual = BAFTtxt;
    int8_t bam_bump = (prim_is_bam ? 33 : 0);

    uint32_t save_seq_len = vb->seq_len;

    if (flank[0]) {
        vb->seq_len = flank[0];
        reconstruct_from_local_sequence (VB, CTX(SAM_QUAL_FLANK), 0, 0, reconstruct); // reconstruct vb->seq_len quality scores
        qual += flank[0];
    }

    if (overlap_len && !xstrand && reconstruct) {
        uint32_t first_prim_overlap = flank[0] ? 0 : (vb->hard_clip[0] - (saggy_anal ? saggy_anal->hard_clip[0] : 0));
<<<<<<< HEAD

=======
        
>>>>>>> c54d9f2c
        ASSPIZ (first_prim_overlap + overlap_len <= prim_qual_len, "prim_qual overflow: expecting first_prim_overlap=%u + overlap_len=%u <= prim_qual_len=%u. flank[0]=%u vb->hard_clip[0]=%u saggy_anal->seq_len=%u saggy_anal->hard_clip[0]=%u is_depn_vb=%s has_saggy=%s bam_bump=%d",
                first_prim_overlap, overlap_len, prim_qual_len, flank[0], vb->hard_clip[0], saggy_anal->seq_len, saggy_anal->hard_clip[0], TF(sam_is_depn_vb), TF(sam_has_saggy), bam_bump);

        prim_qual += first_prim_overlap;
        
        for (uint32_t i=0; i < overlap_len; i++) 
            qual[i] = prim_qual[i] + diff[i] + bam_bump;

        vb->txt_data.len32 += overlap_len;
    }

    else if (overlap_len && xstrand && reconstruct) {
        uint32_t last_prim_overlap = prim_qual_len - 1 - (flank[0] ? 0 : (vb->hard_clip[0] - (saggy_anal ? saggy_anal->hard_clip[1] : 0)));

        ASSPIZ (last_prim_overlap >= overlap_len-1, "prim_qual underflow: expecting last_prim_overlap=%u >= overlap_len=%u-1. flank[0]=%u vb->hard_clip[0]=%u saggy_anal->seq_len=%d saggy_anal->hard_clip[1]=%d is_depn_vb=%s has_saggy=%s bam_bump=%d",
                last_prim_overlap, overlap_len, flank[0], vb->hard_clip[0], saggy_anal ? saggy_anal->seq_len : -1, saggy_anal ? saggy_anal->hard_clip[1] : -1, TF(sam_is_depn_vb), TF(sam_has_saggy), bam_bump);

        prim_qual += last_prim_overlap;

        for (int32_t/*signed*/ i=0; i < overlap_len; i++) 
            qual[i] = prim_qual[-i] + diff[i] + bam_bump;

        vb->txt_data.len32 += overlap_len;
    }

    if (flank[1]) {
        vb->seq_len = flank[1];
        reconstruct_from_local_sequence (VB, CTX(SAM_QUAL_FLANK), 0, 0, reconstruct);
    }

    vb->seq_len = save_seq_len;
}

static void sam_piz_QUAL_primary (VBlockSAMP vb)
{
    sam_get_sa_grp_qual (vb); // uncompress PRIM qual to vb->scratch

    RECONSTRUCT (vb->scratch.data, vb->scratch.len);
    buf_free (vb->scratch);
}

void sam_reconstruct_missing_quality (VBlockP vb, ReconType reconstruct)
{
    if (reconstruct) 
        RECONSTRUCT1 ('*');

    VB_SAM->qual_missing = true;

    if (!vb->preprocessing) 
        B(CigarAnalItem, CTX(SAM_CIGAR)->cigar_anal_history, vb->line_i)->qual_missing = true;
}

// Note: in PRIM, it is called with ctx=QUALSA, in MAIN and DEPN with ctx=QUAL
SPECIAL_RECONSTRUCTOR_DT (sam_piz_special_QUAL)
{
    START_TIMER;

    VBlockSAMP vb = (VBlockSAMP)vb_;
    char *qual = BAFTtxt;
    const Sag *g = vb->sag;
    bool prim_has_qual_but_i_dont = (snip[0] == '1');
    bool diff_aborted             = (snip[1] == '1');

    const CigarAnalItem *saggy_anal;

    // case: reconstruct by copying from sag (except if we are depn and group has no qual)
    if (SAM_PIZ_HAS_SAG && (sam_is_prim_vb || (sam_is_depn_vb && !g->no_qual))) {
      
        if (!reconstruct) {}

        else if (g->no_qual || prim_has_qual_but_i_dont) 
            sam_reconstruct_missing_quality (VB, reconstruct);

        else if (sam_is_depn_vb) {
            if (diff_aborted) goto no_diff;

            sam_get_sa_grp_qual (vb); // uncompress PRIM qual to vb->scratch
            
            sam_piz_QUAL_undiff_vs_primary (vb, STRb(vb->scratch), vb->sag->revcomp, NULL, false, reconstruct);                
            buf_free (vb->scratch);
        }
        else  // primary vb
            sam_piz_QUAL_primary (vb);
    }

    // case: MAIN component, reconstruct depn line against prim line in this VB
    else if (sam_has_saggy && // only appears in the MAIN component and only since v14 (see sam_seg_saggy)
             ({ saggy_anal = B(CigarAnalItem, CTX(SAM_CIGAR)->cigar_anal_history, vb->saggy_line_i);
                !saggy_anal->qual_missing &&
                // note: we've seen cases in the wild where a depn without hard clips is shorter than its prim (eg in test.NA12878.chr22.1x.bam), possibly due to GATK IndelRealigner
                vb->hard_clip[0] + vb->hard_clip[1] + vb->seq_len == saggy_anal->hard_clip[0] + saggy_anal->hard_clip[1] + saggy_anal->seq_len; })) {

        HistoryWord word = *B(HistoryWord, ctx->history, vb->saggy_line_i); // QUAL is always stored as LookupTxtData or LookupPerLine
        SamFlags saggy_flags = { .value = history64 (SAM_FLAG, vb->saggy_line_i) };
        rom saggy_qual = (word.lookup == LookupTxtData) ? Btxt(word.index) : Bc(ctx->per_line, word.index);

        if ((uint8_t)*saggy_qual == (IS_RECON_BAM ? 0xff : '*'))
            goto no_diff; // in case prim has no qual - seg did not diff (the current line may or may not have qual)

        else if (prim_has_qual_but_i_dont)
            sam_reconstruct_missing_quality (VB, reconstruct);

        else if (diff_aborted) 
            goto no_diff;

        else
            sam_piz_QUAL_undiff_vs_primary (vb, saggy_qual, word.len, saggy_flags.rev_comp, saggy_anal, flag.out_dt == DT_BAM, reconstruct);                
    } 
        
    // case: reconstruct from data in local
    else no_diff: 
        if (snip[0] == '*')  // case of seg suspecting entire file is qual-less
            sam_reconstruct_missing_quality (VB, reconstruct);

        else switch (ctx->ltype) { // the relevant subset of ltypes from reconstruct_from_ctx_do
            case LT_CODEC:
                codec_args[ctx->lcodec].reconstruct (VB, ctx->lcodec, ctx, NULL, 0); break;

            case LT_SEQUENCE: 
                reconstruct_from_local_sequence (VB, ctx, NULL, 0, reconstruct); break;

            default: ASSPIZ (false, "Invalid ltype=%s for %s", lt_name (ctx->ltype), ctx->tag_name);
        }

    uint32_t qual_len = BAFTtxt - qual;

#ifdef DEBUG
    for (uint32_t i=0; i < qual_len; i++)
        ASSPIZ (IS_NON_WS_PRINTABLE(qual[i]), "Invalid QUAL character reconstructed: i=%u char=%u\n", i, (uint8_t)qual[i]);
#endif

    // store quality score in ms:i history 
    if (!VER(14)) // up to v13 this special was only when calculating score was needed
        new_value->i = sam_get_QUAL_score (vb, STRa(qual));
    
    else if (CTX(OPTION_ms_i)->flags.spl_custom) // since v14 for ms_BIOBAMBAM
        *B(int64_t, CTX(OPTION_ms_i)->history, vb->line_i) = sam_get_QUAL_score (vb, STRa(qual));

    COPY_TIMER (sam_piz_special_QUAL);

    return !VER(14); // has new value for files up to v13 (QUAL history is used for TxtWord since v14)
}

// SAM-to-BAM translator: translate SAM ASCII (33-based) Phred values to BAM's 0-based
TRANSLATOR_FUNC (sam_piz_sam2bam_QUAL)
{
    START_TIMER;

    // before translating - add to Deep if needed
    if (flag.deep && IS_DEEPABLE (last_flags))
        sam_piz_deep_add_qual (VB_SAM, STRa(recon));

    // if QUAL is "*" there are two options:
    // 1. If l_seq is 0, the QUAL is empty
    // 2. If not (i.e. we have SEQ data but not QUAL) - it is a string of 0xff, length l_seq
    if (VB_SAM->qual_missing) {
        BAMAlignmentFixed *alignment = (BAMAlignmentFixed *)Btxt(vb->line_start);
        uint32_t l_seq = LTEN32 (alignment->l_seq);
        
        if (!l_seq) // option 1
            vb->txt_data.len--;
        
        else if (VB_SAM->qual_missing && !segconf.pysam_qual) {  // option 2 - missing QUAL according to SAM spec
            memset (BLSTtxt, 0xff, l_seq); // override the '*' and l_seq-1 more
            vb->txt_data.len += l_seq - 1;
        }

        else {  // option 3 - missing QUAL as created by pysam (non-compliant with SAM spec)
            *BLSTtxt = 0xff;
            memset (BAFTtxt, 0, l_seq-1); // filler is 0 instead of 0xff as in SAM SPEC
            vb->txt_data.len += l_seq - 1;
        }
    }
    
    else // we have QUAL - update Phred values
        for (uint32_t i=0; i < recon_len; i++)
            recon[i] -= 33; 

    COPY_TIMER (sam_piz_sam2bam_QUAL);
    return 0;
}

// SAM-to-FASTQ translator: reverse the sequence if needed, and drop if "*"
TRANSLATOR_FUNC (sam_piz_sam2fastq_QUAL)
{
    START_TIMER;

    uint16_t sam_flag = (uint16_t)vb->last_int(SAM_FLAG);
    
    // case: QUAL is "*" - don't show this fastq record
    if (recon_len==1 && *recon == '*') 
        vb->drop_curr_line = "no_qual";

    // case: this sequence is reverse complemented - reverse the QUAL string
    else if (sam_flag & SAM_FLAG_REV_COMP) {

        // we move from the outside in, switching the left and right bases 
        for (unsigned i=0; i < recon_len / 2; i++) 
            SWAP (recon[i], recon[recon_len-1-i]);
    }

    COPY_TIMER (sam_piz_sam2fastq_QUAL);
    return 0;
}<|MERGE_RESOLUTION|>--- conflicted
+++ resolved
@@ -220,6 +220,7 @@
     ZipDataLineSAM *saggy_dl;
     bool prim_has_qual_but_i_dont = false; // will be set if this line has no QUAL, but its prim line does (very rare)
     bool diff_aborted = false;             // quality scores are too different, we're better off not diffing (added 14.0.10)
+    bool pacbio_diff = false;
 
     vb->has_qual |= !vb->qual_missing;
 
@@ -279,6 +280,14 @@
         goto done;
     }
 
+    // case: predict QUAL from dq, iq, sq
+    else if (!dl->no_qual && segconf.use_pacbio_iqsqdq &&
+             sam_seg_pacbio_qual (vb, STRa (qual_data), add_bytes)) {
+        
+        pacbio_diff = true;
+        dl->dont_compress_QUAL = true; // don't compress this line with QUAL codec
+    }
+
     // case: standard
     // Note: in PRIM, QUAL is not reconstructed (as QUAL is not in TOPLEVEL container) - it is consumed when loading SA Groups
     //       Instead, all-the-same QUALSA is reconstructed (SPECIAL copying from the SA Group)
@@ -289,7 +298,7 @@
 
     // seg SPECIAL. note: prim this is all-the-same and segged in sam_seg_QUAL_initialize
     if (!sam_is_prim_vb) 
-        seg_by_did (VB, (char[]){ SNIP_SPECIAL, SAM_SPECIAL_QUAL, '0' + prim_has_qual_but_i_dont, '0' + diff_aborted }, 4, SAM_QUAL, 0); 
+        seg_by_did (VB, (char[]){ SNIP_SPECIAL, SAM_SPECIAL_QUAL, '0' + prim_has_qual_but_i_dont, '0' + diff_aborted, '0' + pacbio_diff }, 5, SAM_QUAL, 0); 
 
     // get QUAL score, consumed by mate ms:i
     if (!segconf.running && segconf.sam_ms_type == ms_BIOBAMBAM && !flag.optimize_QUAL)
@@ -342,10 +351,6 @@
     ASSPIZ (overlap_len >= 0, "Expecting qual_len=%u >= flank=[%u,%u] xstrand=%u saggy_anal->hard_clip=[%u,%u] vb->hard_clip=[%u,%u] CIGAR=\"%.*s\" vb->saggy_line_i=%u is_depn_vb=%s has_saggy=%s",
             qual_len, flank[0], flank[1], xstrand, saggy_anal ? saggy_anal->hard_clip[0] : 0, saggy_anal ? saggy_anal->hard_clip[1] : 0, 
             vb->hard_clip[0], vb->hard_clip[1], STRfb(vb->textual_cigar), vb->saggy_line_i, TF(sam_is_depn_vb), TF(sam_has_saggy));
-<<<<<<< HEAD
-=======
-    
->>>>>>> c54d9f2c
 
     rom diff = 0;
     if (overlap_len) {
@@ -370,11 +375,6 @@
 
     if (overlap_len && !xstrand && reconstruct) {
         uint32_t first_prim_overlap = flank[0] ? 0 : (vb->hard_clip[0] - (saggy_anal ? saggy_anal->hard_clip[0] : 0));
-<<<<<<< HEAD
-
-=======
-        
->>>>>>> c54d9f2c
         ASSPIZ (first_prim_overlap + overlap_len <= prim_qual_len, "prim_qual overflow: expecting first_prim_overlap=%u + overlap_len=%u <= prim_qual_len=%u. flank[0]=%u vb->hard_clip[0]=%u saggy_anal->seq_len=%u saggy_anal->hard_clip[0]=%u is_depn_vb=%s has_saggy=%s bam_bump=%d",
                 first_prim_overlap, overlap_len, prim_qual_len, flank[0], vb->hard_clip[0], saggy_anal->seq_len, saggy_anal->hard_clip[0], TF(sam_is_depn_vb), TF(sam_has_saggy), bam_bump);
 
@@ -437,11 +437,16 @@
     const Sag *g = vb->sag;
     bool prim_has_qual_but_i_dont = (snip[0] == '1');
     bool diff_aborted             = (snip[1] == '1');
+    bool pacbio_diff              = (snip_len >= 3 && snip[2] == '1'); // v15
 
     const CigarAnalItem *saggy_anal;
 
+    // case: diff against prediction based on PacBio dq, iq, sq fields
+    if (pacbio_diff)
+        sam_recon_pacbio_qual (vb, ctx, reconstruct);
+
     // case: reconstruct by copying from sag (except if we are depn and group has no qual)
-    if (SAM_PIZ_HAS_SAG && (sam_is_prim_vb || (sam_is_depn_vb && !g->no_qual))) {
+    else if (SAM_PIZ_HAS_SAG && (sam_is_prim_vb || (sam_is_depn_vb && !g->no_qual))) {
       
         if (!reconstruct) {}
 
