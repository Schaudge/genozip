// ------------------------------------------------------------------
//   license.c
//   Copyright (C) 2020-2023 Genozip Limited
//   Please see terms and conditions in the file LICENSE.txt
//
//   WARNING: Genozip is proprietary, not open source software. Modifying the source code is strictly prohibited
//   and subject to penalties specified in the license.

#ifdef _WIN32
#include <direct.h>
#endif
#include <errno.h>
#include <sys/types.h>
#include <sys/stat.h>
#include "genozip.h"
#include "strings.h"
#include "arch.h"
#include "profiler.h" // for TimeSpecType
#include "url.h"
#include "license.h"
#include "buffer.h"
#include "flags.h"
#include "md5.h"
#include "website.h"
#include "version.h"
#include "file.h"

// these field names appear in the license file starting V12.0.7. They are also consumed in register.sh.
#define LIC_FIELD_TYPE         "License type"
#define LIC_FIELD_VERSION      "Genozip license version"
#define LIC_FIELD_INSTITUTION  "License granted to"
#define LIC_FIELD_NAME         "Accepted by (name)"
#define LIC_FIELD_EMAIL        "Accepted by (email)"
#define LIC_FIELD_MACHINE_TIME "Machine time"
#define LIC_FIELD_TIMESTAMP    "Timestamp of acceptance"
#define LIC_FIELD_IP           "IP address of acceptance"
#define LIC_FIELD_NUMBER       "License number"
#define LIC_FIELD_ALLOW_STATS  "Allow_stats"

#ifndef DEBUG
    #define EVAL_NUM_FILES 100 // if updating, also update the web page get-genozip 
    #define EVAL_NUM_FILES_STR "100"
#else
    #define EVAL_NUM_FILES 2 
    #define EVAL_NUM_FILES_STR "2"
#endif

#include "text_license.h"

static rom license_filename = NULL;  // non-standard filename set with --licfile

static struct {
    bool initialized;
    LicenseType lic_type; 
    char name[256], institution[1024], email[256], ip[ARCH_IP_LEN], version[20], allow_stats[4];
    StrTime timestamp;
    int64_t machine_time; // timestamp expressed as seconds since epoch
    uint32_t license_num;
} rec = {};

static rom lic_types[NUM_LIC_TYPES] = { "", "Academic", "30-day evaluation", "Standard", "Deep" }; // these strings are referred to in register.sh

static void counter_reset (rom filename);
static bool counter_increment (rom filename, long inc);
static bool counter_has_exceeded (rom filename, uint32_t exceeded_this);

static uint32_t license_calc_number (ConstBufferP license_data)
{
    char data_no_ws[license_data->len];
    unsigned data_no_ws_len = str_remove_whitespace (STRb(*license_data), data_no_ws);        

    return md5_do (data_no_ws, data_no_ws_len).words[0];
}

static void license_generate (BufferP license_data)
{
    for (int i=0; i < ARRAY_LEN(license); i++) {
        buf_append_string (evb, license_data, license[i]); // allocs one extra char
        BNXTc (*license_data) = '\n';
    }

    bufprintf (evb, license_data,     // note: the license data includes the Genozip version
               LIC_FIELD_TYPE": %d\n" // added v14
               LIC_FIELD_INSTITUTION": %s\n"
               LIC_FIELD_NAME": %s\n"
               LIC_FIELD_EMAIL": %s\n"
               LIC_FIELD_MACHINE_TIME": %"PRIu64"\n"
               LIC_FIELD_TIMESTAMP": %s\n"
               LIC_FIELD_IP": %s\n"
               LIC_FIELD_ALLOW_STATS": %s\n", 
               rec.lic_type, rec.institution, rec.name, rec.email, rec.machine_time, rec.timestamp.s, rec.ip,
               rec.allow_stats);
    
    rec.initialized = true;
    rec.license_num = license_calc_number (license_data);
    strcpy (rec.version, GENOZIP_CODE_VERSION);

    bufprintf (evb, license_data, LIC_FIELD_NUMBER": %u\n", rec.license_num);
}

void license_set_filename (rom filename)
{
    struct stat sb;
    ASSINP (!stat (filename, &sb), "Failed to access license file %s: %s", filename, strerror (errno));

    license_filename = filename;
}

static rom license_get_filename (bool create_folder_if_needed)
{
    if (license_filename) return license_filename; // non-standard filename set with --licfile

#ifdef _WIN32
    ASSINP0 (getenv ("APPDATA"), "cannot store license, because APPDATA env var is not defined");

    char folder[500];
    sprintf (folder, "%s/genozip", getenv ("APPDATA"));

    if (create_folder_if_needed) {
        int ret = _mkdir (folder); 
        ASSERT (ret >= 0 || errno == EEXIST, "failed to created the folder %s", folder);
    }

#else
    rom folder = getenv ("HOME");
    ASSINP0 (folder, "cannot calculate license file name, because $HOME env var is not defined");
#endif    

    char *filename = MALLOC (strlen(folder) + 50);
    sprintf (filename, "%s/.genozip_license", folder);

    return filename;
}

static rom license_load_field (rom field, STRps(line))
{
    unsigned field_len = strlen (field);

    for (int i=n_lines-1; i >= 0; i--)
        if (line_lens[i] > field_len+2 && !memcmp (lines[i], field, field_len) && lines[i][field_len] == ':' && lines[i][field_len+1] == ' ')
            return &lines[i][field_len+2];

    return ""; // not found
}

bool license_is_registered (void)
{
    rom filename = license_get_filename (true);
    return file_exists (filename);
}

// IF YOU'RE CONSIDERING TAMPERING WITH THIS CODE TO BYPASS THE REGISTRTION, DON'T! It would be a violation of the license,
// and might put you personally as well as your organization at legal and financial risk - see "Severly unauthorized use of Genozip"
// section of the license. Rather, please contact sales@genozip.com to discuss which license would be appropriate for your case.
void license_load (void)
{
    if (rec.initialized) return;

    rom filename = license_get_filename (true);
    
    if (!file_exists (filename)) {
        license_register ();
        return;
    }

    file_split_lines (filename, "license");
    
    char license_num_str[30] = "", lic_type_str[16]="", machine_time_str[24]="";
    #define COPY_FIELD(var,field) strncpy (var, license_load_field (field, STRas(line)), sizeof (var)-1)

    COPY_FIELD (lic_type_str,    LIC_FIELD_TYPE);  // added v14

    // licenses prior to v14 don't have this field, requiring re-registration
    if (!str_get_int_range8 (lic_type_str, strlen (lic_type_str), 1, NUM_LIC_TYPES-1, &rec.lic_type)) goto reregister;

    COPY_FIELD (rec.version,      LIC_FIELD_VERSION);
    COPY_FIELD (rec.institution,  LIC_FIELD_INSTITUTION);
    COPY_FIELD (rec.name,         LIC_FIELD_NAME);
    COPY_FIELD (rec.email,        LIC_FIELD_EMAIL);
    COPY_FIELD (machine_time_str, LIC_FIELD_MACHINE_TIME);
    COPY_FIELD (rec.timestamp.s,  LIC_FIELD_TIMESTAMP);
    COPY_FIELD (rec.ip,           LIC_FIELD_IP);
    COPY_FIELD (rec.allow_stats,  LIC_FIELD_ALLOW_STATS);
    COPY_FIELD (license_num_str,  LIC_FIELD_NUMBER);

    if (!str_get_uint32 (license_num_str, strlen (license_num_str), &rec.license_num)) goto reregister;
    if (!str_get_int (machine_time_str, strlen (machine_time_str), &rec.machine_time)) goto reregister;
    
    data.len -= line_lens[n_lines-1] + 2;
    if (rec.license_num != license_calc_number (&data)) goto reregister;

    if (rec.lic_type == LIC_TYPE_EVAL) {
        #define BUY "To purchase a Standard or Deep License: " WEBSITE_BUY " or contact " EMAIL_SALES "\n"
        ASSINP0 (time(0) - rec.machine_time < (30*24*60*60),
                 "You reached the end of the 30 evaluation period of Evaluation License.\n" BUY);

        ASSINP (!counter_has_exceeded (filename, EVAL_NUM_FILES),
                "You reached the maximum number of files (%u) compressible with the Evaluation License.\n" BUY, EVAL_NUM_FILES);
    }

    else if (rec.lic_type == LIC_TYPE_ACADEMIC || rec.lic_type == LIC_TYPE_STANDARD) {
        ASSINP (!counter_has_exceeded (filename, EVAL_NUM_FILES),
                "You reached %u --deep compressions, which is the maximum number granted with the %s License.\n"
                "To upgrade to a Deep License: " WEBSITE_BUY " or contact " EMAIL_SALES "\n", EVAL_NUM_FILES, lic_types[rec.lic_type]);
    }

<<<<<<< HEAD
=======
    #define EVAL_NUM_FILES 100 // if updating, also update the web page get-genozip 
    #define EVAL_NUM_FILES_STR "100"
    ASSINP (rec.lic_type != LIC_TYPE_EVAL || !counter_has_exceeded (filename, EVAL_NUM_FILES),
            "You reached the maximum number of files (%u) compressible with the Evaluation License.\n" BUY, EVAL_NUM_FILES);
>>>>>>> b0899eff

    rec.initialized = true;

    buf_destroy (data);
    return;

reregister:
    file_remove (filename, true);

    // if stdin or stderr is redirected - we cannot start an interactive registration flow
    ASSINP0 (isatty(0) && isatty(2), "Genozip license terms & conditions have changed, please re-register by running: genozip --register");

    fprintf (stderr, "Genozip license terms & conditions have changed, please re-register:\n\n");
    license_register();
}

static bool license_submit (rom os, unsigned cores, rom endianity, rom user_host, rom dist)
{
    // reference: https://stackoverflow.com/questions/18073971/http-post-to-a-google-form/47444396#47444396

    // FORM_ID is in the url when you preview your form
    #define PREFIX "https://docs.google.com/forms/d/e/1FAIpQLSc6pSBIOBsS5Pu-JNvfnLWV2Z1W7k-4f2pKRo5rTbiU_sCnIw/formResponse"
    
    /* To get entry IDs - in Chrome browser: 1. open form 2. click on eye icon to Preview 2. right-click Inspect 3. go to "console" tab 4. run this code:
    function loop(e){
    if(e.children)
    for(let i=0;i<e.children.length;i++){
        let c = e.children[i], n = c.getAttribute('name');
        if(n) console.log(`${c.getAttribute('aria-label')}: ${n}`);
        loop(e.children[i]);
     }
    }; loop(document.body);
    */

    // note: identical to register.sh
    char *url_format = PREFIX
                       "?entry.344252538=%s"
                       "&entry.926671216=%s"
                       "&entry.1734045469=%s"
                       "&entry.2009586582=%s"
                       "&entry.119966790=%s"  
                       "&entry.81542373=%s"
                       "&entry.1668073218=%u"
                       "&entry.1943454647=%s"
                       "&entry.1763961212=%s"
                       "&entry.1655649315=%u"
                       "&entry.186159495=%s"
                       "&entry.1598028195=%s"
                       "&entry.1384715202=%s";

    char *institutionE = url_esc_all_or_none (rec.institution);
    char *nameE        = url_esc_all_or_none (rec.name);
    char *emailE       = url_esc_all_or_none (rec.email);
    char *lic_typeE    = url_esc_non_valid_chars (lic_types[rec.lic_type]);
    char *osE          = url_esc_non_valid_chars (os);
    char *user_hostE   = url_esc_non_valid_chars (user_host);

    char url[sizeof (rec)*3 + 200];
    sprintf (url, url_format, institutionE, nameE, emailE, lic_typeE, rec.allow_stats, osE, cores, rec.ip, user_hostE, rec.license_num, rec.version, dist, endianity);

    bool success = url_read_string (url, NULL, 0) >= 0;
    
    FREE (institutionE); FREE (nameE); FREE (emailE); FREE (osE); FREE (user_hostE);
    return success;
}

static bool license_verify_email (STRc(response), rom unused)
{
    rom domain = strchr (response, '@');
    if (!domain) return false;

    domain++;
    int domain_len = strlen (domain);

    if (domain_len < 5 || !strchr (response, '.')) return false;

    static rom disposanle_email_domains[] = { // https://gist.github.com/nocturnalgeek/1b8fa44283314544c487
        "mailinator.com", "binkmail.com", "bobmail.info", "chammy.info", "devnullmail.com",
        "letthemeatspam.com", "mailinater.com", "mailinator.net", "mailinator2.com", "notmailinator.com",
        "reallymymail.com", "reconmail.com", "safetymail.info", "sendspamhere.com", "sogetthis.com",
        "spambooger.com", "spamherelots.com", "spamhereplease.com", "spamthisplease.com",
        "streetwisemail.com", "suremail.info", "thisisnotmyrealemail.com", "tradermail.info",
        "veryrealemail.com", "zippymail.info"
    };

    for (int i=0; i < ARRAY_LEN(disposanle_email_domains); i++)
        if (!strcmp (domain, disposanle_email_domains[i])) {   
            fprintf (stderr, "\nHey, we worked very hard to build this software. Please respect us by providing your real email address.\n");
            return false;
        }

    return true;
}

static bool license_verify_code (STRc(response), rom unused)
{
    if (response_len != 6 || !str_is_numeric (STRa(response))) {
        fprintf (stderr, "\nExpecting a 6 digit number\n");
        return false;
    }

    Digest digest = md5_do (STRa(response));

    if (digest.bytes[0]!='2' && digest.bytes[1] >= 7) {
        fprintf (stderr, "\nIncorrect verification code\n");
        return false;
    }

    return true;
}

static bool license_is_consumer_email (rom email)
{
    rom domain = strchr (email, '@') + 1;
    int domain_len = strlen (domain);

    if (domain_len > 5 && !memcmp (domain, "live.",    5)) return true; // "live.com", "live.cn", "live.fr", etc.
    if (domain_len > 6 && !memcmp (domain, "yahoo.",   6)) return true; // "yahoo.com", "yahoo.com.br", "yahoo.fr", "yahoo.co.uk", etc.
    if (domain_len > 8 && !memcmp (domain, "hotmail.", 8)) return true; // "hotmail.com", "hotmail.fr", "hotmail.co.jp", etc

    static rom consumer_domains[] = { // except multi-domainers: yahoo, live, hotmail
        "gmail.com", "googlemail.com", "outlook.com", "protonmail.com", "msn.com", 
        "rediffmail.com", "ymail.com", "icloud.com",   // Global
        "aol.com", "comcast.net",                      // US
        "qq.com", "163.com",                           // China 
        "web.de", "gmx.de",                            // Germany 
        "wanadoo.fr", "orange.fr", "free.fr",          // France
        "hanmail.net", "naver.com",                    // Korea
        "list.ru", "mail.ru", "inbox.ru", "yandex.ru", // Russia 
        "yaani.com",                                   // Turkey
        "libero.it",                                   // Italy
        "uol.com.br", "bol.com.br",                    // Brazil
    };

    for (int i=0; i < ARRAY_LEN(consumer_domains); i++)
        if (!strcmp (domain, consumer_domains[i])) return true;

    return false;
}

static bool license_verify_name (STRc(response), rom unused)
{
    if (!strchr (response, ' ')) {
        fprintf (stderr, "Please enter your full name\n");
        return false;
    }
    
    return true;
}

static bool license_verify_license (STRc(response), rom unused)
{
    return strlen (response) == 1 && (*response >= '1' && *response <= '4');
}

static void license_exit_if_not_confirmed (rom query, DefAnswerType def_answer)
{
    if (!str_query_user_yn (query, def_answer)) {
        fprintf (stderr, "\nYou have not registered. You may register at any time in the future.\n\nWishing you a wonderful day from the Genozip team! https://genozip.com\n");
        exit_ok();
    }
}

// UI flow to generate a license registration

// IF YOU'RE CONSIDERING TAMPERING WITH THIS CODE TO BYPASS THE REGISTRTION, DON'T! It would be a violation of the license,
// and might put you personally as well as your organization at legal and financial risk - see "Severly unauthorized use of Genozip"
// section of the license. Rather, please contact sales@genozip.com to discuss which license would be appropriate for your case.
void license_register (void)
{
    char lic_type[100];
    rom os, dist, endianity, user_host;
    unsigned cores;

    if (!flag.do_register) flag.do_register = "";

    str_split (flag.do_register, strlen (flag.do_register), 11, '|', field, true);
    str_nul_separate (field);

    // if stdin or stderr is redirected - we cannot ask the user an interactive question
    ASSINP0 (isatty(0) && isatty(2), "Use of Genozip is free for academic purposes, but requires registration. Please run: genozip --register.\n"
                                     "If you are unable to register (for example because this is a batch-job machine) please see: " WEBSITE_USING_ON_HPC);

    rom filename = license_get_filename (true);

    if (!n_fields) {

        fprintf (stderr, "Welcome to Genozip!\n\n"
                         "- Genozip is a commercial product, however it is free for academic research use with some limitations.\n"
                         "  To check eligibility see: " WEBSITE_GET_GENOZIP "\n\n");

        if (file_exists (filename)) 
            license_exit_if_not_confirmed ("You are already registered. Are you sure you want to re-register again?", QDEF_NONE);
        else 
            license_exit_if_not_confirmed ("Would you like to register now?", QDEF_YES);
    }

    file_remove (filename, true); // remove old license, if one exists
    
    if (n_fields) { // fields correspond to register.sh
        rec.lic_type = atoi (fields[0]);
        strncpy (rec.institution, fields[1], sizeof(rec.institution)-1);
        strncpy (rec.name,        fields[2], sizeof(rec.name)-1);
        strncpy (rec.email,       fields[3], sizeof(rec.email)-1);
        strncpy (rec.ip,          fields[4], sizeof(rec.ip)-1);
        strncpy (rec.allow_stats, fields[5], sizeof(rec.allow_stats)-1);
        os        = fields[6];
        dist      = fields[7]; 
        endianity = fields[8];
        user_host = fields[9];
        cores     = atoi(fields[10]);
    }
    else {
        fprintf (stderr, "\nLicense details -\n");
    
        str_query_user ("\nInstitution / Company name: ", rec.institution, sizeof(rec.institution), false, NULL, NULL);

        str_query_user ("\nYour name: ", rec.name, sizeof(rec.name), false, license_verify_name, NULL);
        
        str_query_user ("\nYour email address: ", rec.email, sizeof(rec.email), false, license_verify_email, NULL);
        int len = strlen (rec.email);
        
        if (license_is_consumer_email (rec.email) && len < sizeof (rec.email)-20) {
            rec.email[len] = ' ';
            fprintf (stderr, "\nHmm... that looks like a personal email address. Please enter your email address at your institution / company\n");
            
            str_query_user ("\nYour email address: ",&rec.email[len+1], sizeof(rec.email)-len-1, false, license_verify_email, NULL);
        }

        str_query_user ("\nWhat type of license do you require? (see: " WEBSITE_PRICING_FAQ ")\n\n"
                        "1. Academic License (free): Free for officially recognized research institutions (excluding data obtained commercially)\n\n"
                        "2. Evaluation License (free): Free use for 30-day (limited to " EVAL_NUM_FILES_STR " files)\n\n"
                        "3. Standard License (paid): I have already paid for a Standard License\n\n"
                        "3. Deep License (paid): I have already paid for a Deep License\n\n"
                        "Remember your Mom taught you to be honest!\n\n"
                        "Please enter 1, 2, 3 or 4: ",
                        lic_type, sizeof(lic_type), false, license_verify_license, NULL);
    
        rec.lic_type = lic_type[0] - '0';
    
        if (rec.lic_type == LIC_TYPE_STANDARD) {
            bool stats_consent = str_query_user_yn ("\nGenozip optionally collects aggregate statistics and metadata, helping us improve our compression algorithms (see "WEBSITE_STATS"). "
                                                    "This helps us a lot. May we have your permission for this? ", QDEF_NONE);
            strcpy (rec.allow_stats, stats_consent ? "Yes" : "No");
        }
        else
            strcpy (rec.allow_stats, "Yes");            

        fprintf (stderr, "\n\nPlease read the terms and conditions of the license:\n\n"); 
        license_display(); 
        fprintf (stderr, "\n"); 

        license_exit_if_not_confirmed ("Do you accept the terms and conditions of the license?", QDEF_NONE);

        os           = arch_get_os();              printf ("."); // breadcrumbs to catch an ellusive bug
        dist         = arch_get_distribution();    printf ("."); 
        cores        = arch_get_num_cores();       printf ("."); 
        endianity    = arch_get_endianity();       printf ("."); 
        user_host    = arch_get_user_host();       printf ("."); 
        memcpy (rec.ip, arch_get_ip_addr ("Failed to register the license"), ARCH_IP_LEN); printf ("."); 
    }

    rec.timestamp = str_time();   printf ("."); 
    rec.machine_time = time (0);  printf ("."); 

    static Buffer license_data = EMPTY_BUFFER;
    license_generate (&license_data);
    printf (".\n"); 

    if (!n_fields) {
        // fprintf (stderr, "\nThank you. To complete your license registration, genozip will now submit the following information to the genozip licensing server:\n\n");

        // note: text needs to match scripts/register.sh
        fprintf (stderr, "=====================================================================\n");
        fprintf (stderr, LIC_FIELD_TYPE       ": %s\n", lic_types[rec.lic_type]);
        fprintf (stderr, LIC_FIELD_INSTITUTION": %s\n", rec.institution);
        fprintf (stderr, LIC_FIELD_NAME       ": %s\n", rec.name);
        fprintf (stderr, LIC_FIELD_EMAIL      ": %s\n", rec.email);
        fprintf (stderr, "System info: OS=%s cores=%u endianity=%s IP=%s\n", os, cores, endianity, rec.ip);
        fprintf (stderr, "Username: %s\n", user_host);
        fprintf (stderr, "Genozip info: version=%s distribution=%s\n", GENOZIP_CODE_VERSION, dist);
        fprintf (stderr, "Genozip license number: %u\n", rec.license_num);
        if (rec.lic_type == LIC_TYPE_STANDARD) fprintf (stderr, "Send statistics: %s\n", rec.allow_stats);
        fprintf (stderr, "I accept the terms and conditions of the Genozip license\n");
        fprintf (stderr, "=====================================================================\n\n");
        
        // license_exit_if_not_confirmed ("Proceed with completing the registration?", QDEF_YES);
    }
        
    bool submitted = license_submit (os, cores, endianity, user_host, dist);

    ASSINP0 (submitted,
             "Failed to register the license, possibly because the Internet is not accessible or the registration server "
             "(which is hosted on a Google server) is not accessible. If this problem persists, you can register manually by "
             "sending an email to register@genozip.com - copy & paste the lines between the \"======\" into the email message.\n");

    char query[sizeof(rec.email)+64];
    char code[7] = "";
    sprintf (query, "\nA 6-digit verification code was emailed to %s. Please enter it: ", rec.email);
    str_query_user (query, code, sizeof(code), false, license_verify_code, NULL);

    ASSINP (file_put_data (filename, STRb(license_data), S_IRUSR | S_IRGRP), 
            "Failed to write license file %s: %s. If this is unexpected, email "EMAIL_SUPPORT" for help.", filename, strerror (errno));

    counter_reset (filename);

    if (!n_fields) {
        fprintf (stderr, "\nA Genozip %s License has been granted.\n\n"
                         "Getting started: " WEBSITE_QUICK_GUIDE "\n\n"
                         "Support: " EMAIL_SUPPORT "\n\n", lic_types[rec.lic_type]);

        if (rec.lic_type == LIC_TYPE_ACADEMIC)
            fprintf (stderr, "Please take a moment now to make a note to not forget to cite Genozip:\n"
                             "Lan, D., et al. (2022) Genozip 14 - advances in compression of BAM and CRAM files (pre-print), doi: https://doi.org/10.1101/2022.09.12.507582\n"
                             "Lan, D., et al. (2021) Genozip: a universal extensible genomic data compressor, Bioinformatics, 37, 2225-2230\n"
                             "Lan, D., et al. (2020) genozip: a fast and efficient compression tool for VCF files, Bioinformatics, 36, 4091-4092\n\n");

        else if (rec.lic_type == LIC_TYPE_EVAL)
            fprintf (stderr, "We will contact you in 30 days to ask whether you are interested to proceed with purchasing a Standard License.\n\n");
    }

    buf_destroy (license_data);
}

// IF YOU'RE CONSIDERING TAMPERING WITH THIS CODE TO BYPASS THE REGISTRTION, DON'T! It would be a violation of the license,
// and might put you personally as well as your organization at legal and financial risk - see "Severly unauthorized use of Genozip"
// section of the license. Rather, please contact sales@genozip.com to discuss which license would be appropriate for your case.
uint32_t license_get_number (void)
{
    return rec.license_num;
}

bool license_allow_stats (void)
{
    return (rec.lic_type == LIC_TYPE_STANDARD) ? !strcmp (rec.allow_stats, "Yes") : true;
}

rom license_get_one_line (void)
{
    static char s[sizeof (rec) + sizeof (rec.name) + 200];

    sprintf (s, "License v%s type: %s granted to: %s for use by: %s accepted by: %s <%s> on %s from IP=%s", 
             rec.version, lic_types[rec.lic_type], rec.institution, rec.name, rec.name, rec.email, rec.timestamp.s, rec.ip);

    return s;
}

void license_display (void)
{
    rom filename = license_get_filename (false);
    static Buffer license_data = {};
    
    if (file_exists (filename) && !flag.force) 
        file_get_file (evb, filename, &license_data, "license_data", true);

    bool html = (flag.lic_width < 0);
    int width = ABS(flag.lic_width);
    rom newline = html ? "<br><br>\n" : "\n\n";
    rom html_header = html ? "<!DOCTYPE html> <html lang=\"en\"> <body style=\"color:white;\">" : NULL;

    // case: user has already accepted the license and it is new style license - display the license file
    if (license_data.len > 100) {
        str_split (license_data.data, license_data.len, 0, '\n', line, false);
        str_nul_separate (line);
        str_print_text (lines, n_lines-1, "", newline, html_header, width);
    }
    
    // case: license not yet accepted or old style (up to 12.0.6) license - display the current version license
    else
        str_print_text (license, ARRAY_LEN(license), "", newline, html_header, width);  // Makefile sets lic_width to a fixed width for Windows Installer and for Docs
}

StrNotice license_print_default_notice (void)
{
    StrNotice notice = {}; 

    if (IS_PIZ) license_load(); // happens when PIZ is run in --test after ZIP
    
    if (rec.lic_type == LIC_TYPE_ACADEMIC)
        sprintf (notice.s, "Genozip is licensed to %s for use by %s, for academic research purposes only (see "WEBSITE_PRICING_FAQ"). Other use is prohibited. To get a non-academic license, email " EMAIL_SALES ".",
                 rec.institution, rec.name);

    else if (rec.lic_type == LIC_TYPE_EVAL) {
        int days_left = 30 - (int)(time(0)-rec.machine_time)/24/60/60;

        sprintf (notice.s, "Genozip is licensed to %s for use by %s for a 30-day evaluation. %u day%s left. To get a license, email " EMAIL_SALES ".",
                 rec.institution, rec.name, days_left, days_left!=1 ? "s" : "");
    }
    
    return notice;
}

void license_show_deep_notice (void)
{
    if (flag.deep && (rec.lic_type == LIC_TYPE_STANDARD || rec.lic_type == LIC_TYPE_ACADEMIC))
        iprintf ("Note: using --deep requires a Genozip Deep License. It is provided to you on an evaluation basis, limited to compressing %u files\n"
                 "To upgrade to a Deep License: " WEBSITE_BUY " or contact " EMAIL_SALES "\n", EVAL_NUM_FILES);
}

void license_one_file_compressed (DataType dt)
{    
<<<<<<< HEAD
    if (rec.lic_type == LIC_TYPE_EVAL || 
        ((rec.lic_type == LIC_TYPE_ACADEMIC || rec.lic_type == LIC_TYPE_STANDARD) && flag.deep && (dt==DT_BAM || dt==DT_SAM)))
=======
    if (rec.lic_type == LIC_TYPE_EVAL)
>>>>>>> b0899eff
        counter_increment (license_get_filename (false), 1);
}

#define COUNTER_MAGIC 27
#define IS_MAGICAL(st) ((st.st_mtim.tv_nsec % 100) == COUNTER_MAGIC)
#define COUNTER(n) ((n) / 100)
#define COUNTST(st) COUNTER(st.st_mtim.tv_nsec)
#define NSEC(counter) ((counter) * 100)

static void counter_reset (rom filename) // must be absolute filename
{
#ifdef __linux__
    if (flag.is_wsl) return; // not supported for WSL as this doesn't work well on NTFS

    struct stat st;
    if (stat (filename, &st)) return; // fail silently

    utimensat (0/*ignored*/, filename, (const struct timespec[]){ { .tv_nsec = UTIME_OMIT }, 
                                                                  { .tv_sec  = st.st_mtim.tv_sec,
                                                                    .tv_nsec = COUNTER_MAGIC  } }, 0); // ignore errors
#endif
}

static bool counter_increment (rom filename, long inc /* may be negative*/) // true if successful
{
#ifdef __linux__
    if (flag.is_wsl) return false; // not supported for WSL as this doesn't work well on NTFS

    struct stat st;
    if (stat (filename, &st) || !IS_MAGICAL(st)) 
        return false; // fail silently if can't stat or not magical

    if (COUNTST(st) + inc >= COUNTER(1000000000) ||
        COUNTST(st) + inc < 0) return false; // out of range

    // set nanosecond of mtime to count, ignoring errors
    int ret = utimensat (0/*ignored*/, filename, (const struct timespec[]){ { .tv_nsec = UTIME_OMIT }, 
                                                                            { .tv_sec  = st.st_mtim.tv_sec,
                                                                              .tv_nsec = st.st_mtim.tv_nsec + NSEC(inc) } }, 0); 
    return ret == 0;

#else
    return false;
#endif
}

static bool counter_has_exceeded (rom filename, uint32_t exceeded_this)
{
#ifdef __linux__
    if (flag.is_wsl) return false; // not supported for WSL as this doesn't work well on NTFS

    struct stat st, st_inc;

    if (stat (filename, &st) || !IS_MAGICAL(st) ||
        !counter_increment (filename, 1) ||  // increment and decrement to make sure counter works and magic correctness is not just a fluke
        stat (filename, &st_inc) || !IS_MAGICAL(st_inc) ||
        COUNTST (st) + 1 != COUNTST (st_inc) ||
        !counter_increment (filename, -1))
        return false; // counter doesn't work

    return COUNTST(st) > exceeded_this;

#else
    return false;
#endif
}
<|MERGE_RESOLUTION|>--- conflicted
+++ resolved
@@ -163,7 +163,7 @@
         return;
     }
 
-    file_split_lines (filename, "license");
+    file_split_lines (filename, "license", false/*we allow UTF-8*/);
     
     char license_num_str[30] = "", lic_type_str[16]="", machine_time_str[24]="";
     #define COPY_FIELD(var,field) strncpy (var, license_load_field (field, STRas(line)), sizeof (var)-1)
@@ -190,7 +190,8 @@
     if (rec.license_num != license_calc_number (&data)) goto reregister;
 
     if (rec.lic_type == LIC_TYPE_EVAL) {
-        #define BUY "To purchase a Standard or Deep License: " WEBSITE_BUY " or contact " EMAIL_SALES "\n"
+//xxx        #define BUY "To purchase a Standard or Deep License: " WEBSITE_BUY " or contact " EMAIL_SALES "\n"
+        #define BUY "To purchase a Standard License: " WEBSITE_BUY " or contact " EMAIL_SALES "\n"
         ASSINP0 (time(0) - rec.machine_time < (30*24*60*60),
                  "You reached the end of the 30 evaluation period of Evaluation License.\n" BUY);
 
@@ -198,19 +199,11 @@
                 "You reached the maximum number of files (%u) compressible with the Evaluation License.\n" BUY, EVAL_NUM_FILES);
     }
 
-    else if (rec.lic_type == LIC_TYPE_ACADEMIC || rec.lic_type == LIC_TYPE_STANDARD) {
-        ASSINP (!counter_has_exceeded (filename, EVAL_NUM_FILES),
-                "You reached %u --deep compressions, which is the maximum number granted with the %s License.\n"
-                "To upgrade to a Deep License: " WEBSITE_BUY " or contact " EMAIL_SALES "\n", EVAL_NUM_FILES, lic_types[rec.lic_type]);
-    }
-
-<<<<<<< HEAD
-=======
-    #define EVAL_NUM_FILES 100 // if updating, also update the web page get-genozip 
-    #define EVAL_NUM_FILES_STR "100"
-    ASSINP (rec.lic_type != LIC_TYPE_EVAL || !counter_has_exceeded (filename, EVAL_NUM_FILES),
-            "You reached the maximum number of files (%u) compressible with the Evaluation License.\n" BUY, EVAL_NUM_FILES);
->>>>>>> b0899eff
+    //xxx else if (rec.lic_type == LIC_TYPE_ACADEMIC || rec.lic_type == LIC_TYPE_STANDARD) {
+    //     ASSINP (!counter_has_exceeded (filename, EVAL_NUM_FILES),
+    //             "You reached %u --deep compressions, which is the maximum number granted with the %s License.\n"
+    //             "To upgrade to a Deep License: " WEBSITE_BUY " or contact " EMAIL_SALES "\n", EVAL_NUM_FILES, lic_types[rec.lic_type]);
+    // }
 
     rec.initialized = true;
 
@@ -363,7 +356,8 @@
 
 static bool license_verify_license (STRc(response), rom unused)
 {
-    return strlen (response) == 1 && (*response >= '1' && *response <= '4');
+    //xxx return strlen (response) == 1 && (*response >= '1' && *response <= '4');
+    return strlen (response) == 1 && (*response >= '1' && *response <= '3');
 }
 
 static void license_exit_if_not_confirmed (rom query, DefAnswerType def_answer)
@@ -444,9 +438,10 @@
                         "1. Academic License (free): Free for officially recognized research institutions (excluding data obtained commercially)\n\n"
                         "2. Evaluation License (free): Free use for 30-day (limited to " EVAL_NUM_FILES_STR " files)\n\n"
                         "3. Standard License (paid): I have already paid for a Standard License\n\n"
-                        "3. Deep License (paid): I have already paid for a Deep License\n\n"
+                        //xxx "4. Deep License (paid): I have already paid for a Deep License\n\n"
                         "Remember your Mom taught you to be honest!\n\n"
-                        "Please enter 1, 2, 3 or 4: ",
+                        //xxx "Please enter 1, 2, 3 or 4: ",
+                        "Please enter 1, 2 or 3: ",
                         lic_type, sizeof(lic_type), false, license_verify_license, NULL);
     
         rec.lic_type = lic_type[0] - '0';
@@ -564,7 +559,7 @@
     static Buffer license_data = {};
     
     if (file_exists (filename) && !flag.force) 
-        file_get_file (evb, filename, &license_data, "license_data", true);
+        file_get_file (evb, filename, &license_data, "license_data", false/*bc we allow UTF-8*/, true);
 
     bool html = (flag.lic_width < 0);
     int width = ABS(flag.lic_width);
@@ -612,12 +607,8 @@
 
 void license_one_file_compressed (DataType dt)
 {    
-<<<<<<< HEAD
     if (rec.lic_type == LIC_TYPE_EVAL || 
         ((rec.lic_type == LIC_TYPE_ACADEMIC || rec.lic_type == LIC_TYPE_STANDARD) && flag.deep && (dt==DT_BAM || dt==DT_SAM)))
-=======
-    if (rec.lic_type == LIC_TYPE_EVAL)
->>>>>>> b0899eff
         counter_increment (license_get_filename (false), 1);
 }
 
