--- conflicted
+++ resolved
@@ -47,11 +47,8 @@
 
 #include "text_license.h"
 
-<<<<<<< HEAD
 typedef enum __attribute__ ((__packed__))/*1 byte*/ { LIC_TYPE_NONE, LIC_TYPE_ACADEMIC, LIC_TYPE_EVAL, LIC_TYPE_STANDARD, LIC_TYPE_DEEP, NUM_LIC_TYPES } LicenseType; 
 
-=======
->>>>>>> 7f25c9a0
 static struct {
     bool initialized;
     LicenseType lic_type; 
