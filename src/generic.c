--- conflicted
+++ resolved
@@ -14,14 +14,12 @@
 #include "dict_id.h"
 #include "file.h"
 #include "tar.h"
+#include "threads.h"
+#include "tip.h"
 
 #define MAGIC_SIZE 32
 static char magic[MAGIC_SIZE] = {}; // first 8 bytes of the generic file
-<<<<<<< HEAD
-static char ext[11]   = {}; // nul-terminated txt filename extension
-=======
 static char ext[32] = {}; // nul-terminated txt filename extension
->>>>>>> ac0a3b16
 
 // all data is always consumed
 int32_t generic_unconsumed (VBlockP vb, uint32_t first_i, int32_t *i)
@@ -41,43 +39,50 @@
     
     SAFE_NUL(&header[header_len]);
     bool need_more = false;
+    bool is_cram = false;
 
     // search for a data type who's signature is in this header
-    if (!flag.exlicitly_generic)
-        for (DataType dt=0; dt < NUM_DATATYPES; dt++)
-            if (dt_props[dt].is_data_type && dt_props[dt].is_data_type (STRa(header), &need_more)) {
-                new_dt = dt;
-                break;
-            }
+    if (!flag.explicitly_generic) {
+
+        // test explicitly for CRAM - as it is not a data type
+        if (header_len >= 4 && !memcmp (header, "CRAM", 4)) 
+            is_cram = true;
+
+        else
+            for (DataType dt=0; dt < NUM_DATATYPES; dt++) 
+                if (dt_props[dt].is_data_type && dt_props[dt].is_data_type (STRa(header), &need_more)) {
+                    new_dt = dt;
+                    break;
+                }
+    }
 
     SAFE_RESTORE;
 
     if (new_dt != DT_NONE) {
         txt_file->data_type = z_file->data_type = new_dt;
 
-        // release pre-defined GENERIC contexts
-        for_zctx ctx_destroy_context (zctx, zctx->did_i);
-        z_file->num_contexts = 0;
-
         // recreate predefined contexts
-        ctx_initialize_predefined_ctxs (z_file->contexts, new_dt, z_file->dict_id_to_did_i_map, &z_file->num_contexts);
+        ctx_initialize_predefined_ctxs (z_file->contexts, new_dt, z_file->d2d_map, &z_file->num_contexts);
         
         return HEADER_DATA_TYPE_CHANGED;
     }
 
-    else if (need_more && !is_eof) // header too short to determine - we need more data
-        return HEADER_NEED_MORE;
+    else if (need_more && !is_eof) // note: need_more=true, if no data type was identified, and at least one data type requested more data
+        return HEADER_NEED_MORE;   
 
-    else {
-        // if we can't recognize a piped-in file, then we require the user to tell us what it is with --input
-        ASSINP (!txt_file->redirected || flag.stdin_type, 
-                "to pipe data in, please use --input (or -i) to specify its type, which can be one of the following:\n%s", file_compressible_extensions (true));
-        
-        if (!flag.stdin_type && !tar_is_tar()) 
-            WARN_ONCE ("FYI: genozip doesn't recognize %s file's type, so it will be compressed as GENERIC. In the future, you may specify the type with \"--input <type>\". To suppress this warning, use \"--input generic\".", txt_name);
+    if (flag.explicitly_generic)
+        {} // no message
 
-        return 0;
-    }
+    else if (tar_is_tar() || !txt_file->redirected) 
+        WARN_ONCE ("FYI: genozip doesn't recognize %s file's type, so it will be compressed as GENERIC. In the future, you may specify the type with \"--input <type>\". To suppress this warning, use \"--input generic\".", txt_name);
+
+    else if (!is_cram)
+        ABORTINP ("to pipe data in, please use --input (or -i) to specify its type, which can be one of the following:\n%s", file_compressible_extensions (true));
+    
+    else
+        ABORTINP0 ("This appears to be a CRAM file. Please re-run and add the command line option \"--input cram\"");
+
+    return 0;
 }
 
 void generic_seg_initialize (VBlockP vb)
@@ -94,7 +99,6 @@
 
             // if extension is gz, bz2 or xz - add the prior filename component
             rom last_dot2 = NULL;
-printf ("xxx \"%s\"\n", last_dot+1);
             if (!strcmp (last_dot+1, "gz") || !strcmp (last_dot+1, "bz2") || !strcmp (last_dot+1, "xz")) {
                 SAFE_NUL(last_dot);
                 last_dot2 = strrchr (txt_file->name, '.');
@@ -151,4 +155,22 @@
 {
     return ext;
 }
- + 
+// to be called from segconf of other data types, if it is discovered that the file is not actually of that data type
+rom fallback_to_generic (VBlockP vb) // vb is optional
+{
+    ASSERT0 (threads_am_i_main_thread(), "fallback_to_generic can only be called by the main thread");
+
+    SAVE_FLAG(quiet);
+
+    if (!flag.explicit_quiet) flag.quiet = false; // cancel segconf's quietness
+    WARN ("%s is not a valid %s file, compressing as GENERIC", txt_name, dt_name(txt_file->data_type));
+    
+    z_file->data_type = txt_file->data_type = DT_GENERIC;
+
+    // recreate predefined contexts
+    ctx_initialize_predefined_ctxs (z_file->contexts, DT_GENERIC, z_file->d2d_map, &z_file->num_contexts);
+
+    RESTORE_FLAG(quiet);
+    return vb ? BAFTtxt : NULL;
+}