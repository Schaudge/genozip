// ------------------------------------------------------------------
//   flags.c
//   Copyright (C) 2019-2023 Genozip Limited. Patent Pending.
//   Please see terms and conditions in the file LICENSE.txt
//
//   WARNING: Genozip is proprietary, not open source software. Modifying the source code is strictly prohibited
//   and subject to penalties specified in the license.

#include <getopt.h>
#ifndef _WIN32
#include <sys/types.h>
#include <signal.h>
#include <errno.h>
#endif
#include "genozip.h"
#include "flags.h"
#include "data_types.h"
#include "filename.h"
#include "file.h"
#include "regions.h"
#include "dict_id.h"
#include "crypt.h"
#include "strings.h"
#include "vcf.h"
#include "fastq.h"
#include "stream.h"
#include "bgzf.h"
#include "kraken.h"
#include "bases_filter.h"
#include "website.h"
#include "reference.h"
#include "license.h"
#include "tar.h"
#include "biopsy.h"
#include "endianness.h"
#include "stats.h"

// flags - factory default values (all others are 0)
Flags flag = { 
#ifdef DEBUG
    .debug        = true,
#endif
#ifdef __LITTLE_ENDIAN__
    .is_lten      = true,
#endif
#ifdef _WIN32
    .is_windows   = true,
#elif defined __APPLE__
    .is_mac       = true,
#elif defined __linux__
    .is_linux     = true,
#endif
    .out_dt       = DT_NONE, 
    .bgzf         = BGZF_NOT_INITIALIZED, 
    .kraken_taxid = TAXID_NONE,
    .lines_first  = NO_LINE, 
    .lines_last   = NO_LINE,
    .biopsy_line  = { .line_i = NO_LINE },
    .show_stats_comp_i = COMP_NONE,
};

bool option_is_short[256] = { }; // indexed by character of short option.
FILE *info_stream = 0;      // stdout, stderr or log file - where non-error messages should go
bool is_info_stream_terminal = true;

static Buffer command_line    = EMPTY_BUFFER,
              debugger_params = EMPTY_BUFFER;

static pid_t pipe_in_pid = 0;
static char pipe_in_process_name[100] = "";

// command line options that get assigned to other flags (they are not flags themselves)
static int option_noisy=0;

static void flags_show_flags (void)
{
    #define TF_(f) (flag.f ? "true" : "false") 
    #define S_(f)  (flag.f ? flag.f : "(none)")

    iprintf ("fast=%s\n", TF_(fast));
    iprintf ("best=%s\n", TF_(best));
    iprintf ("make_reference=%s\n", TF_(make_reference));
    iprintf ("multiseq=%s\n", TF_(multiseq));
    iprintf ("md5=%s\n", TF_(md5));
    iprintf ("vblock=%s\n", S_(vblock));
    iprintf ("optimize=%s\n", TF_(optimize));
    iprintf ("optimize_sort=%s\n", TF_(optimize_sort));
    iprintf ("optimize_phred=%s\n", TF_(optimize_phred));
    iprintf ("GL_to_PL=%s\n", TF_(GL_to_PL));
    iprintf ("GP_to_PP=%s\n", TF_(GP_to_PP));
    iprintf ("optimize_VQSLOD=%s\n", TF_(optimize_VQSLOD));
    iprintf ("optimize_QUAL=%s\n", TF_(optimize_QUAL));
    iprintf ("optimize_Vf=%s\n", TF_(optimize_Vf));
    iprintf ("optimize_ZM=%s\n", TF_(optimize_ZM));
    iprintf ("pair=%d\n", flag.pair);
    iprintf ("deep=%s\n", TF_(deep));
    iprintf ("undocumented_dts_paired=%s\n", TF_(undocumented_dts_paired));
    iprintf ("bgzf=%d\n", flag.bgzf);
    iprintf ("out_dt=%s\n", dt_name (flag.out_dt));
    iprintf ("explicit_out_dt=%s\n", TF_(explicit_out_dt));
    iprintf ("header_one=%s\n", TF_(header_one));
    iprintf ("no_header=%d\n", flag.no_header);
    iprintf ("header_only=%s\n", TF_(header_only));
    iprintf ("header_only_fast=%s\n", TF_(header_only_fast));
    iprintf ("seq_only=%s\n", TF_(seq_only));
    iprintf ("qual_only=%s\n", TF_(qual_only));
    iprintf ("regions=%s\n", TF_(regions));
    iprintf ("gpos=%s\n", TF_(gpos));
    iprintf ("samples=%s\n", TF_(samples));
    iprintf ("drop_genotypes=%s\n", TF_(drop_genotypes));
    iprintf ("gt_only=%s\n", TF_(gt_only));
    iprintf ("snps_only=%s\n", TF_(snps_only));
    iprintf ("indels_only=%s\n", TF_(indels_only));
    iprintf ("sequential=%s\n", TF_(sequential));
    iprintf ("no_pg=%s\n", TF_(no_pg));
    iprintf ("extended_translation=%s\n", TF_(extended_translation));
    iprintf ("interleaved=%s\n", flag.interleaved==INTERLEAVE_NONE ? "none" : flag.interleaved==INTERLEAVE_BOTH ? "both" : flag.interleaved==INTERLEAVE_EITHER ? "either" : "invalid value");
    iprintf ("luft=%s\n", TF_(luft));
    iprintf ("sort=%s\n", TF_(sort));
    iprintf ("unsorted=%s\n", TF_(unsorted));
    iprintf ("kraken_taxid=%d\n", flag.kraken_taxid);
    iprintf ("grep=%s grepw=%s grep_len=%u\n", S_(grep), TF_(grepw), flag.grep_len);
    iprintf ("lines_first=%"PRId64"\n", flag.lines_first);
    iprintf ("lines_last=%"PRId64"\n", flag.lines_last);
    iprintf ("tail=%"PRId64"\n", flag.tail);
    iprintf ("one_vb=%d\n", flag.one_vb);
    iprintf ("one_component=%d\n", flag.one_component);
    iprintf ("downsample=%d\n", flag.downsample);
    iprintf ("shard=%d\n", flag.shard);
    iprintf ("sam_flag_filter=%d\n", flag.sam_flag_filter);
    iprintf ("sam_mapq_filter=%d\n", flag.sam_mapq_filter);
    iprintf ("FLAG=%d\n", flag.FLAG);
    iprintf ("MAPQ=%d\n", flag.MAPQ);
    iupac_show();    
    iprintf ("bytes=%d\n", flag.bytes);
    iprintf ("lic_width=%d\n", flag.lic_width);
    iprintf ("force=%s\n", TF_(force));
    iprintf ("quiet=%s\n", TF_(quiet));
    iprintf ("no_tip=%s\n", TF_(no_tip));
    iprintf ("to_stdout=%s\n", TF_(to_stdout));
    iprintf ("replace=%s\n", TF_(replace));
    iprintf ("do_register=%s\n", TF_(do_register));
    iprintf ("test=%s\n", TF_(test));
    iprintf ("no_test=%s\n", TF_(no_test));
    iprintf ("index_txt=%s\n", TF_(index_txt));
    iprintf ("subdirs=%s\n", TF_(subdirs));
    iprintf ("list=%s\n", TF_(list));
    iprintf ("threads_str=%s\n", S_(threads_str));
    iprintf ("out_filename=%s\n", S_(out_filename));
    iprintf ("out_dirname=%s\n", S_(out_dirname));
    iprintf ("reference=%d\n", flag.reference);
    iprintf ("show_stats=%d\n", flag.show_stats);
    iprintf ("show_lift=%d\n", flag.show_lift);
    iprintf ("show_lines=%d\n", flag.show_lines);
    iprintf ("validate=%d\n", flag.validate);
    iprintf ("list_chroms=%s\n", TF_(list_chroms));
    iprintf ("show_sex=%s\n", TF_(show_sex));
    iprintf ("idxstats=%s\n", TF_(idxstats));
    iprintf ("count=%d\n", flag.count);
    iprintf ("show_coverage=%d\n", flag.show_coverage);
    iprintf ("show_dvcf=%s\n", TF_(show_dvcf));
    iprintf ("show_ostatus=%s\n", TF_(show_ostatus));
    iprintf ("show_memory=%s\n", TF_(show_memory));
    iprintf ("show_dict=%s\n", TF_(show_dict));
    iprintf ("show_sag=%d\n", flag.show_sag);
    iprintf ("show_depn=%s\n", TF_(show_depn));
    iprintf ("show_b250=%s\n", TF_(show_b250));
    iprintf ("show_aliases=%s\n", TF_(show_aliases));
    iprintf ("show_digest=%s\n", TF_(show_digest));
    iprintf ("log_digest=%s\n", TF_(log_digest));
    iprintf ("show_recon_plan=%s\n", TF_(show_recon_plan));
    iprintf ("show_index=%s\n", TF_(show_index));
    iprintf ("show_gheader=%s\n", TF_(show_gheader));
    iprintf ("show_ref_contigs=%s\n", TF_(show_ref_contigs));
    iprintf ("show_ref_diff=%s\n", TF_(show_ref_diff));
    iprintf ("show_chain_contigs=%s\n", TF_(show_chain_contigs));
    iprintf ("show_ref_seq=%s\n", TF_(show_ref_seq));
    iprintf ("show_reference=%s\n", TF_(show_reference));
    iprintf ("show_ref_hash=%s\n", TF_(show_ref_hash));
    iprintf ("show_ref_index=%s\n", TF_(show_ref_index));
    iprintf ("show_chrom2ref=%s\n", TF_(show_chrom2ref));
    iprintf ("show_ref_iupacs=%s\n", TF_(show_ref_iupacs));
    iprintf ("show_chain=%s\n", TF_(show_chain));
    iprintf ("show_codec=%s\n", TF_(show_codec));
    iprintf ("show_aligner=%s\n", TF_(show_aligner));
    iprintf ("show_containers=%d\n", flag.show_containers);
    iprintf ("dict_id_show_containers=%s\n", dis_dict_id (flag.dict_id_show_containers).s);
    iprintf ("show_alleles=%s\n", TF_(show_alleles));
    iprintf ("show_bgzf=%s\n", TF_(show_bgzf));
    iprintf ("show_txt_contigs=%s\n", TF_(show_txt_contigs));
    iprintf ("show_vblocks=%s\n", TF_(show_vblocks));
    iprintf ("show_threads=%s\n", TF_(show_threads));
    iprintf ("show_wrong_md=%s\n", TF_(show_wrong_md));
    iprintf ("show_wrong_xg=%s\n", TF_(show_wrong_xg));
    iprintf ("show_wrong_xm=%s\n", TF_(show_wrong_xm));
    iprintf ("show_wrong_xb=%s\n", TF_(show_wrong_xb));
    iprintf ("show_kraken=%d\n", flag.show_kraken);
    iprintf ("show_uncompress=%s\n", TF_(show_uncompress));
    iprintf ("debug_progress=%s\n", TF_(debug_progress));
    iprintf ("debug_LONG=%s\n", TF_(debug_LONG));
    iprintf ("show_qual=%s\n", TF_(show_qual));
    iprintf ("debug_qname=%s\n", TF_(debug_qname));
    iprintf ("show_buddy=%s\n", TF_(show_buddy));
    iprintf ("show_hash=%s\n", TF_(show_hash));
    iprintf ("debug_memory=%s\n", TF_(debug_memory));
    iprintf ("debug_threads=%s\n", TF_(debug_threads));
    iprintf ("debug_stats=%s\n", TF_(debug_stats));
    iprintf ("debug_generate=%s\n", TF_(debug_generate)); 
    iprintf ("debug_recon_size=%s\n", TF_(debug_recon_size)); 
    iprintf ("debug_seg=%s\n", TF_(debug_seg)); 
    iprintf ("debug_read_ctxs=%s\n", TF_(debug_read_ctxs));
    iprintf ("debug_sag=%s\n", TF_(debug_sag));
    iprintf ("debug_gencomp=%s\n", TF_(debug_gencomp));
    iprintf ("check_lastest=%s\n", TF_(check_latest));
    iprintf ("debug_lastest=%s\n", TF_(debug_latest));
    iprintf ("debug_peek=%s\n", TF_(debug_peek));
    iprintf ("submit_stats=%s\n", TF_(submit_stats));
    iprintf ("debug_submit=%s\n", TF_(debug_submit));
    iprintf ("debug_debug=%s\n", TF_(debug_debug));
    iprintf ("force_gencomp=%s\n", TF_(force_gencomp));
    iprintf ("no_gencomp=%s\n", TF_(no_gencomp));
    iprintf ("no_domqual=%s\n", TF_(no_domqual));
    iprintf ("debug_lines=%s\n", TF_(debug_lines));
    iprintf ("verify_codec=%s\n", TF_(verify_codec)); 
    iprintf ("seg_only=%s\n", TF_(seg_only));
    iprintf ("show_bam=%s\n", TF_(show_bam));
    iprintf ("biopsy=%s\n", TF_(biopsy));
    iprintf ("biopsy_line=%d,%u\n", flag.biopsy_line.vb_i, flag.biopsy_line.line_i);
    iprintf ("xthreads=%s\n", TF_(xthreads));
    iprintf ("show_flags=%s\n", TF_(show_flags));
    iprintf ("echo=%s\n", TF_(echo));
    iprintf ("show_headers=%d\n", flag.show_headers);
    iprintf ("help=%s\n", S_(help));
    iprintf ("dump_section=%s\n", flag.dump_section ? flag.dump_section : "(dump_section)");
    iprintf ("show_is_set=%s\n", S_(show_is_set));
    iprintf ("show_time=%s\n", S_(show_time));
    iprintf ("show_mutex=%s\n", S_(show_mutex));
    iprintf ("dict_id_debug_seg=%s\n", dis_dict_id (flag.dict_id_debug_seg).s);
    iprintf ("dict_id_show_one_b250=%s\n", dis_dict_id (flag.dict_id_show_one_b250).s);
    iprintf ("show_one_counts=%s\n", dis_dict_id (flag.show_one_counts).s);
    iprintf ("dump_one_b250_dict_id=%s\n", dis_dict_id (flag.dump_one_b250_dict_id).s);
    iprintf ("dump_one_local_dict_id=%s\n", dis_dict_id (flag.dump_one_local_dict_id).s);
    iprintf ("show_one_dict=%s\n", S_(show_one_dict));
    iprintf ("debug=%s\n", TF_(debug));
    iprintf ("debug_top=%s\n", TF_(debug_top));
    iprintf ("windows=%s\n", TF_(is_windows));
    iprintf ("apple=%s\n", TF_(is_mac));
    iprintf ("linux=%s\n", TF_(is_linux));
    iprintf ("aligner_available=%s\n", TF_(aligner_available));
    iprintf ("reading_reference=%s\n", flag.reading_reference==gref ? "GREF" : flag.reading_reference==prim_ref ? "CHAIN_SRC" : "NONE");
    iprintf ("zip_comp_i=%s\n", comp_name(flag.zip_comp_i));
    iprintf ("genocat_no_ref_file=%s\n", TF_(genocat_no_ref_file));
    iprintf ("genocat_no_dicts=%s\n", TF_(genocat_no_dicts));
    iprintf ("genocat_global_area_only=%s\n", TF_(genocat_global_area_only));
    iprintf ("genocat_no_reconstruct=%s\n", TF_(genocat_no_reconstruct));
    iprintf ("no_writer=%s\n", TF_(no_writer));
    iprintf ("no_writer_thread=%s\n", TF_(no_writer_thread));
    iprintf ("zip_no_z_file=%s\n", TF_(zip_no_z_file));
    iprintf ("multiple_files=%s\n", TF_(multiple_files));
    iprintf ("reconstruct_as_src=%s\n", TF_(reconstruct_as_src));
    iprintf ("maybe_txt_header_modified=%s\n", TF_(maybe_txt_header_modified));
    iprintf ("maybe_vb_dropped_by_writer=%s\n", TF_(maybe_vb_dropped_by_writer));
    iprintf ("maybe_vb_dropped_after_read=%s\n", TF_(maybe_vb_dropped_after_read));
    iprintf ("missing_contexts_allowed=%s\n", TF_(missing_contexts_allowed));
    iprintf ("maybe_vb_modified_by_reconstructor=%s\n", TF_(maybe_vb_modified_by_reconstructor));
    iprintf ("maybe_lines_dropped_by_reconstructor=%s\n", TF_(maybe_lines_dropped_by_reconstructor));
    iprintf ("maybe_lines_dropped_by_writer=%s\n", TF_(maybe_lines_dropped_by_writer));
    iprintf ("maybe_lines_out_of_order=%s\n", TF_(maybe_lines_out_of_order));
    iprintf ("data_modified=%s\n", TF_(data_modified));
    iprintf ("explicit_ref=%s\n", TF_(explicit_ref));
    iprintf ("collect_coverage=%s\n", TF_(collect_coverage));
    iprintf ("dvcf_rename=%s\n", S_(dvcf_rename));
    iprintf ("dvcf_drop=%s\n", S_(dvcf_drop));
    iprintf ("single_coord=%s\n", TF_(single_coord));
    iprintf ("reading_chain=%s\n", S_(reading_chain));
    iprintf ("reading_kraken=%s\n", S_(reading_kraken));
    iprintf ("reading_chain=%s\n", S_(reading_chain));
    iprintf ("preprocessing=%s\n", TF_(preprocessing));
    iprintf ("unbind=%s\n", S_(unbind));
    iprintf ("log_filename=%s\n", S_(log_filename));
    iprintf ("bind=%d\n", flag.bind);
    iprintf ("stdin_size=%"PRIu64"\n", flag.stdin_size);
    iprintf ("longest_filename=%d\n", flag.longest_filename);
    iprintf ("match-chrom-to-reference=%s", TF_(match_chrom_to_reference));
    iprintf ("no-kmers=%s", TF_(no_kmers));

    #undef TF
    #undef S
}

#define MAX_LINE ((int64_t)1 << 62)
static void flag_set_lines (rom optarg)
{
    ASSINP0 (flag.lines_first==NO_LINE && !flag.tail, "Only one of these can be used: --lines, --head, --tail");

    flag.lines_first = 0; // defaults
    flag.lines_last  = MAX_LINE;

    rom hyphen = strchr (optarg, '-');
    if (hyphen) {
        if (hyphen > optarg) { // start exists
            ASSINP (str_get_int_range64 (optarg, hyphen-optarg, 1, MAX_LINE, &flag.lines_first),
                    "--lines: start_line=%.*s must be a positive integer", (int)(hyphen-optarg), optarg);
            flag.lines_first--; // 0 based, but command line option is 1-based
        }

        if (*(hyphen+1)) { // end exists (no \0 after hyphen)
            ASSINP (str_get_int_range64 (hyphen+1, 0, 1, MAX_LINE, &flag.lines_last),
                    "--lines: end_line=%s must be a positive integer", hyphen+1);
            flag.lines_last--; // 0 based, but command line option is 1-based
        }

        ASSINP (flag.lines_first <= flag.lines_last, "--lines <start-line>-<end-line>: start_line=%"PRId64" cannot be larger than end_line=%"PRId64, 
                flag.lines_first+1, flag.lines_last+1);
    }
    else { // no hyphen - 10 lines
        ASSINP (str_get_int_range64 (optarg, 0, 1, MAX_LINE, &flag.lines_first),
                "--lines: line=%s must be a positive integer", optarg);
        flag.lines_first--; // 0 based, but command line option is 1-based
        flag.lines_last = flag.lines_first+9;
    }
}
static void flag_set_out_filename (char *optarg)
{
    int len = strlen (optarg);

    // case: a final / means this is a directory (possibly to be created)
    if (optarg[len-1] == '/') {
        flag.out_dirname = CALLOC (len);
        memcpy ((char*)flag.out_dirname, optarg, len-1);
        file_mkdir (flag.out_dirname);
    }

    // case: a existing directory name
    else if (file_is_dir (optarg)) 
        flag.out_dirname = optarg;
    
    // case: not a directory - treat as a filename
    else
        flag.out_filename = optarg;

    // in genocat, cannot specify just a directory
    ASSINP (!is_genocat || flag.out_filename, "Error: %s is a direcotry", flag.out_dirname);
}

static void flag_set_head (rom optarg)
{
    if (!optarg) 
        flag_set_lines ("1-10"); // default

    else {        
        ASSINP0 (str_get_int_range64 (optarg, 0, 1, MAX_LINE, NULL),
                "The optional argument of --head must be a positive integer value");

        char s[strlen(optarg) + 4];
        sprintf (s, "1-%s", optarg);
        flag_set_lines (s);
    }
}

static void flag_set_tail (rom optarg)
{
    ASSINP0 (flag.lines_first==NO_LINE && !flag.tail, "Only one of these can be used: --lines, --head, --tail");

    if (!optarg) 
        flag.tail = 10; // default

    else 
        ASSINP0 (str_get_int_range64 (optarg, 0, 1, MAX_LINE, &flag.tail),
                "The optional argument of --tail must be a positive integer value");
}

static void flags_set_bgzf (rom level_str)
{
    if (level_str && !strcmp (level_str, "exact"))
        flag.bgzf = BGZF_BY_ZFILE;
    
    else
        ASSINP0 (level_str && str_get_int_range32 (level_str, strlen (level_str), 0, 12, &flag.bgzf),
                "--bgzf expects a value between 0 (no compression) and 12 (best, yet slowest, compression), or \"exact\" (without the quotes: try to recover compression level of original file). If you're not sure what value to choose, 6 is a popular option.");
}

static void flags_set_downsample (rom optarg)
{
    char *comma = strchr (optarg, ',');
    unsigned downsample_len = comma ? (comma - optarg) : strlen(optarg);

    ASSINP (str_get_int_range32 (optarg, downsample_len, 2, 1000000000, (int32_t *)&flag.downsample), 
            "--downsample: bad rate \"%.*s\", expecting an integer from 2 to 1000000000", downsample_len, optarg);

    ASSINP (!comma || str_get_int_range32 (comma+1, 0, 0, flag.downsample-1, (int32_t *)&flag.shard), 
            "--downsample: bad shard \"%s\", expecting an integer from 0 to %u", comma+1, (int)flag.downsample-1);
}

static void flags_set_file_from (rom optarg)
{
    ASSINP0 (!flag.files_from, "--files-from (or -T) can be only be used once on the command line");

    flag.files_from = optarg;
}

static void flags_set_grep (rom optarg)
{
    ASSINP0 (!flag.grep, "--grep or --grep-w can be only be used once on the command line");
    
    flag.grep = optarg; 
    flag.grep_len = strlen (flag.grep);
}

static void flag_set_interleaved (rom optarg)
{
    ASSINP0 (!flag.interleaved, "--interleaved can be only be used once on the command line");

    if (!optarg || str_case_compare (optarg, "both", NULL)) flag.interleaved = INTERLEAVE_BOTH; // default
    else if (str_case_compare (optarg, "either", NULL))     flag.interleaved = INTERLEAVE_EITHER;
    else ABORTINP0 ("Invalid value for --interleaved : accepted values are 'either' or 'both' (default: 'both')");
}

// parse argument --biopsy_line=1/1000  <-- first number is vb_i, second is line_i within VB
static void flag_set_biopsy_line (rom optarg)
{
    ASSINP0 (optarg, "--biopsy_line expects an argument, eg: --biopsy_line=1/1000 (meaning: vblock_i=1, line_i=1000 (0-based line within VB))");

    str_split_ints (optarg, optarg ? strlen (optarg) : 0, 2, '/', arg, true);
    ASSINP0 (n_args==2, "--biopsy_line expects an argument, eg: --biopsy_line=1/1000 (meaning: vblock_i=1, line_i=1000 (0-based line within VB))");

    flag.biopsy_line = (struct biopsy_line){ .vb_i = args[0], .line_i = args[1] };
}

static void flag_set_stats (StatsType stats_type, rom optarg)
{
    // if -W or -w appear multiple times, we print the stats header to stderr to allow use with "| grep"
    flag.show_stats = (ABS(flag.show_stats) == stats_type) ? -stats_type : stats_type;

    if (optarg)
        flag.show_stats_comp_i = atoi (optarg);
}

static void flag_set_show_containers (rom optarg)
{
    if (!optarg)
        flag.show_containers = SHOW_CONTAINERS_ALL_VBs;

    else if (!(flag.show_containers = atoi (optarg))) { // only a specific vblock_i
        flag.show_containers = SHOW_CONTAINERS_ALL_VBs; 
        flag.dict_id_show_containers = dict_id_make (optarg, strlen (optarg), DTYPE_PLAIN); // specific field
    }
}

void flags_init_from_command_line (int argc, char **argv)
{
    // process command line options
    while (1) {

        #define _i  {"input",            required_argument, 0, 'i'                    }
        #define _I  {"input-size",       required_argument, 0, 'I'                    }
        #define _d  {"decompress",       no_argument,       &command,             PIZ }
        #define _f  {"force",            no_argument,       &flag.force,            1 }
        #define _h  {"help",             optional_argument, 0, 140                    }
        #define _l  {"list",             no_argument,       &flag.list,             1 }
        #define _L1 {"license",          optional_argument, 0, 'L'                    } // US spelling
        #define _L2 {"licence",          optional_argument, 0, 'L'                    } // British spelling
        #define _Lf {"licfile",          required_argument, 0, 26                     }
        #define _qq {"no-tip",           no_argument,       &flag.no_tip,           1 } // note: supported in genocat/unzip as well, in case called from ref_fasta_to_ref
        #define _Q  {"noisy",            no_argument,       &option_noisy,          1 }
        #define _q  {"quiet",            no_argument,       &flag.quiet,            1 }
        #define _so {"sort",             no_argument,       &flag.sort,             1 }
        #define _SO {"unsorted",         no_argument,       &flag.unsorted,         1 }
        #define _DL {"replace",          no_argument,       &flag.replace,          1 }
        #define _V  {"version",          no_argument,       &command,         VERSION }
        #define _z  {"bgzf",             required_argument, 0, 'z'                    }
        #define _zb {"bam",              no_argument,       &flag.out_dt,      DT_BAM }
        #define _zB {"BAM",              no_argument,       &flag.out_dt,      DT_BAM }
        #define _zs {"sam",              no_argument,       &flag.out_dt,      DT_SAM }
        #define _zS {"SAM",              no_argument,       &flag.out_dt,      DT_SAM }
        #define _zq {"fastq",            optional_argument, 0, 130                    }
        #define _zQ {"FASTQ",            optional_argument, 0, 130                    }
        #define _zf {"fq",               optional_argument, 0, 130                    }
        #define _zF {"FQ",               optional_argument, 0, 130                    }
        #define _za {"fasta",            no_argument,       &flag.out_dt,    DT_FASTA }
        #define _zA {"FASTA",            no_argument,       &flag.out_dt,    DT_FASTA }
        #define _zc {"bcf",              no_argument,       &flag.out_dt,      DT_BCF }
        #define _zC {"BCF",              no_argument,       &flag.out_dt,      DT_BCF }
        #define _zv {"vcf",              no_argument,       &flag.out_dt,      DT_VCF }
        #define _zV {"VCF",              no_argument,       &flag.out_dt,      DT_VCF }
        #define _zy {"phylip",           no_argument,       &flag.out_dt,   DT_PHYLIP }
        #define _zY {"Phylip",           no_argument,       &flag.out_dt,   DT_PHYLIP }
        #define _m  {"md5",              no_argument,       &flag.md5,              1 }
        #define _t  {"test",             no_argument,       &flag.test,             1 }
        #define _Nt {"no-test",          no_argument,       &flag.no_test,          1 }
        #define _fa {"fast",             no_argument,       &flag.fast,             1 }
        #define _bs {"best",             no_argument,       &flag.best,             1 }
        #define _9  {"optimize",         no_argument,       &flag.optimize,         1 } // US spelling
        #define _99 {"optimise",         no_argument,       &flag.optimize,         1 } // British spelling
        #define _9s {"optimize-sort",    no_argument,       &flag.optimize_sort,    1 }
        #define _9P {"optimize-phred",   no_argument,       &flag.optimize_phred,   1 }
        #define _9G {"GL-to-PL",         no_argument,       &flag.GL_to_PL,         1 }
        #define _9g {"GP-to-PP",         no_argument,       &flag.GP_to_PP,         1 }
        #define _9V {"optimize-VQSLOD",  no_argument,       &flag.optimize_VQSLOD,  1 }
        #define _9Q {"optimize-QUAL",    no_argument,       &flag.optimize_QUAL,    1 } 
        #define _9f {"optimize-Vf",      no_argument,       &flag.optimize_Vf,      1 }
        #define _9Z {"optimize-ZM",      no_argument,       &flag.optimize_ZM,      1 }
        #define _9D {"optimize-DESC",    no_argument,       &flag.optimize_DESC,    1 }
        #define _al {"add-line-numbers", no_argument,       &flag.add_line_numbers, 1 }
        #define _pe {"pair",             no_argument,       &flag.pair,   PAIR_READ_1 } 
<<<<<<< HEAD
        #define _DP {"deep",             no_argument,       &flag.deep,             1 } 
=======
>>>>>>> 09e45df9
        #define _pt {"dts_paired",       no_argument,       &flag.undocumented_dts_paired, 1 }  // undocumented flag to uncompress paired files older than 9.0.13 when genozip_header.dts_paired was introduced. A user will get an error message instructing her to use it.
        #define _th {"threads",          required_argument, 0, '@'                    }
        #define _u  {"prefix",           required_argument, 0, 'u'                    }
        #define _o  {"output",           required_argument, 0, 'o'                    }
        #define _T  {"files-from",       required_argument, 0, 'T'                    }
        #define _TT {"tar",              required_argument, 0, 27                     }
        #define _p  {"password",         required_argument, 0, 'p'                    }
        #define _B  {"vblock",           required_argument, 0, 'B'                    }
        #define _r  {"regions",          required_argument, 0, 'r'                    }
        #define _R  {"regions-file",     required_argument, 0, 'R'                    }
        #define _Rg {"gpos",             no_argument,       &flag.gpos,             1 }
        #define _s  {"samples",          required_argument, 0, 's'                    }
        #define _sf {"FLAG",             required_argument, 0, 17                     }
        #define _sq {"MAPQ",             required_argument, 0, 18                     }
        #define _il {"interleaved",      optional_argument, 0, 29                     } // both --interleave and --interleaved will be accepted
        #define _e  {"reference",        required_argument, 0, 'e'                    }
        #define _E  {"REFERENCE",        required_argument, 0, 'E'                    }
        #define _lo {"luft",             no_argument,       &flag.luft,             1 }
        #define _ch {"chain",            required_argument, 0, 'C'                    }
        #define _kr {"kraken",           required_argument, 0, 'K'                    }
        #define _kR {"taxid",            required_argument, 0, 'k'                    }
        #define _b  {"bytes",            no_argument,       &flag.bytes,            1 }
        #define _me {"make-reference",   no_argument,       &flag.make_reference,   1 }
        #define _mf {"multiseq",         no_argument,       &flag.multiseq,         1 }
        #define _mF {"multi-seq",        no_argument,       &flag.multiseq,         1 }
        #define _x  {"index",            no_argument,       &flag.index_txt,        1 }
        #define _D  {"subdirs"  ,        no_argument,       &flag.subdirs,          1 }
        #define _g  {"grep",             required_argument, 0, 25                     }
        #define _gw {"grep-w",           required_argument, 0, 'g'                    }
        #define _n  {"lines",            required_argument, 0, 'n'                    }
        #define _nh {"head",             optional_argument, 0, 22                     }
        #define _nt {"tail",             optional_argument, 0, 23                     }
        #define _G  {"drop-genotypes",   no_argument,       &flag.drop_genotypes,   1 }
        #define _H1 {"no-header",        no_argument,       &flag.no_header,        1 }
        #define _1  {"header-one",       no_argument,       &flag.header_one,       1 }
        #define _H0 {"header-only",      no_argument,       &flag.header_only,      1 }
        #define _H2 {"seq-only",         no_argument,       &flag.seq_only,         1 }
        #define _H3 {"qual-only",        no_argument,       &flag.qual_only,        1 }
        #define _aa {"allow-ambiguous",  no_argument,       &flag.allow_ambiguous,  1 } 
        #define _IU {"IUPAC",            required_argument, 0, 24                     }
        #define _iu {"bases",            required_argument, 0, 24                     }
        #define _GT {"GT-only",          no_argument,       &flag.gt_only,          1 }
        #define _Gt {"gt-only",          no_argument,       &flag.gt_only,          1 }
        #define _So {"snps-only",        no_argument,       &flag.snps_only,        1 }
        #define _Io {"indels-only",      no_argument,       &flag.indels_only,      1 }
        #define _ds {"downsample",       required_argument, 0, 9                      }
        #define _PG {"no-PG",            no_argument,       &flag.no_pg,            1 }
        #define _pg {"no-pg",            no_argument,       &flag.no_pg,            1 }
        #define _fs {"sequential",       no_argument,       &flag.sequential,       1 }  
        #define _rg {"register",         optional_argument, 0, 28                     }
        #define _sl {"show-lifts",       no_argument,       &flag.show_lift,        1 } 
        #define _sL {"show-lines",       no_argument,       &flag.show_lines,       1 } 
        #define _ss {"stats",            optional_argument, 0, 'w',                   } 
        #define _SS {"STATS",            optional_argument, 0, 'W'                    } 
        #define _lc {"list-chroms",      no_argument,       &flag.list_chroms,      1 } // identical to --show-dict=CHROM 
        #define _lh {"chroms",           no_argument,       &flag.list_chroms,      1 } // identical to --show-dict=CHROM 
        #define _lH {"contigs",          no_argument,       &flag.list_chroms,      1 } 
        #define _s2 {"show-b250",        optional_argument, 0, 2,                     }
        #define _sd {"show-dict",        optional_argument, 0, 3                      }
        #define _s7 {"dump-b250",        required_argument, 0, 5                      }
        #define _S7 {"dump-local",       required_argument, 0, 6                      }
        #define _S8 {"show-counts",      required_argument, 0, 16                     }
        #define _S9 {"dump-section",     required_argument, 0, 7                      }        
        #define _sa {"show-alleles",     no_argument,       &flag.show_alleles,     1 }
        #define _st {"show-time",        optional_argument, 0, 1                      } 
        #define _sm {"show-memory",      optional_argument, 0, 138                    } 
        #define _sS {"show-dvcf",        no_argument,       &flag.show_dvcf,        1 } 
        #define _SC {"single-coord",     no_argument,       &flag.single_coord,     1 } 
        #define _XS {"show-rename-tags", no_argument,       &flag.show_rename_tags, 1 } 
        #define _sY {"show-ostatus",     no_argument,       &flag.show_ostatus,     1 } 
        #define _sy {"show-ostatus-counts", no_argument,    0, 131                    } 
        #define _sh {"show-headers",     optional_argument, 0, 10                     } 
        #define _si {"show-index",       no_argument,       &flag.show_index,       1 } 
        #define _sG {"show-ranges",      no_argument,       &flag.show_ranges,      1 } 
        #define _Si {"show-ref-index",   no_argument,       &flag.show_ref_index,   1 } 
        #define _Sh {"show-ref-hash" ,   no_argument,       &flag.show_ref_hash,    1 } 
        #define _sr {"show-gheader",     optional_argument, 0, 135                    }  
        #define _sT {"show-threads",     no_argument,       &flag.show_threads,     1 }  
        #define _wM {"show-wrong-MD",    no_argument,       &flag.show_wrong_md,    1 }  
        #define _wm {"show-wrong-XG",    no_argument,       &flag.show_wrong_xg,    1 }  
        #define _WM {"show-wrong-XM",    no_argument,       &flag.show_wrong_xm,    1 }  
        #define _WB {"show-wrong-XB",    no_argument,       &flag.show_wrong_xb,    1 }  
        #define _sF {"show-flags",       no_argument,       &flag.show_flags,       1 }  
        #define _su {"show-uncompress",  no_argument,       &flag.show_uncompress,  1 }  
        #define _sK {"show-kraken",      optional_argument, 0, 21                     }  
        #define _sv {"show-vblocks",     no_argument,       &flag.show_vblocks,     1 }  
        #define _sH {"show-chain",       no_argument,       &flag.show_chain,       1 }  
        #define _sn {"show-filename",    no_argument,       &flag.show_filename,    1 }  
        #define _ov {"one-vb",           required_argument, 0, 8                      }  
        #define _R1 {"R1",               no_argument,       &flag.one_component,    1 }  // comp_i+1
        #define _R2 {"R2",               no_argument,       &flag.one_component,    2 }  
        #define _sR {"show-reference",   no_argument,       &flag.show_reference,   1 }  
        #define _sC {"show-ref-contigs", no_argument,       &flag.show_ref_contigs, 1 }  
        #define _sD {"show-ref-diff",    no_argument,       &flag.show_ref_diff,    1 }  
        #define _cC {"show-chain-contigs", no_argument,     &flag.show_chain_contigs,1}  
        #define _rI {"show-ref-iupacs",  no_argument,       &flag.show_ref_iupacs,  1 }  
        #define _rA {"show-chrom2ref",   no_argument,       &flag.show_chrom2ref,   1 }  
        #define _rS {"show-ref-seq",     no_argument,       &flag.show_ref_seq,     1 }  
        #define _cn {"show-containers",  optional_argument, 0, 132                    }  
        #define _dd {"debug",            no_argument,       &flag.debug,            1 }
        #define _dg {"debug-seg",        optional_argument, 0, 133                    }  
        #define _hC {"show-txt-contigs", no_argument,       &flag.show_txt_contigs, 1 }
        #define _sI {"show-is-set",      required_argument, 0, '~',                   }  
        #define _sA {"show-aliases",     no_argument,       &flag.show_aliases,     1 }  
        #define _sB {"show-sag",          optional_argument, 0, 136                    }  
        #define _sP {"show-depn",        no_argument,       &flag.show_depn,        1 }  
        #define _sc {"show-codec",       no_argument,       &flag.show_codec,       1 }  
        #define _AL {"show-aligner",     no_argument,       &flag.show_aligner,     1 }  
        #define _sb {"show-bgzf",        no_argument,       &flag.show_bgzf,        1 }
        #define _s5 {"show-digest",      no_argument,       &flag.show_digest,      1 }
        #define _S5 {"log-digest",       no_argument,       &flag.log_digest,       1 }
        #define _s6 {"show-plan",        no_argument,       &flag.show_recon_plan,  1 }
        #define _sM {"show-mutex",       optional_argument, 0, 4                      }
        #define _dS {"seg-only",         no_argument,       &flag.seg_only,         1 }  
        #define _bS {"show-bam",         no_argument,       &flag.show_bam,         1 }  
        #define _xt {"xthreads",         no_argument,       &flag.xthreads,         1 }  
        #define _dm {"debug-memory",     optional_argument, 0, 12                     }  
        #define _dp {"debug-progress",   no_argument,       &flag.debug_progress,   1 }  
        #define _dL {"debug-LONG",       no_argument,       &flag.debug_LONG,       1 }  
        #define _dD {"show-qual",        no_argument,       &flag.show_qual,        1 }  
        #define _dq {"debug-qname",      no_argument,       &flag.debug_qname,      1 }  
        #define _dB {"show-buddy",       no_argument,       &flag.show_buddy,      1 }  
        #define _dt {"debug-threads",    no_argument,       &flag.debug_threads,    1 }  
        #define _dw {"debug-stats",      no_argument,       &flag.debug_stats,      1 }  
        #define _dM {"debug-generate",   no_argument,       &flag.debug_generate  , 1 }  
        #define _dr {"debug-recon-size", no_argument,       &flag.debug_recon_size, 1 }  
        #define _dR {"debug-read-ctxs",  no_argument,       &flag.debug_read_ctxs,  1 }  
        #define _dP {"debug-sag",        no_argument,       &flag.debug_sag,         1 }  
        #define _dG {"debug-gencomp",    no_argument,       &flag.debug_gencomp,    1 }  
        #define _dN {"no-gencomp",       no_argument,       &flag.no_gencomp,       1 }  
        #define _dF {"force-gencomp",    no_argument,       &flag.force_gencomp,    1 }  
        #define _dQ {"no-domqual",       no_argument,       &flag.no_domqual,       1 }  
        #define _dl {"debug-lines",      no_argument,       &flag.debug_lines,      1 }  
        #define _dc {"verify-codec",     no_argument,       &flag.verify_codec,     1 }          
        #define _oe {"echo",             no_argument,       &flag.echo,             1 }
        #define _dh {"show-hash",        no_argument,       &flag.show_hash,        1 }  
        #define _sx {"sex",              no_argument,       &flag.show_sex,         1 }  
        #define _ct {"count",            optional_argument, 0, 20                     }  
        #define _SX {"coverage",         optional_argument, 0, 13                     }  
        #define _ix {"idxstats",         no_argument,       &flag.idxstats,         1 }
        #define _vl {"validate",         optional_argument, 0, 19                     }  
        #define _lg {"log",              required_argument, 0, 15                     }  
        #define _Xr {"dvcf-rename",      required_argument, 0, 128,                   }
        #define _Xd {"dvcf-drop",        required_argument, 0, 129,                   }
        #define _bi {"biopsy",           required_argument, 0, 134,                   }
        #define _bl {"biopsy-line",      required_argument, 0, 137,                   }
        #define _MR {"match-chrom-to-reference", no_argument, &flag.match_chrom_to_reference, 1 }
        #define _NK {"no-kmers",         no_argument,       &flag.no_kmers,         1 }
        #define _VV {"check-latest",     no_argument,       &flag.check_latest,     1 }
        #define _DV {"debug-latest",     no_argument,       &flag.debug_latest,     1 }
        #define _Dp {"debug-peek",       no_argument,       &flag.debug_peek,       1 }
        #define _Ds {"submit-stats",     no_argument,       &flag.submit_stats,     1 }
        #define _DS {"debug-submit",     no_argument,       &flag.debug_submit,     1 }
        #define _DD {"debug-debug",      no_argument,       &flag.debug_debug,      1 }
        #define _00 {0, 0, 0, 0                                                       }

        typedef const struct option Option;
        static Option genozip_lo[]    = { _lg, _i, _I, _d, _f, _h,     _D,    _L1, _L2, _q, _Q, _qq, _t, _Nt, _DL, _V, _z, _zb, _zB, _zs, _zS, _zq, _zQ, _za, _zA, _zf, _zF, _zc, _zC, _zv, _zV, _zy, _zY, _m, _th,     _o, _p, _e, _E, _ch,                                                                                                _sl, _sL, _ss, _SS,      _sd, _sT,  _sF, _sK, _sb, _lc, _lh, _lH, _s2, _s7, _S7, _S8, _S9, _sa, _st, _sm, _sh, _si, _Si, _Sh, _sr, _su, _sv,      _sn,               _B, _xt, _dm, _dp, _dL, _dD, _dq, _dB, _dt, _dw, _dM, _dr, _dR, _dP, _dG, _dN, _dF, _dQ, _dl, _dc, _dg,                     _sy,    _dh,_dS, _bS, _9, _99, _9s, _9P, _9G, _9g, _9V, _9Q, _9f, _9Z, _9D, _pe,      _fa, _bs,                              _nh, _rg, _sR,      _sC,           _hC, _rA, _rI, _rS, _me, _mf, _mF,     _s5, _S5, _sM, _sA, _sB, _sP, _sc, _AL, _sI, _cn,                                    _so, _SO, _s6, _kr,         _oe, _aa, _al, _Lf, _dd, _T, _TT, _Xr, _Xd, _XS, _MR, _wM, _wm, _WM, _WB, _bi, _bl, _VV, _DV,      _Ds, _DS, _DD, _NK, /*xxx_DP,*/ _00 };
        static Option genounzip_lo[]  = { _lg,         _d, _f, _h, _x, _D,    _L1, _L2, _q, _Q, _qq, _t,      _DL, _V, _z, _zb, _zB, _zs, _zS, _zq, _zQ, _za, _zA, _zf, _zF, _zc, _zC, _zv, _zV, _zy, _zY, _m, _th, _u, _o, _p, _e,                                                                                                                   _ss, _SS, _sG, _sd, _sT,  _sF,      _sb, _lc, _lh, _lH, _s2, _s7, _S7, _S8, _S9, _sa, _st, _sm, _sh, _si, _Si, _Sh, _sr, _su, _sv,      _sn, _ov,              _xt, _dm, _dp,      _dD,      _dB, _dt,                _dR,                               _dc,                          _sy,                                                                             _pt,                                                  _sR,      _sC,           _hC, _rA,      _rS, _me,               _s5, _S5, _sM, _sA, _sB,           _AL, _sI, _cn, _pg,      _sx, _SX, _ix,                     _s6,              _oe,                _dd, _T,                                                                  _Dp,           _DD,           _00 };
        static Option genocat_lo[]    = { _lg,         _d, _f, _h, _x, _D,    _L1, _L2, _q, _Q, _qq,               _V, _z, _zb, _zB, _zs, _zS, _zq, _zQ, _za, _zA, _zf, _zF, _zc, _zC, _zv, _zV, _zy, _zY,     _th,     _o, _p, _e,           _lo, _il, _r, _R, _Rg, _s, _sf, _sq, _G, _1, _H0, _H1, _H2, _H3, _Gt, _So, _Io, _IU, _iu, _GT,          _ss, _SS, _sG, _sd, _sT,  _sF, _sK, _sb, _lc, _lh, _lH, _s2, _s7, _S7, _S8, _S9, _sa, _st, _sm, _sh, _si, _Si, _Sh, _sr, _su, _sv, _sH, _sn, _ov, _R1, _R2,    _xt, _dm, _dp,      _dD,      _dB, _dt,                _dR,                               _dc,      _ds, _sS, _SC, _sY, _sy,                                                                             _pt,                 _fs, _g, _gw, _n, _nt, _nh,      _sR,      _sC, _sD, _cC, _hC, _rA, _rI, _rS, _me,               _s5, _S5, _sM, _sA, _sB,           _AL, _sI, _cn, _pg, _PG, _sx, _SX, _ix, _ct, _vl,      _SO, _s6, _kr, _kR,    _oe,      _al,      _dd, _T,                                                                  _Dp,           _DD,           _00 };
        static Option genols_lo[]     = { _lg,             _f, _h,        _l, _L1, _L2, _q,                        _V,                                                                                                      _p,                                                                                                                                                 _sF,                                                        _st, _sm,                                                                     _dm,                          _dt,                                                                                                                                                                                                                                                                                        _S5, _sM,                                                                                               _b, _oe,                _dd, _T,                                                                                      _DD,           _00 };
        static Option *long_options[] = { genozip_lo, genounzip_lo, genols_lo, genocat_lo }; // same order as ExeType

        // include the option letter here for the short version (eg "-t") to work. ':' indicates an argument.
        static rom short_options[NUM_EXE_TYPES] = { // same order as ExeType
            "z:i:I:cdfhLqQt^Vzm@:o:p:B:9wWFe:E:C:23K:T:DbX",  // genozip (note: includes some genounzip options to be used in combination with -d)
            "cz:fhLqdQt^V@:u:o:p:me:wWxT:D",                  // genounzip
            "hLVp:qfblT:",                                    // genols
            "z:hLV@:dp:qQ1r:R:s:H1Go:fg:e:E:wWxvk:K:n:yT:D"   // genocat
        };

        int option_index = -1;
        int c = getopt_long (argc, argv, short_options[exe_type], long_options[exe_type], &option_index);

        if (c == -1) break; // no more options

        option_is_short[c] = (option_index == -1); // true if user provided a short option - eg -c rather than --stdout

        switch (c) {
            case 140:
                flag.help = optarg;
                goto verify_command;

            case LICENSE :
                flag.lic_width = optarg ? atoi (optarg) : 0; // negative width - output as HTML (e.g. --license=-80)
                goto verify_command;

            case PIZ :  
            case VERSION :
verify_command:
                ASSINP (command<0 || command==c, "can't have both -%c and -%c", command, c); 
                command=c; 
                break;

            case '^' : flag.replace       = 1       ; break;
            case '@' : flag.threads_str   = optarg  ; break;
            case '1' : flag.header_one    = 1       ; break;
            case '2' : flag.pair    = PAIR_READ_1   ; break;
            case '3' : flag.deep          = 1       ; break;
            case '9' : flag.optimize      = 1       ; break;
            case 'X' : flag.no_test       = 1       ; break; 
            case 'b' : flag.best          = 1       ; break; 
            case 'B' : flag.vblock        = optarg  ; break;
            case 'C' : flag.reading_chain = optarg  ; break;  
            case 'D' : flag.subdirs       = 1       ; break;  
            case 'e' : ref_set_reference (gref, optarg, REF_EXTERNAL,  true); break;
            case 'E' : ref_set_reference (gref, optarg, REF_EXT_STORE, true); break;
            case 'f' : flag.force         = 1       ; break;
            case 'F' : flag.fast          = 1       ; break;
            case 'g' : flag.grepw = true; // fall-through
            case 25  : flags_set_grep (optarg)      ; break;
            case 'G' : flag.drop_genotypes= 1       ; break;
            case 'H' : flag.no_header     = 1       ; break;
            case 'i' : file_set_input_type (optarg) ; break;
            case 'I' : file_set_input_size (optarg) ; break;
            case 'k' : kraken_set_taxid (optarg)    ; break; // a 1-7 digit NCBI taxonomy ID
            case 'K' : flag.reading_kraken = optarg ; break;  
            case 'l' : flag.list          = 1       ; break;
            case 'h' : flag.header_only   = 1       ; break;
            case 'm' : flag.md5           = 1       ; break;
            case 'n' : flag_set_lines (optarg)      ; break;
            case 'o' : flag_set_out_filename(optarg); break;
            case 'p' : crypt_set_password (optarg)  ; break;
            case 'q' : flag.quiet         = 1       ; break;
            case 'Q' : option_noisy       = 1       ; break;
            case 'r' : flag.regions       = 1       ; regions_add (optarg); break;
            case 'R' : flag.regions       = 1       ; regions_add_by_file (optarg); break;
            case 'T' : flags_set_file_from (optarg) ; break;
            case 's' : flag.samples       = 1       ; vcf_samples_add (optarg); break;
            case 't' : flag.test          = 1       ; break; 
            case 'u' : flag.unbind        = optarg  ; break;
            case 'v' : flag.luft          = 1       ; break;
            case 'y' : flag.show_dvcf     = 1       ; break;
            case 'w' : flag_set_stats (STATS_SHORT, optarg); break;
            case 'W' : flag_set_stats (STATS_LONG,  optarg); break;
            case 'x' : flag.index_txt     = 1       ; break;
            case 'z' : flags_set_bgzf (optarg)      ; break;
            case '~' : flag.show_is_set   = optarg  ; break;
            case 1   : flag.show_time = optarg ? optarg : "" ; break; // show_time with or without a specific member of ProfilerRec
            case 2   : if (optarg) flag.dict_id_show_one_b250 = dict_id_make (optarg, strlen (optarg), DTYPE_PLAIN); 
                       else        flag.show_b250 = 1;
                       break;
            case 3   : if (optarg) flag.show_one_dict = optarg;
                       else        flag.show_dict = 1;
                       break;
            case 4   : flag.show_mutex    = optarg ? optarg : (char*)1; break;
            case 5   : flag.dump_one_b250_dict_id  = dict_id_make (optarg, strlen (optarg), DTYPE_PLAIN); break;
            case 6   : flag.dump_one_local_dict_id = dict_id_make (optarg, strlen (optarg), DTYPE_PLAIN); break;
            case 7   : flag.dump_section  = optarg  ; break;
            case 8   : ASSINP0 (str_get_int_range32 (optarg, 0, 1, 10000000, (int32_t*)&flag.one_vb), 
                                "--one-vb expects a 1-based VBlock number"); break;
            case 9   : flags_set_downsample (optarg); break;
            case 10  : flag.show_headers = 1 + sections_st_by_name (optarg); break; // +1 so SEC_NONE maps to 0
            case 12  : flag.debug_memory  = optarg ? atoi (optarg) : 1; break;
            case 13  : flag.show_coverage = !optarg                 ? COV_CHROM 
                                          : !strcmp (optarg, "all") ? COV_ALL 
                                          : !strcmp (optarg, "one") ? COV_ONE 
                                          :                           COV_ALL; break;
            case 15  : flag.log_filename  = optarg;  break;
            case 16  : flag.show_one_counts = dict_id_make (optarg, strlen (optarg), DTYPE_PLAIN); break;
            case 131 : flag.show_one_counts = dict_id_make (cSTR("o$TATUS"), DTYPE_PLAIN); break;
            case 17  : sam_set_FLAG_filter (optarg) ; break; // filter by SAM FLAG
            case 18  : sam_set_MAPQ_filter (optarg) ; break; // filter by SAM MAPQ
            case 19  : flag.validate = optarg ? VLD_REPORT_VALID : VLD_REPORT_INVALID ; break;
            case 20  : flag.count = optarg ? COUNT_VBs : CNT_TOTAL; break;
            case 21  : kraken_set_show_kraken (optarg); break;
            case 22  : flag_set_head (optarg)       ; break;
            case 23  : flag_set_tail (optarg)       ; break;
            case 24  : iupac_set (optarg)           ; break;
            case 26  : license_set_filename (optarg); break;
            case 27  : tar_set_tar_name (optarg)    ; break;
            case 28  : flag.do_register = optarg ? optarg : ""; break;
            case 29  : flag_set_interleaved (optarg); break;
            case 128 : ASSERTRUNONCE ("--dvcf-rename option can only appear once, see:  " WEBSITE_DVCF);
                       flag.dvcf_rename = optarg    ; break;
            case 129 : ASSERTRUNONCE ("--dvcf-drop option can only appear once, see:  " WEBSITE_DVCF);
                       flag.dvcf_drop = optarg      ; break;
            case 130 : flag.out_dt = DT_FASTQ; flag.extended_translation = !!optarg; break; 
            case 132 : flag_set_show_containers (optarg); break; 
            case 133 : flag.debug_seg=1;
                       if (optarg) flag.dict_id_debug_seg = dict_id_make (optarg, strlen (optarg), DTYPE_PLAIN); 
                       break;
            case 134 : biopsy_init (optarg);        ; break;
            case 135 : flag.show_gheader = optarg ? atoi(optarg) : 1; break; // =1 show gheader as in file, =2 show shows section list after possible modiciation by writer_create_plan 
            case 136 : flag.show_sag = optarg ? atoi(optarg)+1 : -1; break;   //-1=show all, >=1 - show grp_i=show_sag-1 
            case 137 : flag_set_biopsy_line (optarg); break;
            case 138 : flag.show_memory = (optarg ? SHOW_MEM_PEAK : SHOW_MEM_NORMAL); break; // any optarg is accept as "PEAK"
            case 0   : break; // a long option that doesn't have short version will land here - already handled so nothing to do
                 
            default  : // unrecognized option 
                fprintf (stderr, "Usage: %s [OPTIONS] filename1 filename2...\nManual page: "GENOZIP_URL"/%s\n", global_cmd, global_cmd);
                exit (EXIT_GENERAL_ERROR);  
        }
    }
    flag.explicit_out_dt = (flag.out_dt >= 0);
}

static void flags_warn_if_duplicates (int num_files, rom *filenames)
{
    if (num_files <= 1) return; // nothing to do

    # define BASENAME_LEN 256
    char basenames[num_files * BASENAME_LEN];

    for (unsigned i=0; i < num_files; i++)
        filename_base (filenames[i], false, "", &basenames[i*BASENAME_LEN], BASENAME_LEN);

    qsort (basenames, num_files, BASENAME_LEN, (int (*)(const void *, const void *))strcmp);

    for (unsigned i=1; i < num_files; i++) 
        ASSERTW (strncmp(&basenames[(i-1) * BASENAME_LEN], &basenames[i * BASENAME_LEN], BASENAME_LEN), 
                 "Warning: two files with the same name '%s' - if you later use genounzip, these files will overwrite each other", 
                 &basenames[i * BASENAME_LEN]);
}

// called from main()->flags_update() after flags are assigned, and before analyzing input files
static void flags_test_conflicts (unsigned num_files /* optional */)
{
    #define CONFLICT(flag1, flag2, text1, text2) \
        ASSINP (!(flag1) || !(flag2), "option %s is incompatible with %s", text1, text2);

    #define NEED_DECOMPRESS(flag1, text) \
        ASSINP (!(flag1), "option %s can only be used if --decompress is used too", text);

    CONFLICT (flag.unbind,      flag.out_filename,   OT("unbind", "u"),    OT("output", "o"));
    CONFLICT (flag.subdirs,     flag.out_filename,   OT("subdirs", "D"),   OT("output", "o")); 
    CONFLICT (flag.to_stdout,   flag.index_txt,      OT("stdout", "c"),    OT("index", "x"));
    CONFLICT (flag.one_vb,      flag.interleaved,     "--interleaved",       "--one-vb");
    CONFLICT (flag.one_component, flag.interleaved,   "--interleaved",       "--R1/--R2");
    CONFLICT (flag.one_component, flag.luft,         OT("luft", "v"),      "--R1/--R2");
    CONFLICT (flag.xthreads,    flag.interleaved,     "--interleaved",       "--xthreads");
    CONFLICT (flag.snps_only,   flag.indels_only,    "--snps_only",        "--indels-only");
    CONFLICT (flag.header_only, flag.seq_only,       "--seq-only",         "--header-only");
    CONFLICT (flag.header_only, flag.qual_only,      "--qual-only",        "--header-only");
    CONFLICT (flag.seq_only,    flag.qual_only,      "--seq-only",         "--qual-only");
    CONFLICT (flag.header_only, flag.interleaved,     "--interleaved",       "--header-only");
    CONFLICT (flag.regions,     flag.interleaved,     "--interleaved",       "--regions");
    CONFLICT (flag.header_only, flag.no_header==1,   OT("no-header", "H"), "--header-only");
    CONFLICT (flag.no_header,   flag.header_one,     OT("no-header", "H"), OT("header-one", "1"));
    CONFLICT (flag.quiet,       option_noisy,        OT("quiet", "q"),     OT("noisy", "Q"));
    CONFLICT (flag.test,        flag.no_test,        OT("test", "t"),      "--no-test");
    CONFLICT (flag.test,        flag.biopsy,         OT("test", "t"),      "--biopsy");
    CONFLICT (flag.test,        flag.bgzf != BGZF_NOT_INITIALIZED, OT("test", "t"),      OT("bgzf", "z"));
    CONFLICT (flag.test,        tar_is_tar(),        OT("test", "t"),    "--tar"); // bug 722
    CONFLICT (flag.test,        flag.add_line_numbers, OT("test", "t"),    "--add-line-numbers");
    CONFLICT (flag.md5,         flag.add_line_numbers, OT("md5", "m"),     "--add-line-numbers");
    CONFLICT (flag.test,        flag.optimize,       OT("test", "t"),      OT("optimize", "9"));
    CONFLICT (flag.md5,         flag.optimize,       OT("md5", "m"),       OT("optimize", "9"));
    CONFLICT (flag.test,        flag.match_chrom_to_reference, OT("test", "t"), "--match-chrom-to-reference");
    CONFLICT (flag.md5,         flag.match_chrom_to_reference, OT("md5", "m"),  "--match-chrom-to-reference");
    CONFLICT (flag.test,        flag.no_kmers,       OT("test", "t"),      "--no-kmers");
    CONFLICT (flag.md5,         flag.no_kmers,       OT("md5", "m"),       "--no-kmers");
    CONFLICT (flag.test,        flag.reading_chain,  OT("test", "t"),      OT("chain", "C"));
    CONFLICT (flag.md5,         flag.reading_chain,  OT("md5", "m"),       OT("chain", "C"));
    CONFLICT (flag.make_reference, flag.reading_chain, "--make-reference", OT("chain", "C"));
    CONFLICT (flag.samples,     flag.drop_genotypes, OT("samples", "s"),   OT("drop-genotypes", "G"));
    CONFLICT (flag.best,        flag.fast,           OT("best", "b"),      OT("fast", "F"));
    CONFLICT (flag.show_sex,    flag.regions==1,     "--sex",              OT("regions", "r"));
    CONFLICT (flag.show_sex,    flag.out_filename,   "--sex",              OT("output", "o"));
    CONFLICT (flag.show_sex,    flag.grep,           "--sex",              OT("grep", "g"));
    CONFLICT (flag.show_sex,    flag.idxstats,       "--sex",              "--idxstats");
    CONFLICT (flag.show_sex,    flag.count,          "--sex",              "--count");
    CONFLICT (flag.show_sex,    flag.test,           "--show_sex",         OT("test", "t"));
    CONFLICT (flag.show_coverage, flag.idxstats,     "--coverage",         "--idxstats");
    CONFLICT (flag.show_coverage, flag.regions==1,   "--coverage",         OT("regions", "r"));
    CONFLICT (flag.show_coverage, flag.out_filename, "--coverage",         OT("output", "o"));
    CONFLICT (flag.show_coverage, flag.grep,         "--coverage",         OT("grep", "g"));
    CONFLICT (flag.show_coverage, flag.count,        "--coverage",         "--count");
    CONFLICT (flag.show_coverage, flag.test,         "--coverage",         OT("test", "t"));
    CONFLICT (flag.idxstats,    flag.test,           "--idxstats",         OT("test", "t"));
    CONFLICT (flag.idxstats,    flag.count,          "--idxstats",         "--count");
    CONFLICT (flag.idxstats,    flag.show_sex,       "--idxstats",         "--sex");
    CONFLICT (flag.idxstats,    flag.show_coverage,  "--idxstats",         "--coverage");
    CONFLICT (flag.count,       flag.out_filename,   "--count",            OT("output", "o"));
    CONFLICT (flag.count,       flag.header_only,    "--count",            OT("header-only", "H"));
    CONFLICT (flag.count,       flag.header_one,     "--count",            OT("header-one", "1"));
    CONFLICT (flag.test,        flag.make_reference, "--make-reference",   OT("test", "t"));
    CONFLICT (flag.sort,        flag.unsorted,       "--sort",             "--unsorted");
    CONFLICT (flag.show_ostatus,flag.show_dvcf,      "--show-ostatus",     "--show-dvcf");
    CONFLICT (flag.multiseq,    flag.make_reference, "--make-reference",   "--multiseq");
    CONFLICT (flag.reference,   flag.make_reference, "--make-reference",   OT("reference", "e"));
    CONFLICT (flag.no_gencomp,  flag.force_gencomp,  "--no-gencomp",       "--force-gencomp");
    CONFLICT (flag.dump_one_b250_dict_id.num, flag.dump_one_local_dict_id.num, "--dump-one-b250", "--dump-one-local");
    CONFLICT (flag.show_stats,  flag.grep,           OT("stats", "w"),     OT("grep", "g"));
    CONFLICT (flag.show_stats,  flag.lines_first != NO_LINE, OT("stats", "w"),     OT("lines", "n"));
    CONFLICT (flag.show_stats,  flag.downsample,     OT("stats", "w"),     "--downsample");
    CONFLICT (flag.show_stats,  flag.header_only,    OT("stats", "w"),     "--header-only");
    CONFLICT (flag.show_stats,  flag.MAPQ,           OT("stats", "w"),     "--MAPQ");
    CONFLICT (flag.show_stats,  flag.FLAG,           OT("stats", "w"),     "--FLAG");
    CONFLICT (flag.show_stats,  flag.one_component,  OT("stats", "w"),     "--R1/--R2");
    CONFLICT (flag.show_stats,  flag.one_vb,         OT("stats", "w"),     "--one-vb");
    CONFLICT (flag.show_stats,  flag.kraken_taxid != TAXID_NONE, OT("stats", "w"), "--taxid");
    CONFLICT (flag.show_stats,  flag.sequential,     OT("stats", "w"),     "--sequential");
    CONFLICT (flag.show_stats,  flag.tail,           OT("stats", "w"),     "--tail");
    CONFLICT (flag.show_stats,  flag.drop_genotypes, OT("stats", "w"),     OT("drop-genotypes", "G"));
    CONFLICT (flag.show_stats,  flag.regions,        OT("stats", "w"),     OT("regions", "r"));
    CONFLICT (flag.show_stats,  flag.samples,        OT("stats", "w"),     OT("samples", "s"));
    CONFLICT (flag.biopsy,      flag.out_filename,   "--biopsy",           OT("output", "o"));
    CONFLICT (flag.biopsy_line.line_i>=0, flag.out_filename, "--biopsy-line", OT("output", "o"));
    CONFLICT (flag.deep,        flag.pair,           OT("deep", "3"),      OT("pair", "2"));
    CONFLICT (flag.deep,        flag.subdirs,        OT("deep", "3"),      OT("subdirs", "D"));
    CONFLICT (flag.deep,        tar_is_tar(),        OT("deep", "3"),      "tar");
    CONFLICT (flag.deep,        flag.multiseq,       OT("deep", "3"),      "multiseq");
    
    if (IS_PIZ) {
        CONFLICT (flag.test, flag.out_filename,      OT("output", "o"),    OT("test", "t"));
        CONFLICT (flag.test, flag.replace,           OT("replace", "^"),   OT("test", "t"));

        // options that require --reference
        if (!flag.reference) {
            ASSINP0 (!flag.show_ref_iupacs, "--show-ref-iupacs requires --reference");
            ASSINP0 (!flag.show_ref_diff, "--show-ref-diff requires two --reference arguments");
        }
        // options that require absence of --reference 
        else {
            ASSINP (!flag.show_reference, "%s is incompatible with --show-reference. To use --show-reference on a reference file, omit --reference", OT("reference", "e"));
            ASSINP (!flag.show_ref_seq, "%s is incompatible with --show-ref-seq. To use --show-ref-seq on a reference file, omit --reference", OT("reference", "e"));
        }
    }

    // some genozip flags are allowed only in combination with --decompress 
    if (is_genozip && IS_ZIP) {
        char s[20] = {};
        NEED_DECOMPRESS (flag.bgzf != BGZF_NOT_INITIALIZED, OT("bgzf", "z"));
        NEED_DECOMPRESS (flag.out_dt != DT_NONE, str_tolower (dt_name (flag.out_dt), s));
        NEED_DECOMPRESS (flag.unbind, OT("unbind", "u"));
        NEED_DECOMPRESS (flag.show_aliases, "--show_aliases");
        NEED_DECOMPRESS (flag.show_is_set, "--show_is_set");
    }

    ASSINP (!IS_REF_EXT_STORE || exe_type != EXE_GENOCAT, "option %s supported only for viewing the reference file itself", OT("REFERENCE", "E"));

    // --output only allowed with a single file, or two FASTQs and --pair
    ASSINP0 (!flag.out_filename || num_files <= 1 || (num_files==2 && flag.pair), 
        flag.out_dt == DT_FASTQ ? "--output can only be used with a single input file, or using --pair and two input files. Use --tar to archive multiple files. See " WEBSITE_ARCHIVING
                                : "--output can only be used with a single input file. Use --tar to archive multiple files. See " WEBSITE_ARCHIVING);

    ASSINP0 (flag.reading_chain || !flag.dvcf_rename, "--dvcf-rename can only be used in combination with --chain. See: " WEBSITE_DVCF);
    ASSINP0 (flag.reading_chain || !flag.dvcf_drop, "--dvcf-drop can only be used in combination with --chain. See: " WEBSITE_DVCF);

    ASSINP0 (exe_type!=EXE_GENOUNZIP || !flag.one_vb || flag.test, "--one-vb can only be used with: (1) genocat, or (2) genounzip --test");
}

// ZIP: --pair: verify an even number of fastq files, --output, and --reference/--REFERENCE
static void flags_verify_pair_rules (unsigned num_files, rom *filenames)
{
    // verify even number of files
    ASSINP (num_files % 2 == 0, "when using %s, expecting an even number of FASTQ input files, each consecutive two being a pair", OT("pair", "2"));
    ASSINP (flag.reference, "either --reference or --REFERENCE must be specified when using %s", OT("pair", "2"));

    // verify all are fastq
    for (unsigned i=0; i < num_files; i++)
        ASSINP (txtfile_get_file_dt (filenames[i]) == DT_FASTQ, "when using %s, all input files are expected to be FASTQ files, but %s is not", OT("pair", "2"), filenames[i]);

    // if which --output is missing, we check if every pair of files has a consistent name
    if (!flag.out_filename) 
        for (unsigned i=0; i < num_files; i += 2) 
            ASSINP (filename_z_pair (filenames[i], filenames[i+1], true),  
                    "to use %s without specifying --output, the naming of the files needs to be consistent and include the numbers 1 and 2 respectively, but these files don't: %s %s", 
                    OT("pair", "2"), filenames[i], filenames[i+1]);
}

// ZIP: --deep: verify conditions
static void flags_verify_deep_rules (unsigned num_files, rom *filenames)
{
    ASSERT (flag.is_linux || flag.debug, "%s allows co-compression of related FASTQ and BAM files, however it is available only in Genozip for Linux", OT("deep", "3"));

    // verify one or two fastq files and one sam/bam/cram file and no stdin (bc we can't confirm its data type yet)
    int n_dt[NUM_DATATYPES] = {};
    int sam_i=-1;
    for (int i=0; i < num_files; i++) {
        DataType dt = txtfile_get_file_dt(filenames[i]);
        n_dt[dt]++;

        if (dt == DT_SAM || dt == DT_BAM) sam_i = i;
    }

    ASSINP (n_dt[DT_SAM] + n_dt[DT_BAM] == 1 && 
            (n_dt[DT_FASTQ] == 1 || n_dt[DT_FASTQ] == 2) &&
            n_dt[DT_SAM] + n_dt[DT_BAM] + n_dt[DT_FASTQ] == num_files,
            "when using %s, expecting one SAM/BAM/CRAM and either one or two FASTQ files", OT("deep", "3"));

    ASSINP (flag.reference, "either --reference or --REFERENCE must be specified when using %s", OT("deep", "3"));

    // move SAM/BAM to be first
    if (sam_i == 1) { SWAP (filenames[0], filenames[1]); }
    if (sam_i == 2) { SWAP (filenames[1], filenames[2]); SWAP (filenames[0], filenames[1]); }
    
    license_show_deep_notice();
}

static unsigned flags_get_longest_filename (unsigned num_files, rom *filenames)
{
    unsigned len=0;
    for (unsigned i=0; i < num_files; i++) {
        unsigned len_i = strlen (filenames[i]);
        len = MAX_(len, len_i);
    }
    return len;
}

// called from main() after flags are assigned, and before analyzing input files
void flags_update (unsigned num_files, rom *filenames)
{
    if (flag.biopsy || flag.biopsy_line.line_i != NO_LINE) {
        ASSERTW (!flag.test,         "FYI: the %s option is ignored when taking a biopsy", OT("test", "t"));
        ASSERTW (!flag.out_filename, "FYI: the %s option is ignored when taking a biopsy", OT("output", "o"));
        flag.test = false;
        flag.out_filename = NULL;
    }
    
    flags_test_conflicts (num_files);

    flag.debug_top = flag.echo || getenv ("GENOZIP_TEST");

    // verify stuff needed for --pair and --deep
    if (flag.pair) flags_verify_pair_rules (num_files, filenames); // --pair and --deep are only available in ZIP
    if (flag.deep && IS_ZIP) flags_verify_deep_rules (num_files, filenames); 

    // don't show progress for flags that output throughout the process. no issue with flags that output only in the end
    flag.explicit_quiet = flag.quiet;
    if (flag.show_dict || flag.show_b250 || flag.show_headers || flag.show_threads || flag.show_bgzf || flag.show_mutex ||
        flag.dict_id_show_one_b250.num || flag.show_one_dict || flag.show_one_counts.num || flag.show_sag || flag.show_depn || 
        flag.show_reference || flag.show_digest || flag.list_chroms || flag.show_coverage == COV_ONE || flag.show_ranges ||
        flag.show_alleles || flag.show_vblocks || flag.show_codec || flag.debug_gencomp || flag.show_qual || flag.show_aligner ||
        flag.show_buddy || flag.debug_peek || (flag.show_index && command==PIZ))
        flag.quiet=true; // don't show progress or warnings

    // override these ^ if user chose to be --noisy
    if (option_noisy) flag.quiet=false;

    // if genocat --sex, we only need the X,Y,1 chromosomes
    if (flag.show_sex && !flag.show_coverage && is_genocat) {
        flag.regions = 2;    // set, but not to 1, to avoid CONFLICT error
        regions_add ("X,chrX,ChrX,Y,chrY,ChrY,1,chr1,Chr1");
    }

    flag.multiple_files = (num_files > 1);

    flag.longest_filename = flags_get_longest_filename (num_files, filenames);

    // if using the -o option - check that we don't have duplicate filenames (even in different directory) as they
    // will overwrite each other if extracted genounzip
    if (IS_ZIP && flag.out_filename && !flag.quiet) flags_warn_if_duplicates (num_files, filenames);

    // if reference is not specified, attempt to set it from env var $GENOZIP_REFERENCE
    if (!flag.reference) {
        ref_set_reference (gref, NULL, REF_EXTERNAL, false);
        if (flag.reading_chain) ref_set_reference (prim_ref, NULL, REF_EXTERNAL, false);
    }

    // genocat --show-chain <chain-file> - actually load the chain
    if ((flag.show_chain || flag.show_chain_contigs) && is_genocat && num_files==1)
        flag.reading_chain = filenames[0];

    ASSINP (!flag.make_reference || num_files <= 1, "you can specify only one FASTA file when using --make-reference.\n"
            "To create a reference from multiple FASTAs use something like this:\n"
            "cat *.fa | %s --make-reference --input fasta --output myref.ref.genozip -", global_cmd);

    // where progress, metadata etc messages should go. data always goes to stdout and errors/warning always go to stderr.
    if (flag.log_filename) {
        if (!(info_stream = fopen (flag.log_filename, "a"))) // cannot use ASSERT here bc no info_stream yet...
            fprintf (stderr, "FYI: Failed to open log file %s for writing: %s", flag.log_filename, strerror (errno));
        else
            iprintf ("\n%s\n%s\n", str_time().s, command_line.data);
    }

    if (is_genocat) flag.only_headers = flag.show_headers;

    // cases where we don't need to load the reference file, even if the genozip file normally needs it
    // note: we don't exclude due to collect_coverage here, instead we do it in main_load_reference
    // note: this is here and not in flags_update_piz_one_file bc it is consumed by main_load_reference
    // note: this is in flags_update and not flags_update_piz, bc reference file is loaded first 
    flag.genocat_no_ref_file = is_genocat &&
        (flag.show_stats || flag.show_dict || flag.show_b250 || flag.list_chroms || flag.show_one_dict ||
         flag.dump_one_b250_dict_id.num || // all other sections (except CHROM) are blocked from reading in piz_default_skip_section
         flag.show_index || flag.dump_section || flag.show_one_counts.num || flag.show_flags ||
         flag.show_aliases || flag.show_txt_contigs || flag.show_gheader || flag.show_recon_plan || flag.show_ref_contigs ||
         (flag.count && !flag.bases) ||
         flag.collect_coverage); // note: this is updated in flags_update_piz_one_file

    flag.no_tip |= flag.quiet || getenv ("GENOZIP_TEST") ||
                   flag.show_bam || flag.biopsy || flag.biopsy_line.line_i != NO_LINE;
}

// ZIP: called for each file, after opening txt and z files, but before calling zip_one_file 
void flags_update_zip_one_file (void)
{
    DataType dt = z_file->data_type;

    // --make-reference implies --md5 --B1 (unless --vblock says otherwise), and not encrypted. 
    // in addition, txtfile_read_vblock() limits each VB to have exactly one contig.
    if (flag.make_reference) {
        ASSINP (!crypt_have_password(), "option --make-reference is incompatible with %s", OT("password", "p"));
        flag.md5 = true;
    }

    ASSINP0 (chain_is_loaded || dt == DT_CHAIN || !ref_get_filename (prim_ref), 
             "Two --reference arguments were specified. This is not expected, unless --chain is specified as well, or compressing a chain file");

    ASSINP0 (!flag.reading_chain || !ref_get_filename (gref) || ref_get_filename (prim_ref),
             "When using --chain, you either specify two --reference arguments or none at all. If specified, the first is the reference file in primary "
             "coordinates (i.e. those of the original file), and the second is the reference file in luft coordinates (i.e. the coordinates aftering lifting). See "WEBSITE_DVCF);
    
    // if --optimize was selected, all optimizations are turned on
    if (flag.optimize) switch (dt) {
        case DT_BCF   :
        case DT_VCF   : flag.GP_to_PP = flag.GL_to_PL = flag.optimize_phred = flag.optimize_VQSLOD = flag.optimize_sort = true; break;
        case DT_GFF   : flag.optimize_sort = flag.optimize_Vf = true; break;
        case DT_BAM   :
        case DT_SAM   : flag.optimize_QUAL = flag.optimize_ZM = true; break;
        case DT_FASTQ : flag.optimize_QUAL = flag.optimize_DESC = true; break;
        default: break;
    }
    
    // if any optimization flag is on, we turn on flag.optimize
    else flag.optimize = flag.optimize_sort || flag.optimize_phred || flag.GL_to_PL || flag.GP_to_PP || flag.optimize_VQSLOD ||
                         flag.optimize_QUAL || flag.optimize_Vf || flag.optimize_ZM || flag.optimize_DESC;

    // cases where txt data is modified during Seg - digest is not stored, it cannot be tested with --test and other limitations 
    // note: this flag is also set when the file header indicates that it's a Luft file. See vcf_header_get_dual_coords().
    // note: we don't set this for comp_i > 1, bc DVCF: when compressing a primary DC file it is reconstructed without modification
    flag.data_modified = flag.data_modified  // this is needed, eg, so when compressing a Luft file, the rejects file inherits data_modified 
                      || flag.optimize       // we're modifying data to make it more compressible
                      || flag.match_chrom_to_reference
                      || flag.no_kmers
                      || (chain_is_loaded && dt == DT_VCF) // converting a standard VCF to a dual-coordinates VCF
                      || (flag.add_line_numbers && dt == DT_VCF)
                      || (kraken_is_loaded && (dt == DT_SAM || dt == DT_BAM)) // adding a tx:i optional field
                      || flag.lines_last != NO_LINE  // --head advanced option to compress only a few lines
                      || flag.biopsy_line.line_i != NO_LINE;

    // add v14: --test if user selected --test, OR this condition is true
    flag.explicit_test = flag.test;
    flag.test |= !flag.no_test && !flag.make_reference && !flag.data_modified && !flag.biopsy && flag.biopsy_line.line_i == NO_LINE &&
                 !flag.show_bam && !tar_is_tar()/*bug 722*/ &&
                 !flag.debug && !getenv("GENOZIP_TEST") && !flag.show_time && !flag.show_memory;

    if (chain_is_loaded && dt == DT_VCF && !flag.show_one_counts.num && !flag.quiet)
        flag.show_one_counts = dict_id_typeless (_VCF_oSTATUS);

    info_stream = stdout; // always stdout in zip
    is_info_stream_terminal = isatty (fileno (info_stream)); 

    ASSINP0 (!flag.match_chrom_to_reference || flag.reference, "--match-chrom-to-reference requires using --reference as well"); 

    flag.bind = flag.deep                         ? BIND_DEEP    // one SAM/BAM (1-3 components) and one or two FASTQs
              : (dt == DT_FASTQ && flag.pair)     ? BIND_FQ_PAIR // FQ_COMP_R1 and FQ_COMP_R2 components
              : (dt == DT_SAM || dt == DT_BAM)    ? BIND_SAM     // SAM_COMP_MAIN component and possibly SAM_COMP_PRIM and/or SAM_COMP_DEPN. If no PRIM/DEPN lines exist, we will cancel it sam_zip_generate_recon_plan
              : (dt == DT_VCF && chain_is_loaded) ? BIND_DVCF    // VCF_COMP_MAIN component and possibly VCF_COMP_PRIM_ONLY and/or VCF_COMP_LUFT_ONLY
              :                                     BIND_NONE;

    // if biopsy, we seg only for speed. current limitation: in paired files we do the whole thing. TO DO: fix this.
    if (flag.biopsy_line.line_i != NO_LINE && flag.bind != BIND_FQ_PAIR)
        flag.seg_only = true;

    flag.zip_no_z_file = flag.seg_only || flag.biopsy || flag.biopsy_line.line_i != NO_LINE;

    //--------------------------------
    // Data-type specific conditions
    //--------------------------------
    #define FLAG_ONLY_FOR_2DTs(dt1, dt2, F, Fname)\
        ASSINP0 (!flag.F || (dt == DT_##dt1) || (dt == DT_##dt2) || (DT_##dt1 == DT_SAM && dt == DT_BAM), \
                 "--" Fname " is only supported for " #dt1 " and " #dt2 " files");

    #define FLAG_ONLY_FOR_DT(dt1, F, Fname)\
        ASSINP0 (!flag.F || (dt == DT_##dt1) || (DT_##dt1 == DT_SAM && dt == DT_BAM), \
                 "--" Fname " is only supported for " #dt1 " files");

    #define FLAG_NOT_FOR_DT(dt1, F, Fname)\
        ASSINP0 (!flag.F || !((dt == DT_##dt1) || (DT_##dt1 == DT_SAM && dt == DT_BAM)), \
                 "--" Fname " is not supported for " #dt1 " files");

    // SAM
    FLAG_ONLY_FOR_DT(BAM,          show_bam,      "show_bam");
    FLAG_ONLY_FOR_DT(SAM,          optimize_ZM,   "optimize-ZM");
    FLAG_ONLY_FOR_2DTs(SAM, FASTQ, optimize_QUAL, "optimize-QUAL");

    if (flag.show_bam) 
        flag.seg_only = flag.xthreads = flag.quiet = true; 
    
    // FASTQ
    FLAG_ONLY_FOR_DT(FASTQ, pair,           "pair");
    FLAG_ONLY_FOR_DT(FASTQ, optimize_DESC,  "optimize-DESC");
    FLAG_ONLY_FOR_2DTs(FASTQ, FASTA, multiseq, "multiseq");

    // VCF
    FLAG_ONLY_FOR_DT(VCF, sort,             "sort");
    FLAG_ONLY_FOR_DT(VCF, dvcf_rename,      "dvcf-rename");
    FLAG_ONLY_FOR_DT(VCF, show_lift,        "show-lifts");
    FLAG_ONLY_FOR_DT(VCF, show_chain,       "show-chain");
    FLAG_ONLY_FOR_DT(VCF, show_rename_tags, "show-rename-tags");
    FLAG_ONLY_FOR_DT(VCF, unsorted,         "unsorted");
    FLAG_ONLY_FOR_DT(VCF, add_line_numbers, "add-line-numbers");
    FLAG_ONLY_FOR_DT(VCF, optimize_phred,   "optimize-phred");
    FLAG_ONLY_FOR_DT(VCF, GL_to_PL,         "GL-to-PL");
    FLAG_ONLY_FOR_DT(VCF, GP_to_PP,         "GP-to-PP");
    FLAG_ONLY_FOR_DT(VCF, optimize_VQSLOD,  "optimize-VQSLOD");
    FLAG_ONLY_FOR_2DTs(VCF, GFF, optimize_sort, "optimize-sort");

    // FASTA
    ASSINP0 (!flag.make_reference || dt == DT_REF, "--make-reference is only supported for FASTA files"); // data_type is DT_REF

    // GFF
    FLAG_ONLY_FOR_DT(GFF, optimize_Vf,      "optimize-Vf");
    
    // GENERIC
    FLAG_NOT_FOR_DT (GENERIC, debug_lines,  "debug-lines"); // GENERIC doesn't have lines 

    if (flag.show_flags) flags_show_flags();
}

bool flags_is_genocat_global_area_only (void)
{
    return is_genocat &&
        (flag.show_stats || flag.show_dict || flag.list_chroms || flag.show_one_dict ||
         flag.show_index || flag.show_one_counts.num || command == SHOW_HEADERS ||
         flag.show_reference || flag.show_ref_contigs || flag.show_ranges ||
         flag.show_ref_index || flag.show_ref_hash || flag.show_chrom2ref || 
         flag.show_ref_seq || flag.show_aliases || flag.show_gheader==1 ||
         (z_file->data_type == DT_REF && flag.show_ref_iupacs));    
}

// PIZ: called after opening z_file and reading the header before opening txt_file
void flags_update_piz_one_file (int z_file_i /* -1 if unknown */)
{
    DataType dt = z_file->data_type;

    if (flag.out_dt == DT_NONE) {

        // handle native binary formats (BAM). note on BCF and CRAM: we used bcftools/samtools as an external 
        // compressor, so that genozip sees the text, not binary, data of these files - the same as if the file were compressed with eg bz2
        if (z_file->z_flags.txt_is_bin) {
            
            // PIZ of a genozip file with is_binary (e.g. BAM) is determined here unless the user overrides with --sam, --bam, --fastq or --bgzf
            if (is_genocat && !flag.out_filename && flag.bgzf == BGZF_NOT_INITIALIZED &&
                DTPZ(bin_type) && DTPZ(txt_type)) 
                flag.out_dt = DTPZ (txt_type); // output in textual format
            else
                flag.out_dt = DTPZ (bin_type);   // output in binary format
        }
        else
            flag.out_dt = dt;
    }

    if (flag.bgzf == BGZF_NOT_INITIALIZED && !flag.test)
        flag.bgzf = (is_genocat && !flag.out_filename) ? 0 : BGZF_COMP_LEVEL_DEFAULT;

    ASSINP (!ref_get_filename (prim_ref) || !flag.explicit_ref, "More than one --reference argument was specified when reading %s", z_name);

    flag.collect_coverage = flag.show_sex || flag.show_coverage || flag.idxstats;
    
    // non-translated mode needed for coverage collection
    if (flag.collect_coverage && dt == DT_SAM) 
        flag.out_dt = DT_SAM; 

    // --luft is only possible on dual-coordinates files
    ASSINP (!flag.luft || z_is_dvcf, "--luft is not possible for %s because it is not a dual-coordinates file", z_name);

    // genounzip not possible on dual coord files (bc it unbinds and we need to concatenate)
    ASSINP (!z_is_dvcf || is_genocat, "Cannot access dual-coordinates file %s with genounzip, use genocat instead", z_name);
                
    ASSINP0 (!is_genounzip || !flag.to_stdout, "Cannot use --stdout with genounzip, use genocat instead");

    ASSINP (!is_genounzip || !flag.out_filename || 
            //xxx z_file->num_txt_files <= (1 + z_is_dvcf + 2 * z_sam_gencomp), // allow single-component, DVCF, and SAM with gencomp
            z_file->num_txt_files == 1, 
            "Cannot use --output because %s is a bound file containing multiple components. Use --prefix to set a prefix for output filenames, use genocat to output as a single concatenated file, or use genols to see the components' metadata",
            z_name);
             
    // --phylip implies sequential and header_one
    if (dt == DT_FASTA && flag.out_dt == DT_PHYLIP) {
        flag.sequential = 1;
        flag.header_one = flag.no_header = flag.header_only = 0;
    }

    // --downsample in FASTA implies --sequential
    if (dt == DT_FASTA && flag.downsample)
        flag.sequential = 1;

    if (!z_is_dvcf && flag.luft) {
        WARN ("%s: ignoring the --luft option, because file was not compressed with --chain", z_name);
        flag.luft = 0;
    }

    // check validity of --one-vb
    ASSINP (flag.one_vb <= z_file->num_vbs, "%s: --one-vb=%u but file has only %u VBlocks", z_name, flag.one_vb, z_file->num_vbs);

    // Check if the reconstructed data type is the same as the source data type
    bool is_binary = z_file->z_flags.txt_is_bin;
    flag.reconstruct_as_src = (flag.out_dt == DT_SAM   && dt==DT_SAM && !is_binary) || 
                              (flag.out_dt == DT_BAM   && dt==DT_SAM && is_binary ) ||
                              (flag.out_dt == DT_FASTQ && dt==DT_SAM && flag.deep ) ||
                              (flag.out_dt == dt       && dt!=DT_SAM);

    ASSINP (is_genocat || flag.reconstruct_as_src, 
            "genozip file %s is of type %s, but output file is of type %s. Translating between types is not possible in genounzip, use genocat instead",
            z_name, (dt==DT_SAM && is_binary) ? "BAM" : dt_name (dt), dt_name (flag.out_dt));             

    // for FASTA/Q we convert a "header_only" flag to "header_only_fast" because in FASTA/Q
    // this flag affects the reconstruction of the body rather than the txt header (FASTA/Q don't have a txt header)
    if (flag.header_only && (flag.out_dt == DT_FASTA || flag.out_dt == DT_FASTQ)) {
        flag.header_only      = false;
        flag.header_only_fast = true;
    }

    // this affects reading an implicit reference specified in the file's SEC_GENOZIP_HEADER. We do it here instead of flags_update because
    // we first need to unset header_only for FASTA and FASTQ
    flag.genocat_no_ref_file |= (is_genocat && flag.header_only && !flag.luft);

    // genocat quits after reading global area - it doesn't read TXT_HEADER or VBs
    flag.genocat_global_area_only = flags_is_genocat_global_area_only();

    // if this flag is set, data will be read and uncompressed (unless blocked in piz_is_skip_section), 
    // but not reconstructed or written
    flag.genocat_no_reconstruct = is_genocat && 
        (flag.genocat_global_area_only || flag.dump_section || 
         flag.show_headers || flag.show_txt_contigs || (flag.show_recon_plan && dt != DT_FASTA));

    // if this flag is set, no data will be written, although it still could be read and reconstructed 
    // (unless blocked in flag.genocat_no_reconstruct or piz_default_skip_section) 
    flag.no_writer = is_genocat &&
        (flag.genocat_no_reconstruct || flag.collect_coverage || flag.show_kraken || flag.count ||
         flag.dump_one_local_dict_id.num || flag.dump_one_b250_dict_id.num || flag.show_b250 || flag.show_sag);

    flag.no_writer |= is_genounzip && flag.test;

    // usually, if no_writer, we also don't need the writer thread, but there are exceptions to that rule
    flag.no_writer_thread = flag.no_writer && 
                            !(z_sam_gencomp && flag.test); // exception: is SAM with generated components, we need the Writer thread to calculate the digest

    ASSINP0 (!flag.no_writer || !flag.index_txt, "--index cannot be used with this command line option combination");

    flag.genocat_no_dicts = is_genocat &&
        (flag.show_stats || flag.show_index || flag.show_one_counts.num || // note: we need dicts for dump_b250 as we need to reconstruct
         flag.show_reference || flag.show_ref_contigs || 
         flag.show_ref_index || flag.show_ref_hash || flag.show_chrom2ref || 
         flag.show_ref_seq || flag.show_aliases || flag.show_txt_contigs || flag.show_gheader || 
         (flag.show_recon_plan && dt != DT_FASTA)); // we need dicts to generate the FASTA plan (filter for grep etc)

    // don't show progress or warning when outputing to stdout (note: we are "quiet" even if output doesn't go to the terminal
    // because often it will be piped and ultimately go the terminal - a user can override this with --noisy)
    if (flag.to_stdout && !flag.validate && !option_noisy && !flag.no_writer) flag.quiet=true; 

    // genocat of dual coords implies sorting unless overridden with --unsorted
    if (is_genocat && z_is_dvcf && !flag.unsorted && (!flag.no_writer || flag.show_recon_plan)) 
        flag.sort = true;

    // cases we skip displaying the txt header (we still read the section for inspection)
    if (!flag.no_header && is_genocat && 
        flag.no_writer && 
        (flag.genocat_global_area_only || flag.count || flag.show_headers ||
        (z_file_i >= 1 && !flag.no_writer && !flag.header_only))) // when using genocat to concatenate multiple files - don't show the header for the 2nd+ file
        flag.no_header = 2; // 2 = assigned here and not from command line

    flag.maybe_txt_header_modified = is_genocat && 
        (flag.no_header || flag.lines_first != NO_LINE || // options that may cause dropping of the txt header
         (dt == DT_VCF && (flag.header_one || flag.samples || flag.drop_genotypes || flag.luft || flag.single_coord))); // VCF specific options that modify the txt header
         //xxx (z_file->num_components > (1 + z_is_dvcf))); // txtheaders are dropped if concatenating

    flag.maybe_vb_dropped_by_writer = is_genocat && // dropped by piz_dispatch_one_vb
        (flag.lines_first != NO_LINE || // decided by writer_create_plan
         flag.tail             || // decided by writer_create_plan
         flag.downsample       || // decided by writer_create_plan
         flag.regions          || // decided by writer_create_plan
         flag.one_component    || // decided by writer_init_comp_info 
         flag.one_vb           || // decided by writer_init_vb_info
         flag.header_only);       // decided by writer_init_vb_info

    flag.maybe_vb_dropped_after_read = is_genocat && // dropped by piz_dispatch_one_vb
        ((flag.grep && (dt == DT_FASTQ || dt == DT_FASTA)) || // decided by piz_read_one_vb
         (flag.regions && dt == DT_FASTA)); // decided by piz_read_one_vb

    flag.maybe_lines_dropped_by_reconstructor = is_genocat && 
         ((dt == DT_VCF   && (flag.snps_only || flag.indels_only || z_is_dvcf)) || // vcf_lo_piz_TOPLEVEL_cb_filter_line will drop lines of the wrong coordinate
         // FASTA specific line droppers
         (dt == DT_FASTA && (flag.sequential || flag.header_only_fast || flag.header_one || flag.no_header)) || 
         // FASTQ specific line droppers
         (dt == DT_FASTQ && flag.bases) || 
         // SAM specific line droppers
         (dt == DT_SAM   && (flag.sam_flag_filter || flag.sam_mapq_filter || flag.bases || flag.out_dt == DT_FASTQ)) || 
         // General filters
         flag.kraken_taxid != TAXID_NONE || flag.grep || flag.regions || 
         // no-writer, but nevertheless modify the txt_data
         flag.collect_coverage || flag.count);

    flag.maybe_lines_dropped_by_writer = is_genocat && 
         (flag.downsample || flag.lines_first != NO_LINE || flag.tail);

    flag.maybe_vb_modified_by_reconstructor = is_genocat && 
         // translating to another data
        (!flag.reconstruct_as_src || 
         // lines may be dropped by reconstructor
         flag.maybe_lines_dropped_by_reconstructor || 
         // VCF specific VB modifiers
         (dt == DT_VCF   && (flag.samples || flag.drop_genotypes || flag.gt_only || flag.show_dvcf || flag.show_ostatus)) || 
         // FASTA specific modifiers
         (dt == DT_FASTA && (false)) || 
         // FASTQ specific modifiers
         (dt == DT_FASTQ && (flag.header_only_fast || flag.seq_only || flag.qual_only)) || // FASTQ "line" is for lines, so these are line modifications, not drops
         // SAM specific modifiers
         (dt == DT_SAM   && (flag.add_line_numbers)));

    // cases where Writer may re-order lines resulting in different ordering that within the VBs
    flag.maybe_lines_out_of_order = is_genocat && 
        ((dt == DT_VCF   && (z_is_dvcf || sections_get_comp_recon_plan_sec(0,0))) || // DVCF or genozip --sort
         (dt == DT_FASTQ && z_file->z_flags.dts_paired && flag.interleaved) || 
         (dt == DT_SAM   && z_file->z_flags.has_gencomp));

    // true if the PIZ output txt file will NOT be identical to the source file as recorded in z_file
    flag.data_modified = flag.maybe_txt_header_modified             || 
                         flag.maybe_vb_dropped_after_read           ||
                         flag.maybe_vb_dropped_by_writer            ||
                         flag.maybe_lines_dropped_by_reconstructor  ||
                         flag.maybe_vb_modified_by_reconstructor    || 
                         flag.maybe_lines_out_of_order;

    // additional per-line reconstruction txt_data space needed, due to flags.
    flag.recon_per_line_overhead = (z_is_dvcf && flag.show_ostatus) ? 48 // per-line addition of e.g. ";oSTATUS=RefNewAlleleInsSameRef"
                                 : (z_is_dvcf && flag.show_dvcf)    ? 48 // per-line addition of e.g. "BOTH OkRefAltSwitchSNP"
                                 :                                    0; 

    // calculation depends on flag.data_modified
    bool pg_line_added_to_header = ((flag.out_dt == DT_SAM || flag.out_dt == DT_BAM) && !flag.reconstruct_as_src)
                                || (flag.out_dt == DT_VCF && (flag.data_modified || z_is_dvcf));

    if (pg_line_added_to_header && !flag.no_pg && is_genocat) 
        flag.maybe_txt_header_modified = flag.data_modified = true;

    ASSINP0 (exe_type != EXE_GENOUNZIP || !flag.data_modified, "Data modification flags are not allowed in genounzip, use genocat instead");

    ASSINP0 (!flag.test || !flag.data_modified, "--test cannot be used when other flags specify data modification. See " WEBSITE_DIGEST);

    // cases where we don't read unnecessary contexts, and should just reconstruct them as an empty
    // string (in other cases, it would be an error)
    flag.missing_contexts_allowed = flag.collect_coverage || flag.count || flag.drop_genotypes;

    if (Z_DT(FASTQ)) {
        bool is_paired_fastq = fastq_piz_is_paired(); // also updates z_file->z_flags in case of backward compatability issues

        // --R1/--R2 and --interleaved is only possible for on FASTQ data compressed with --pair
        ASSINP (!flag.one_component || is_paired_fastq, 
                "--R%c is not supported for %s because it only works on FASTQ data that was compressed with --pair", '0'+flag.one_component, z_name);

        ASSINP (!flag.interleaved || is_paired_fastq, 
                "--R%c is not supported for %s because it only works on FASTQ data that was compressed with --pair", '0'+flag.one_component, z_name);

        // genocat paired FASTQ: if none of --interleaved, --R1 or --R2 are specified, INTERLEAVE_BOTH is the default
        if (is_genocat && !flag.interleaved && is_paired_fastq && !flag.one_component)
            flag.interleaved = INTERLEAVE_BOTH;

        // genounzip paired FASTQ: always unbind - if user didn't specify prefix, then no prefix
        if (is_genounzip && is_paired_fastq && !flag.unbind)
            flag.unbind = ""; 
    }

    else if (flag.deep) {
        if (is_genounzip && !flag.unbind)
            flag.unbind = ""; 
    }

    else {
        ASSINP  (!flag.one_component, "--R%c is supported only for FASTQ files and files compressed with --deep", '0'+flag.one_component);
        ASSINP0 (!flag.interleaved, "--interleaved is supported only for FASTQ files and files compressed with --deep");
        ASSINP0 (!flag.unbind, "--prefix is supported only for files and files compressed with --deep");
    }

    // downsample not possible for Generic or Chain
    ASSINP (!flag.downsample || (flag.out_dt != DT_CHAIN && flag.out_dt != DT_GENERIC), 
            "%s: --downsample is not supported for %s files", z_name, dt_name (flag.out_dt));

    // --sequential only possible on FASTA (including --phylip)
    ASSINP (!flag.sequential || flag.out_dt == DT_FASTA || flag.out_dt == DT_PHYLIP, 
            "--sequential is not supported for %s because it only works on FASTA data, but this file has %s data",
            z_name, dt_name (dt));

    // --sex is only possible on SAM/BAM and FASTQ
    ASSINP (!flag.show_sex || flag.out_dt == DT_BAM || flag.out_dt == DT_SAM || flag.out_dt == DT_FASTQ, // note: if genozip file has BAM data, it will be translated to SAM bc it is always stdout
            "--sex is not supported for %s because it only works on SAM, BAM and FASTQ data, but this file has %s data",
            z_name, dt_name (dt));

    // --coverage is only possible on SAM/BAM and FASTQ
    ASSINP (!flag.show_coverage || flag.out_dt == DT_BAM || flag.out_dt == DT_SAM || flag.out_dt == DT_FASTQ, // note: if genozip file has BAM data, it will be translated to SAM bc it is always stdout
            "--coverage is not supported for %s because it only works on SAM, BAM and FASTQ data, but this file has %s data",
            z_name, dt_name (dt));

    // --idxstats is only possible on SAM/BAM and FASTQ
    ASSINP (!flag.idxstats || flag.out_dt == DT_BAM || flag.out_dt == DT_SAM || flag.out_dt == DT_FASTQ, // note: if genozip file has BAM data, it will be translated to SAM bc it is always stdout
            "--idxstats is not supported for %s because it only works on SAM, BAM and FASTQ data, but this file has %s data",
            z_name, dt_name (dt));

    // --add-lines-numbers is only possible on SAM
    ASSINP0 (!flag.add_line_numbers || flag.out_dt == DT_SAM, "--add_line_numbers works on SAM/BAM data, when outputting it as SAM");

    // --show-chain on CHAIN
    ASSINP (!flag.show_chain || flag.out_dt == DT_CHAIN, "--show-chain is not supported for %s because it only works on Chain files, but this file has %s data", z_name, dt_name (dt));
    
    // --seq-only and --qual-only only work on FASTQ
    ASSINP (!flag.seq_only  || flag.out_dt == DT_FASTQ, "--seq-only is not supported for %s because it only works on FASTQ data, but this file has %s data", z_name, dt_name (dt));
    ASSINP (!flag.qual_only || flag.out_dt == DT_FASTQ, "--qual-only is not supported for %s because it only works on FASTQ data, but this file has %s data", z_name, dt_name (dt));

    // --unbind and --component not allowed in SAM/BAM starting v14 (but are allowed starting v15 with --deep)
    if (Z_DT(SAM) && VER(14) && !(VER(15) && flag.deep)) {
        ASSERT0 (!flag.unbind, "--unbind not supported for SAM/BAM files");
        ASSERT0 (!flag.one_component, "--component not supported for SAM/BAM files");
    }
    
    // BAM limitations
    if (flag.out_dt == DT_BAM && flag.no_header == 1) {
        ASSINP0 (flag.force, "Using --no-header will result in an invalid BAM file. If this is your intention, use --force.");
        WARN_ONCE0 ("Warning: Outputting a BAM without a header. This will not be a valid BAM file. Use --quiet to suppress this warning.");
    }

    ASSINP0 (flag.out_dt != DT_BAM || z_file_i <= 0 || flag.test, "Cannot concatenate multiple BAM files. Try using --sam."); // TODO: bug 349

    // -- grep doesn't work with binary files
    ASSINP (!flag.grep || !out_dt_is_binary, "--grep is not supported when outputting %s data%s", 
            dt_name (flag.out_dt), flag.out_dt == DT_BAM ? ". Tip: add --sam": "");

    // --gpos requires --reference
    ASSINP0 (!flag.gpos || flag.reference, "--gpos requires --reference");
    
    // if its not a dual coordintes file, --single-coord is ignored
    if (!z_is_dvcf) flag.single_coord = false;

    // translator limitations
    ASSINP0 ((flag.out_dt != DT_SAM && flag.out_dt != DT_BAM) || dt == DT_SAM || dt == DT_BAM,
             "--sam and --bam are only allowed for SAM, BAM or CRAM files");

    ASSINP0 (flag.out_dt != DT_VCF || dt == DT_VCF || dt == DT_ME23,
             "--vcf is only allowed for 23andMe files");

    ASSINP0 (flag.out_dt != DT_PHYLIP || dt == DT_PHYLIP || dt == DT_FASTA,
             "--phylip is only allowed for multi-FASTA files");

    ASSINP0 (flag.out_dt != DT_FASTA || dt == DT_PHYLIP || dt == DT_FASTA,
             "--fasta is only allowed for PHYLIP files");

    ASSINP0 (flag.out_dt != DT_FASTQ || dt == DT_FASTQ || dt == DT_SAM || dt == DT_BAM,
             "--fastq is only allowed for SAM or BAM files");

    // limitations when genocatting a deep file: user must select between --sam, --bam, --fastq (=interleaved), --interleaved, --R1 or --R2
    if (is_genocat && flag.deep && !flag.no_writer) {
        bool sam   = flag.explicit_out_dt && flag.out_dt == DT_SAM;
        bool bam   = flag.explicit_out_dt && flag.out_dt == DT_BAM;
        bool fastq = flag.explicit_out_dt && flag.out_dt == DT_FASTQ;

        ASSINP0 (sam || bam || fastq || flag.one_component || flag.interleaved, "This file was compressed with --deep. Therefore, genocat requires one of these options: --R1, --R2, --interleaved, --fastq, --sam, --bam");

        CONFLICT (flag.one_component==1, sam, "--R1", "--sam");
        CONFLICT (flag.one_component==1, bam, "--R1", "--bam");
        CONFLICT (flag.one_component==2, sam, "--R2", "--sam");
        CONFLICT (flag.one_component==2, bam, "--R2", "--bam");
        CONFLICT (flag.interleaved, sam, "--sequential", "--sam");
        CONFLICT (flag.interleaved, bam, "--sequential", "--bam");
        
        if (flag.one_component) flag.one_component += 3; // --R1 or --R2 --> adjust to SAM_COMP_FQ00 or SAM_COMP_FQ01
        
        if (sam || bam) flag.one_component = SAM_COMP_MAIN + 1;
        
        if (!flag.interleaved && fastq) {
            flag.interleaved = INTERLEAVE_BOTH;
            flag.one_component = SAM_COMP_FQ00;
        }
    }


    // version limitations

    // sam/bam genozip files generated in v9-11 had a critical bug when translating to fastq
    ASSINP (VER(12) || !(dt == DT_SAM && flag.out_dt == DT_FASTQ),
            "%s was created with genozip version %u, SAM/BAM to FASTQ translation is supported only for files created with genozip version 12 or later",
            z_name, z_file->genozip_version);

    // version 12 broke backward compatability of being able to translate old multifasta to phylip
    ASSINP (VER(12) || !(dt == DT_FASTA && flag.out_dt == DT_PHYLIP),
            "%s was created with genozip version %u, MULTIFASTA to PHYLIP translation is supported only for files created with genozip version 12 or later",
            z_name, z_file->genozip_version);

    // num_lines in VbHeader populated since v12 (in v14 moved to SectionEnt)
    ASSINP (VER(12) || (flag.lines_first == NO_LINE && !flag.tail && !flag.downsample),
            "%s was created with genozip version %u, --head, --tail, --lines and --downsample are supported only for files created with genozip version 12 or later",
            z_name, z_file->genozip_version);

    flags_test_conflicts(0); // test again after updating flags

    info_stream = (!flag.to_stdout || flag.no_writer) ? stdout : stderr;
    is_info_stream_terminal = isatty (fileno (info_stream)); 

    if (flag.show_flags) flags_show_flags();
}

static void flags_store_piped_in_details (void)
{
#ifdef __linux__    
    char cmd[200];
    unsigned pid = getpid();
    sprintf (cmd, "lsof -n -P 2> /dev/null | grep $(ls /proc/%u/fd/0 -l | cut -d[ -f2| cut -d] -f1) 2> /dev/null | grep -v %u", pid, pid);
    StreamP strm = stream_create (0, DEFAULT_PIPE_SIZE, 0, 0, 0, 0, 0, "to get counter-process details", 
                                  "bash", "-c", cmd, NULL);
    char str[500];
    unsigned len = fread (str, 1, sizeof (str)-1, stream_from_stream_stdout (strm));
    str[len] = 0;

    char format[20];
    sprintf (format, "%%%us %%u", (unsigned)sizeof (pipe_in_process_name)-1);
    sscanf (str, format, pipe_in_process_name, &pipe_in_pid);
#endif
}

void flags_store_command_line (int argc, char **argv)
{
    unsigned pw_len=0;
    rom pw=0;

    if ((pw = crypt_get_password())) pw_len  = strlen (pw);

    rom slash;
    for (int i=0; i < argc; i++) {

        unsigned arg_len = strlen (argv[i]);

        if (pw && !strcmp (argv[i], pw)) { // "-p 123", "--pass 123" etc
            ASSINP (arg_len < BUFPRINTF_MAX_LEN-10, "argument %u longer than maximum allowed %u characters: %s", i, BUFPRINTF_MAX_LEN-10, argv[i]);
            bufprintf (evb, &command_line, "***%s", (i < argc-1 ? " ": "")); // hide password
        }

        else if (pw && (arg_len >= pw_len + 2) &&  // check for -p123 or eg -fmp123
                 !strcmp (&argv[i][arg_len-pw_len], pw) && // not air-tight test, but good enough (eg "-ofilenamep123" will incorrectly trigger)
                 argv[i][0] == '-' &&
                 argv[i][arg_len-pw_len-1] == 'p') {
            ASSINP (arg_len < BUFPRINTF_MAX_LEN-10, "argument %u longer than maximum allowed %u characters: %s", i, BUFPRINTF_MAX_LEN-10, argv[i]);
            bufprintf (evb, &command_line, "%.*s***%s", arg_len-pw_len, argv[i], (i < argc-1 ? " ": "")); // hide password
        }

        else if (!i && (slash = strrchr (argv[0], '/')))
            bufprintf (evb, &command_line, "%s ", slash+1);

        else if (!i && (slash = strrchr (argv[0], '\\')))
            bufprintf (evb, &command_line, "%s ", slash+1);

        else {
            buf_append_string (evb, &command_line, argv[i]); // can't use bufprintf because argv[i] length is unbound
            if (i < argc-1) BNXTc (command_line) = ' ';   // buf_append_string allocs one char extra
        }

        if (!i) {
            uint32_t i = debugger_params.len32; // IS THIS A BUG? (block-local i override function scope i - loop will not enter)
            bufprintf (evb, &debugger_params, "\"program\": \"%s\",\n", argv[0]);
            for (; i < debugger_params.len32; i++) 
                if (*Bc (debugger_params, i)=='\\')
                    *Bc (debugger_params, i) = '/';
        }
        else {
            bufprint0 (evb, &debugger_params, i==1 ? "\"args\" : [\"" : "\"");
            buf_append_string (evb, &debugger_params, argv[i]); // can't use bufprintf because argv[i] length is unbound
            bufprintf (evb, &debugger_params, "\"%s", i < argc-1 ? ", ": "],");
        }
    }

    if (IS_ZIP && !isatty(0))
        flags_store_piped_in_details();    

    if (flag.echo || getenv ("GENOZIP_TEST") || flag.debug) {
        fprintf (stderr, "\n%s: %s\n", str_time().s, command_line.data);
        flag.echo = 2; // done
    }

    if (getenv ("GENOZIP_TEST") || flag.debug) 
        fprintf (stderr, "%s\n", debugger_params.data);
}

rom flags_command_line (void)
{
    return command_line.data;
}

rom flags_pipe_in_process_name (void)
{
    return pipe_in_process_name;
}

unsigned flags_pipe_in_pid (void)
{
    return pipe_in_pid;
}

// attempt to check if piped-in process died. 
// note: we won't detect this, if the piped-in process died right away, before completed flags_store_piped_in_details()
bool flags_pipe_in_process_died (void)
{
#ifdef __linux__
    usleep(100000); // wait for dying process to be dead
    return pipe_in_pid && kill (pipe_in_pid, 0);
#else
    return false;
#endif
}
<|MERGE_RESOLUTION|>--- conflicted
+++ resolved
@@ -34,6 +34,7 @@
 #include "biopsy.h"
 #include "endianness.h"
 #include "stats.h"
+#include "version.h"
 
 // flags - factory default values (all others are 0)
 Flags flag = { 
@@ -202,6 +203,7 @@
     iprintf ("debug_qname=%s\n", TF_(debug_qname));
     iprintf ("show_buddy=%s\n", TF_(show_buddy));
     iprintf ("show_hash=%s\n", TF_(show_hash));
+    iprintf ("show_segconf_has=%s\n", TF_(show_segconf_has));
     iprintf ("debug_memory=%s\n", TF_(debug_memory));
     iprintf ("debug_threads=%s\n", TF_(debug_threads));
     iprintf ("debug_stats=%s\n", TF_(debug_stats));
@@ -217,6 +219,7 @@
     iprintf ("submit_stats=%s\n", TF_(submit_stats));
     iprintf ("debug_submit=%s\n", TF_(debug_submit));
     iprintf ("debug_debug=%s\n", TF_(debug_debug));
+    iprintf ("debug_deep=%s\n", TF_(debug_deep));
     iprintf ("force_gencomp=%s\n", TF_(force_gencomp));
     iprintf ("no_gencomp=%s\n", TF_(no_gencomp));
     iprintf ("no_domqual=%s\n", TF_(no_domqual));
@@ -427,6 +430,20 @@
     flag.biopsy_line = (struct biopsy_line){ .vb_i = args[0], .line_i = args[1] };
 }
 
+static void flag_set_debug_deep (rom optarg)
+{
+    if (optarg) {
+        flag.debug_deep = 2;
+
+        str_split_ints (optarg, strlen (optarg), 3, ',', hash, true);
+        ASSINP0 (n_hashs, "--debug-deep takes an optional argument of deep_hash - format is 3 comma-seperator integers.");
+
+        flag.debug_deep_hash = (DeepHash){ hashs[0], hashs[1], hashs[2] };
+    }
+    else
+        flag.debug_deep = 1;
+}
+
 static void flag_set_stats (StatsType stats_type, rom optarg)
 {
     // if -W or -w appear multiple times, we print the stats header to stderr to allow use with "| grep"
@@ -503,10 +520,7 @@
         #define _9D {"optimize-DESC",    no_argument,       &flag.optimize_DESC,    1 }
         #define _al {"add-line-numbers", no_argument,       &flag.add_line_numbers, 1 }
         #define _pe {"pair",             no_argument,       &flag.pair,   PAIR_READ_1 } 
-<<<<<<< HEAD
         #define _DP {"deep",             no_argument,       &flag.deep,             1 } 
-=======
->>>>>>> 09e45df9
         #define _pt {"dts_paired",       no_argument,       &flag.undocumented_dts_paired, 1 }  // undocumented flag to uncompress paired files older than 9.0.13 when genozip_header.dts_paired was introduced. A user will get an error message instructing her to use it.
         #define _th {"threads",          required_argument, 0, '@'                    }
         #define _u  {"prefix",           required_argument, 0, 'u'                    }
@@ -643,6 +657,7 @@
         #define _dc {"verify-codec",     no_argument,       &flag.verify_codec,     1 }          
         #define _oe {"echo",             no_argument,       &flag.echo,             1 }
         #define _dh {"show-hash",        no_argument,       &flag.show_hash,        1 }  
+        #define _SH {"show-segconf-has", no_argument,       &flag.show_segconf_has, 1 }  
         #define _sx {"sex",              no_argument,       &flag.show_sex,         1 }  
         #define _ct {"count",            optional_argument, 0, 20                     }  
         #define _SX {"coverage",         optional_argument, 0, 13                     }  
@@ -661,13 +676,14 @@
         #define _Ds {"submit-stats",     no_argument,       &flag.submit_stats,     1 }
         #define _DS {"debug-submit",     no_argument,       &flag.debug_submit,     1 }
         #define _DD {"debug-debug",      no_argument,       &flag.debug_debug,      1 }
+        #define _Dd {"debug-deep",       optional_argument, 0, 139,                   }
         #define _00 {0, 0, 0, 0                                                       }
 
         typedef const struct option Option;
-        static Option genozip_lo[]    = { _lg, _i, _I, _d, _f, _h,     _D,    _L1, _L2, _q, _Q, _qq, _t, _Nt, _DL, _V, _z, _zb, _zB, _zs, _zS, _zq, _zQ, _za, _zA, _zf, _zF, _zc, _zC, _zv, _zV, _zy, _zY, _m, _th,     _o, _p, _e, _E, _ch,                                                                                                _sl, _sL, _ss, _SS,      _sd, _sT,  _sF, _sK, _sb, _lc, _lh, _lH, _s2, _s7, _S7, _S8, _S9, _sa, _st, _sm, _sh, _si, _Si, _Sh, _sr, _su, _sv,      _sn,               _B, _xt, _dm, _dp, _dL, _dD, _dq, _dB, _dt, _dw, _dM, _dr, _dR, _dP, _dG, _dN, _dF, _dQ, _dl, _dc, _dg,                     _sy,    _dh,_dS, _bS, _9, _99, _9s, _9P, _9G, _9g, _9V, _9Q, _9f, _9Z, _9D, _pe,      _fa, _bs,                              _nh, _rg, _sR,      _sC,           _hC, _rA, _rI, _rS, _me, _mf, _mF,     _s5, _S5, _sM, _sA, _sB, _sP, _sc, _AL, _sI, _cn,                                    _so, _SO, _s6, _kr,         _oe, _aa, _al, _Lf, _dd, _T, _TT, _Xr, _Xd, _XS, _MR, _wM, _wm, _WM, _WB, _bi, _bl, _VV, _DV,      _Ds, _DS, _DD, _NK, /*xxx_DP,*/ _00 };
-        static Option genounzip_lo[]  = { _lg,         _d, _f, _h, _x, _D,    _L1, _L2, _q, _Q, _qq, _t,      _DL, _V, _z, _zb, _zB, _zs, _zS, _zq, _zQ, _za, _zA, _zf, _zF, _zc, _zC, _zv, _zV, _zy, _zY, _m, _th, _u, _o, _p, _e,                                                                                                                   _ss, _SS, _sG, _sd, _sT,  _sF,      _sb, _lc, _lh, _lH, _s2, _s7, _S7, _S8, _S9, _sa, _st, _sm, _sh, _si, _Si, _Sh, _sr, _su, _sv,      _sn, _ov,              _xt, _dm, _dp,      _dD,      _dB, _dt,                _dR,                               _dc,                          _sy,                                                                             _pt,                                                  _sR,      _sC,           _hC, _rA,      _rS, _me,               _s5, _S5, _sM, _sA, _sB,           _AL, _sI, _cn, _pg,      _sx, _SX, _ix,                     _s6,              _oe,                _dd, _T,                                                                  _Dp,           _DD,           _00 };
-        static Option genocat_lo[]    = { _lg,         _d, _f, _h, _x, _D,    _L1, _L2, _q, _Q, _qq,               _V, _z, _zb, _zB, _zs, _zS, _zq, _zQ, _za, _zA, _zf, _zF, _zc, _zC, _zv, _zV, _zy, _zY,     _th,     _o, _p, _e,           _lo, _il, _r, _R, _Rg, _s, _sf, _sq, _G, _1, _H0, _H1, _H2, _H3, _Gt, _So, _Io, _IU, _iu, _GT,          _ss, _SS, _sG, _sd, _sT,  _sF, _sK, _sb, _lc, _lh, _lH, _s2, _s7, _S7, _S8, _S9, _sa, _st, _sm, _sh, _si, _Si, _Sh, _sr, _su, _sv, _sH, _sn, _ov, _R1, _R2,    _xt, _dm, _dp,      _dD,      _dB, _dt,                _dR,                               _dc,      _ds, _sS, _SC, _sY, _sy,                                                                             _pt,                 _fs, _g, _gw, _n, _nt, _nh,      _sR,      _sC, _sD, _cC, _hC, _rA, _rI, _rS, _me,               _s5, _S5, _sM, _sA, _sB,           _AL, _sI, _cn, _pg, _PG, _sx, _SX, _ix, _ct, _vl,      _SO, _s6, _kr, _kR,    _oe,      _al,      _dd, _T,                                                                  _Dp,           _DD,           _00 };
-        static Option genols_lo[]     = { _lg,             _f, _h,        _l, _L1, _L2, _q,                        _V,                                                                                                      _p,                                                                                                                                                 _sF,                                                        _st, _sm,                                                                     _dm,                          _dt,                                                                                                                                                                                                                                                                                        _S5, _sM,                                                                                               _b, _oe,                _dd, _T,                                                                                      _DD,           _00 };
+        static Option genozip_lo[]    = { _lg, _i, _I, _d, _f, _h,     _D,    _L1, _L2, _q, _Q, _qq, _t, _Nt, _DL, _V, _z, _zb, _zB, _zs, _zS, _zq, _zQ, _za, _zA, _zf, _zF, _zc, _zC, _zv, _zV, _zy, _zY, _m, _th,     _o, _p, _e, _E, _ch,                                                                                                _sl, _sL, _ss, _SS,      _sd, _sT,  _sF, _sK, _sb, _lc, _lh, _lH, _s2, _s7, _S7, _S8, _S9, _sa, _st, _sm, _sh, _si, _Si, _Sh, _sr, _su, _sv,      _sn,               _B, _xt, _dm, _dp, _dL, _dD, _dq, _dB, _dt, _dw, _dM, _dr, _dR, _dP, _dG, _dN, _dF, _dQ, _dl, _dc, _dg,                     _sy,    _dh,_dS, _bS, _9, _99, _9s, _9P, _9G, _9g, _9V, _9Q, _9f, _9Z, _9D, _pe,      _fa, _bs,                              _nh, _rg, _sR,      _sC,           _hC, _rA, _rI, _rS, _me, _mf, _mF,     _s5, _S5, _sM, _sA, _sB, _sP, _sc, _AL, _sI, _cn,                                    _so, _SO, _s6, _kr,         _oe, _aa, _al, _Lf, _dd, _T, _TT, _Xr, _Xd, _XS, _MR, _wM, _wm, _WM, _WB, _bi, _bl, _VV, _DV,      _Ds, _DS, _DD, _NK, _DP, _SH, _Dd, _00 };
+        static Option genounzip_lo[]  = { _lg,         _d, _f, _h, _x, _D,    _L1, _L2, _q, _Q, _qq, _t,      _DL, _V, _z, _zb, _zB, _zs, _zS, _zq, _zQ, _za, _zA, _zf, _zF, _zc, _zC, _zv, _zV, _zy, _zY, _m, _th, _u, _o, _p, _e,                                                                                                                   _ss, _SS, _sG, _sd, _sT,  _sF,      _sb, _lc, _lh, _lH, _s2, _s7, _S7, _S8, _S9, _sa, _st, _sm, _sh, _si, _Si, _Sh, _sr, _su, _sv,      _sn, _ov,              _xt, _dm, _dp,      _dD,      _dB, _dt,                _dR,                               _dc,                          _sy,                                                                             _pt,                                                  _sR,      _sC,           _hC, _rA,      _rS, _me,               _s5, _S5, _sM, _sA, _sB,           _AL, _sI, _cn, _pg,      _sx, _SX, _ix,                     _s6,              _oe,                _dd, _T,                                                                  _Dp,           _DD,                     _00 };
+        static Option genocat_lo[]    = { _lg,         _d, _f, _h, _x, _D,    _L1, _L2, _q, _Q, _qq,               _V, _z, _zb, _zB, _zs, _zS, _zq, _zQ, _za, _zA, _zf, _zF, _zc, _zC, _zv, _zV, _zy, _zY,     _th,     _o, _p, _e,           _lo, _il, _r, _R, _Rg, _s, _sf, _sq, _G, _1, _H0, _H1, _H2, _H3, _Gt, _So, _Io, _IU, _iu, _GT,          _ss, _SS, _sG, _sd, _sT,  _sF, _sK, _sb, _lc, _lh, _lH, _s2, _s7, _S7, _S8, _S9, _sa, _st, _sm, _sh, _si, _Si, _Sh, _sr, _su, _sv, _sH, _sn, _ov, _R1, _R2,    _xt, _dm, _dp,      _dD,      _dB, _dt,                _dR,                               _dc,      _ds, _sS, _SC, _sY, _sy,                                                                             _pt,                 _fs, _g, _gw, _n, _nt, _nh,      _sR,      _sC, _sD, _cC, _hC, _rA, _rI, _rS, _me,               _s5, _S5, _sM, _sA, _sB,           _AL, _sI, _cn, _pg, _PG, _sx, _SX, _ix, _ct, _vl,      _SO, _s6, _kr, _kR,    _oe,      _al,      _dd, _T,                                                                  _Dp,           _DD,                     _00 };
+        static Option genols_lo[]     = { _lg,             _f, _h,        _l, _L1, _L2, _q,                        _V,                                                                                                      _p,                                                                                                                                                 _sF,                                                        _st, _sm,                                                                     _dm,                          _dt,                                                                                                                                                                                                                                                                                        _S5, _sM,                                                                                               _b, _oe,                _dd, _T,                                                                                      _DD,                     _00 };
         static Option *long_options[] = { genozip_lo, genounzip_lo, genols_lo, genocat_lo }; // same order as ExeType
 
         // include the option letter here for the short version (eg "-t") to work. ':' indicates an argument.
@@ -794,6 +810,7 @@
             case 136 : flag.show_sag = optarg ? atoi(optarg)+1 : -1; break;   //-1=show all, >=1 - show grp_i=show_sag-1 
             case 137 : flag_set_biopsy_line (optarg); break;
             case 138 : flag.show_memory = (optarg ? SHOW_MEM_PEAK : SHOW_MEM_NORMAL); break; // any optarg is accept as "PEAK"
+            case 139 : flag_set_debug_deep (optarg);  break;
             case 0   : break; // a long option that doesn't have short version will land here - already handled so nothing to do
                  
             default  : // unrecognized option 
@@ -939,8 +956,8 @@
 
     ASSINP (!IS_REF_EXT_STORE || exe_type != EXE_GENOCAT, "option %s supported only for viewing the reference file itself", OT("REFERENCE", "E"));
 
-    // --output only allowed with a single file, or two FASTQs and --pair
-    ASSINP0 (!flag.out_filename || num_files <= 1 || (num_files==2 && flag.pair), 
+    // --output only allowed with a single file, or two FASTQs and --pair, or 3 files and deep
+    ASSINP0 (!flag.out_filename || num_files <= 1 || (num_files==2 && flag.pair) || (num_files==3 && flag.deep), 
         flag.out_dt == DT_FASTQ ? "--output can only be used with a single input file, or using --pair and two input files. Use --tar to archive multiple files. See " WEBSITE_ARCHIVING
                                 : "--output can only be used with a single input file. Use --tar to archive multiple files. See " WEBSITE_ARCHIVING);
 
@@ -1032,11 +1049,15 @@
         flag.dict_id_show_one_b250.num || flag.show_one_dict || flag.show_one_counts.num || flag.show_sag || flag.show_depn || 
         flag.show_reference || flag.show_digest || flag.list_chroms || flag.show_coverage == COV_ONE || flag.show_ranges ||
         flag.show_alleles || flag.show_vblocks || flag.show_codec || flag.debug_gencomp || flag.show_qual || flag.show_aligner ||
-        flag.show_buddy || flag.debug_peek || (flag.show_index && command==PIZ))
+        flag.show_buddy || flag.debug_peek || flag.debug_deep || (flag.show_index && command==PIZ))
         flag.quiet=true; // don't show progress or warnings
 
     // override these ^ if user chose to be --noisy
     if (option_noisy) flag.quiet=false;
+
+    // note: must be here and not in flags_update_zip_one_file, so its before the z_file creation
+    flag.zip_no_z_file = IS_ZIP && 
+                         (flag.seg_only || flag.biopsy || flag.biopsy_line.line_i != NO_LINE || flag.show_segconf_has || flag.show_bam);
 
     // if genocat --sex, we only need the X,Y,1 chromosomes
     if (flag.show_sex && !flag.show_coverage && is_genocat) {
@@ -1163,8 +1184,6 @@
     if (flag.biopsy_line.line_i != NO_LINE && flag.bind != BIND_FQ_PAIR)
         flag.seg_only = true;
 
-    flag.zip_no_z_file = flag.seg_only || flag.biopsy || flag.biopsy_line.line_i != NO_LINE;
-
     //--------------------------------
     // Data-type specific conditions
     //--------------------------------
@@ -1292,6 +1311,10 @@
         flag.luft = 0;
     }
 
+    // set flag.deep if we need to decompress the FASTQ components of a Deep file
+    flag.deep = dt == DT_SAM && z_file->z_flags.dts2_deep && 
+                !(flag.explicit_out_dt && (flag.out_dt == DT_SAM || flag.out_dt == DT_BAM));
+
     // check validity of --one-vb
     ASSINP (flag.one_vb <= z_file->num_vbs, "%s: --one-vb=%u but file has only %u VBlocks", z_name, flag.one_vb, z_file->num_vbs);
 
@@ -1459,8 +1482,8 @@
             flag.interleaved = INTERLEAVE_BOTH;
 
         // genounzip paired FASTQ: always unbind - if user didn't specify prefix, then no prefix
-        if (is_genounzip && is_paired_fastq && !flag.unbind)
-            flag.unbind = ""; 
+        if (is_genounzip && is_paired_fastq) 
+            if (!flag.unbind) flag.unbind = ""; 
     }
 
     else if (flag.deep) {
@@ -1573,7 +1596,6 @@
         }
     }
 
-
     // version limitations
 
     // sam/bam genozip files generated in v9-11 had a critical bug when translating to fastq
