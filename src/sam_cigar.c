// ------------------------------------------------------------------
//   sam_cigar.c
//   Copyright (C) 2019-2023 Genozip Limited. Patent Pending.
//   Please see terms and conditions in the file LICENSE.txt
//
//   WARNING: Genozip is proprietary, not open source software. Modifying the source code is strictly prohibited
//   and subject to penalties specified in the license.

// a module for handling CIGAR and MC:Z

#include "genozip.h"
#include "sam_private.h"
#include "strings.h"
#include "reference.h"
#include "segconf.h"
#include "seg.h"
#include "piz.h"
#include "reconstruct.h"
#include "codec.h"
#include "profiler.h"
#include "md5.h"
#include "segconf.h"
#include "random_access.h"
#include "chrom.h"
#include "htscodecs/rANS_static4x16.h"

static const bool cigar_valid_op[256] = { ['M']=true, ['I']=true, ['D']=true, ['N']=true, ['S']=true, ['H']=true, ['P']=true, ['=']=true, ['X']=true }; 

const char cigar_op_to_char[16] = "MIDNSHP=Xabcdefg"; // BAM to SAM (a-g are invalid values)

#ifdef __clang__ 
#pragma GCC diagnostic ignored "-Winitializer-overrides" // overlapping indices in this array initializer
#endif
static const uint8_t cigar_char_to_op[256] = { [0 ... 255]=BC_INVALID, 
                                               ['M']=BC_M, ['I']=BC_I, ['D']=BC_D, ['N']=BC_N, ['S']=BC_S, 
                                               ['H']=BC_H, ['P']=BC_P, ['=']=BC_E, ['X']=BC_X, ['*']=BC_NONE }; 

#undef S 
#define S (c == 'S')
#define H (c == 'H')
#define I (c == 'I')
#define D (c == 'D')
#define M (c == 'M')
#define N (c == 'N')
#define P (c == 'P')
#define E (c == '=')
#define X (c == 'X')

// CIGAR snip opcodes - part of the file format
#define COPY_MATE_MC_Z     ((char)0x80)   // copy from mate's MC:Z
#define COPY_PRIM_SA_CIGAR ((char)0x81)   // v14: copy from prim's SA_CIGAR
#define COPY_QNAME_LENGTH  ((char)0x82)   // v14: derive CIGAR from qname's length= component
#define SQUANK             ((char)0x83)   // v14

//---------
// Shared
//---------

StoH sam_cigar_S_to_H (VBlockSAMP vb, STRc(cigar), bool is_binary)
{
    StoH s2h = { .is_binary = is_binary };

    if (is_binary) {
        BamCigarOp *binary_cigar = (BamCigarOp *)cigar;
        cigar_len /= sizeof (BamCigarOp);

        if (binary_cigar[0].op == BC_S) {
            binary_cigar[0].op = BC_H;
            s2h.left = (char *)&binary_cigar[0];
        }

        if (binary_cigar[cigar_len-1].op == BC_S) {
            binary_cigar[cigar_len-1].op = BC_H;
            s2h.right = (char *)&binary_cigar[cigar_len-1];
        }
    }

    else {
        // replace left clipping - find first op
        char *c = cigar; while (IS_DIGIT(*c)) c++;
        if (*c == 'S') {
            *c = 'H';
            s2h.left = c;
        }

        // replace right clipping
        if (cigar[cigar_len-1] == 'S') {
            s2h.right = &cigar[cigar_len-1];
            *s2h.right = 'H';
        }
    }

    return s2h;
}

HtoS sam_cigar_H_to_S (VBlockSAMP vb, STRc(cigar), bool is_binary)
{
    HtoS h2s = { .is_binary = is_binary };

    if (is_binary) {
        BamCigarOp *binary_cigar = (BamCigarOp *)cigar;
        cigar_len /= sizeof (BamCigarOp);

        if (binary_cigar[0].op == BC_H) {
            binary_cigar[0].op = BC_S;
            h2s.left = (char *)&binary_cigar[0];
        }

        if (binary_cigar[cigar_len-1].op == BC_H) {
            binary_cigar[cigar_len-1].op = BC_S;
            h2s.right = (char *)&binary_cigar[cigar_len-1];
        }
    }

    else {
        // replace left clipping - find first op
        if (vb->hard_clip[0]) {
            char *c = cigar; while (IS_DIGIT(*c)) c++;
            if (*c == 'H') {
                *c = 'S';
                h2s.left = c;
            } 
        }

        // replace right clipping
        if (cigar[cigar_len-1] == 'H') {
            h2s.right = &cigar[cigar_len-1];
            *h2s.right = 'S';
        }
    }

    return h2s;
}

bool sam_cigar_has_H (STRp(cigar)) // textual
{
    if (cigar[cigar_len-1] == 'H') return true;

    // skip digits to first op
    while (IS_DIGIT(*cigar) && cigar_len) { cigar++; cigar_len--; }

    if (!cigar_len) return false; // no op was found - invalid CIGAR

    return *cigar == 'H';
}

// gets seq_len implied by cigar or squanked cigar segments: "M24S" "M14S" "S" "". 
static uint32_t sam_cigar_get_seq_len_plus_H (STRp(cigar))
{
    uint32_t n=0, seq_len=0;

    for (uint32_t i=0; i < cigar_len; i++) {
        char c = cigar[i];
        if (IS_DIGIT(c)) 
            n = n*10 + c-'0';

        else { // op
            if (M || I || S || E || X || H) seq_len += n;
            n = 0;
        }
    }
    return seq_len;
}

void sam_cigar_binary_to_textual (VBlockSAMP vb, uint16_t n_cigar_op, const BamCigarOp *cigar, BufferP textual_cigar /* out */)
{
    START_TIMER;

    if (!n_cigar_op) {
        buf_alloc (vb, textual_cigar, 2, 0, char, 100, textual_cigar->name ? NULL : "textual_cigar");
        BNXTc (*textual_cigar) = '*';
        *BAFTc (*textual_cigar) = 0; // nul terminate
        goto finish;
    }

    // calculate length
    uint32_t len=0;
    for (uint16_t i=0; i < n_cigar_op; i++) {
        uint32_t op_len = cigar[i].n; // maximum is 268,435,455
        if      (op_len < 10)       len += 2; // 1 for the op, 1 for the number
        else if (op_len < 100)      len += 3; 
        else if (op_len < 1000)     len += 4; 
        else if (op_len < 10000)    len += 5; 
        else if (op_len < 100000)   len += 6; 
        else if (op_len < 1000000)  len += 7;
        else if (op_len < 10000000) len += 8;
        else                        len += 9;
    }

    buf_alloc (vb, textual_cigar, len + 1 /* for \0 */, 100, char, 0, textual_cigar->name ? NULL : "textual_cigar");

    char *next = BAFTc (*textual_cigar);

    for (uint16_t i=0; i < n_cigar_op; i++) {
        next += str_int_fast (cigar[i].n, next);
        *next++ = cigar_op_to_char[cigar[i].op];
    }

    *next = 0; // nul terminate
    textual_cigar->len32 = BNUM (*textual_cigar, next);

finish:    
    if (IS_ZIP)
        vb->last_cigar = B1STc (*textual_cigar);

    COPY_TIMER (sam_cigar_binary_to_textual);
}

static rom display_binary_cigar (VBlockSAMP vb)
{
    sam_cigar_binary_to_textual (vb, vb->binary_cigar.len32, B1ST(BamCigarOp, vb->binary_cigar), &vb->textual_cigar);
    return B1STc (vb->textual_cigar);
}

bool sam_cigar_textual_to_binary (VBlockSAMP vb, STRp(cigar), BufferP binary_cigar)
{
    ASSERTNOTINUSE (*binary_cigar);

    if (cigar_len==1 && *cigar == '*') return true; // empty binary cigar

    uint32_t n_ops = 0;
    for (int i=0; i < cigar_len; i++)
        if (!IS_DIGIT (cigar[i])) n_ops++;

    ARRAY_alloc (BamCigarOp, ops, n_ops, false, *binary_cigar, vb, NULL); // buffer must be already named by caller

    for (int op_i=0; op_i < n_ops; op_i++) {
        uint32_t n=0; // do arith on proper integer, not bit field
        while (IS_DIGIT(*cigar)) { n = 10*n + *cigar - '0' ; cigar++; }
        ops[op_i] = (BamCigarOp) { .op = cigar_char_to_op[(uint8_t)*cigar++], .n = n } ;
        
        if (ops[op_i].op == 255) { // invalid op
            buf_free (*binary_cigar);
            return false;
        }
    }

    return true;
}

// display first 10K characters of a binary cigar - textually
CigarStr dis_binary_cigar (VBlockSAMP vb, const BamCigarOp *cigar, uint32_t cigar_len/*in ops*/, Buffer *working_buf)
{
    CigarStr out = {};
    sam_cigar_binary_to_textual (vb, cigar_len, cigar, working_buf);
    uint32_t len = MIN_(working_buf->len32, sizeof(out.s)-1);
    memcpy (out.s, working_buf->data, len);
    out.s[len] = 0;

    buf_free (*working_buf);
    return out;
}

// calculate the expected length of SEQ and QUAL from the CIGAR string
// A CIGAR looks something like: "109S19M23S", See: https://samtools.github.io/hts-specs/SAMv1.pdf 
void sam_cigar_analyze (VBlockSAMP vb, STRp(cigar)/* textual */, bool cigar_is_in_textual_cigar, uint32_t *seq_consumed)
{
    if (IS_ZIP) {
        // if the CIGAR is "*", later sam_seg_CIGAR uses the length from SEQ and store it as eg "151*". 
        // note: In PIZ it will be eg "151*" or "1*" if both SEQ and QUAL are "*", so this condition will be false
        if (cigar[0] == '*') {
            ASSINP (cigar_len == 1, "%s: Invalid CIGAR: %.*s", LN_NAME, STRf(cigar)); // expecting exactly "*"
            goto do_analyze; 
        }
    }

    else { // PIZ
        // case: a CIGAR string starting with '-' indicates missing SEQ 
        if (*cigar == '-') {
            vb->seq_missing = true;
            cigar++; // skip the '-'
            cigar_len--;
        }

        // store original textual CIGAR for use of sam_piz_special_MD, as in BAM it will be translated ; also cigar might point to mate data in ctx->per_line - ctx->per_line might be realloced as we store this line's CIGAR in it 
        if (!cigar_is_in_textual_cigar) {
            buf_add_more (VB, &vb->textual_cigar, STRa(cigar), "textual_cigar");
            *BAFTc (vb->textual_cigar) = 0; // nul-terminate (buf_add_more allocated space for it)
        }
    }

    // create the BAM-style cigar data in binary_cigar. 
    buf_alloc (vb, &vb->binary_cigar, 0, 1 + cigar_len/2 /* max possible n_cigar_op */, BamCigarOp, 2, "binary_cigar");
    ARRAY (BamCigarOp, bam_ops, vb->binary_cigar);

    uint32_t n=0, op_i=0;
    for (uint32_t i=0; i < cigar_len; i++) {

        char c = cigar[i];

        if (IS_DIGIT(c)) 
            n = n*10 + (c - '0');

        else {
            ASSINP (n, "%s: Invalid CIGAR: operation %c not preceded by a number. CIGAR=\"%.*s\"", LN_NAME, c, STRf(cigar));    

            // convert character CIGAR op to BAM cigar field op: "MIDNSHP=X" -> 012345678 ; * is our private value of BC_NONE
            bam_ops[op_i++] = (BamCigarOp){ .op = cigar_char_to_op[(uint8_t)c], .n = n };
            n = 0;
        }
    }          

    ASSINP (!n, "%s: Invalid CIGAR: expecting it to end with an operation character. CIGAR=\"%.*s\"", LN_NAME, STRf(cigar));

    vb->binary_cigar.len32 = op_i;

do_analyze:
    bam_seg_cigar_analyze (vb, (IS_ZIP ? DATA_LINE (vb->line_i) : NULL), seq_consumed);
}

// analyze the binary cigar 
void bam_seg_cigar_analyze (VBlockSAMP vb, ZipDataLineSAM *dl/*NULL if PIZ*/, uint32_t *seq_consumed)
{
    *seq_consumed = 0; // everything else is initialized in sam_reset_line
    ARRAY (BamCigarOp, cigar, vb->binary_cigar);

    // ZIP case: if the CIGAR is "*", later sam_seg_CIGAR uses the length from SEQ and store it as eg "151*". 
    // note: In PIZ it with a "*" CIGAR, binary_cigar will have a single BC_NONE op, so this condition will be false
    if (!cigar_len) {
        vb->cigar_missing = true;
        return;
    }

    for (uint32_t op_i=0; op_i < cigar_len; op_i++) {

        #define SEQ_CONSUMED     *seq_consumed            += cigar[op_i].n
        #define REF_CONSUMED     vb->ref_consumed         += cigar[op_i].n
        #define SEQ_REF_CONSUMED vb->ref_and_seq_consumed += cigar[op_i].n
        #define COUNT(x)         vb->x                    += cigar[op_i].n
        
        // an H must be the first or last op
        #define VERIFY_H ({ ASSERT(!op_i || op_i==cigar_len-1, "%s: H can only appear as the first or last op in the CIGAR string. cigar=\"%s\"", \
                                   LN_NAME, display_binary_cigar(vb)); })

        // an S must be either the first op (possibly proceeded by an H) or the last op (possibly followed by an H), eg 2H3S5M4S2H
        #define VERIFY_S ({ ASSERT(op_i==0 || (op_i==1 && cigar[0].op==BC_H) || op_i==cigar_len-1 || (op_i==cigar_len-2 && cigar[cigar_len-1].op==BC_H), \
                                   "%s: S can only appear as the first op (possibly proceeded by an H) or the last op (possibly followed by an H) in the CIGAR string. cigar=\"%s\"", \
                                   LN_NAME, display_binary_cigar(vb)); })

        switch (cigar[op_i].op) { 
            case BC_M    : 
            case BC_E    : 
            case BC_X    : SEQ_CONSUMED ; REF_CONSUMED ; SEQ_REF_CONSUMED       ; break ;
            case BC_I    : SEQ_CONSUMED ; COUNT(insertions)                     ; break ;
            case BC_D    : REF_CONSUMED ; COUNT(deletions)                      ; break ;
            case BC_N    : REF_CONSUMED                                         ; break ;
            case BC_S    : VERIFY_S ; SEQ_CONSUMED ; COUNT(soft_clip[op_i > 0]) ; break ; // Note: a "121S" (just one op S or H) is considered a left-clip (eg as expected by sam_seg_bsseeker2_XG_Z_analyze)
            case BC_H    : VERIFY_H ; COUNT(hard_clip[op_i > 0])                ; break ;
            case BC_P    :                                                        break ;
            case BC_NONE : SEQ_CONSUMED; vb->binary_cigar.len = 0               ; break ; // PIZ: eg "151*" - CIGAR is "*" and SEQ/QUAL have length 151: seq_consumed will be updated to the length and binary_cigar will be empty

            default      : ASSINP (false, "%s: Invalid CIGAR: invalid operation %u", LN_NAME, cigar[op_i].op);
        }
    }          

    if (dl) { // ZIP
        dl->ref_consumed = vb->ref_consumed; // consumed by sam_seg_predict_TLEN 
        dl->seq_consumed = *seq_consumed;
        dl->hard_clip[0] = vb->hard_clip[0];
        dl->hard_clip[1] = vb->hard_clip[1];
    }

    // PIZ reconstructing: we store ref_consumed in ctx->cigar_anal_history because ctx->history is already taken for storing the CIGAR string
    else if (!vb->preprocessing) 
        *B(CigarAnalItem, CTX(SAM_CIGAR)->cigar_anal_history, vb->line_i) = (CigarAnalItem){
            .seq_len      = *seq_consumed,
            .ref_consumed = vb->ref_consumed,
            .hard_clip    = { vb->hard_clip[0], vb->hard_clip[1] }
        };

    // evidence of not being entirely unmapped: we have !FLAG.unmapped, RNAME, POS and CIGAR in at least one line
    if (segconf.running && !dl->FLAG.unmapped && dl->POS && !str_issame_(STRa(vb->chrom_name), "*", 1)) {
        segconf.num_mapped++;
        segconf.sam_is_unmapped = false; 
    }

    ASSINP (!seq_consumed || *seq_consumed, "%s: Invalid CIGAR: CIGAR implies 0-length SEQ. CIGAR=\"%s\"", 
            LN_NAME, display_binary_cigar(vb));
}

bool sam_cigar_is_valid (STRp(cigar))
{
    uint32_t i=0;
    while (i < cigar_len) {

        uint32_t num_digits=0;
        for (; i < cigar_len && IS_DIGIT(cigar[i]) ; i++) num_digits++;

        if (!num_digits) return false;

        if (i == cigar_len || !cigar_valid_op[(int)cigar[i++]])
            return false;
    }
    return true;
}

// reverses a CIGAR, eg "40S111M"->"111M40S". returns false if not a valid CIGAR string.
bool sam_cigar_reverse (char *dst, STRp(cigar))
{
    if (IS_ASTERISK (cigar)) {
        *dst = '*';
        return true;
    }

    rom c = &cigar[cigar_len-1];
    while (c >= cigar) {

        char cigar_op = *(c--);
        if (!cigar_valid_op[(int)cigar_op]) return false;

        uint32_t num_digits=0;
        for (; c >= cigar && IS_DIGIT(*c) ; c--) num_digits++;
        
        if (!num_digits) return false;

        memcpy (dst, c+1, num_digits);
        dst[num_digits] = cigar_op;
        
        dst += num_digits + 1;
    }

    return true;
}

//---------------------------------------------------------------==------------------------------------
// Squanking - removing the longest number from the CIGAR string if it can be recovered from elsewhere:
// - for SA/XA/OA CIGARs - from the seq_len+hard_clips implied by the primary CIGARs
// - for short read data - from the segconf.sam_seq_len
//-----------------------------------------------------------------------------------------------------
typedef enum { SEQ_LEN_FROM_MAIN='0', SEQ_LEN_FROM_SEGCONF='1'} SeqLenSource; // these values are part of the file format

static bool squank_seg (VBlockSAMP vb, ContextP ctx, STRp(cigar), uint32_t only_if_seq_len/*0=always*/,
                        SeqLenSource seq_len_source, uint32_t add_bytes)
{
    START_TIMER;

    if (segconf.running) return false;
    
    int32_t n=-1, max_n=-1; // -1 to be careful: n=0 is not expected, but IS a valid number by the SAM/BAM spec
    uint32_t start_n=0, segment1_len=0, start_segment2=0, seq_len_plus_H=0;
    
    for (uint32_t i=0; i < cigar_len; i++) {
        char c = cigar[i];
        if (IS_DIGIT(c)) {
            if (n==-1) { // new number
                n = 0;
                start_n = i;
            }
            n = n*10 + c-'0';
        }

        else { // op
            if (M || I || S || E || X || H) { // note: we count H too 
                seq_len_plus_H += n;

                if (n > max_n) {
                    max_n          = n;
                    segment1_len   = start_n;
                    start_segment2 = i; 
                }
            }
            n = -1;
        }
    }

    // case: we can squank
    bool success = false;

    if (!only_if_seq_len || only_if_seq_len == seq_len_plus_H) {
        buf_alloc (vb, &ctx->local, cigar_len+1, 0, char, CTX_GROWTH, "contexts->local");
        buf_add (&ctx->local, cigar, segment1_len);
        BNXTc (ctx->local) = 0;

        // if squanking cuts out an S value, we can also remove the 'S' op as we can deduce it
        if (cigar[start_segment2] == 'S') start_segment2++; 

        if (start_segment2 < cigar_len) 
            buf_add (&ctx->local, &cigar[start_segment2], cigar_len - start_segment2);
        
        BNXTc (ctx->local) = 0;

        ctx->local_num_words++;

        if (seq_len_source == SEQ_LEN_FROM_MAIN) // SA/XA/OA/MC CIGAR (seq_len is compared MAIN's)
            seg_by_ctx (VB, (char[]){ SNIP_SPECIAL, SAM_SPECIAL_SQUANK, SEQ_LEN_FROM_MAIN }, 3, ctx, add_bytes);
        
        else // MAIN CIGAR - go through CIGAR special first
            seg_by_ctx (VB, (char[]){ SNIP_SPECIAL, SAM_SPECIAL_CIGAR, SQUANK }, 3, ctx, add_bytes);

        success = true; // success
    }
    // case: failed: add to local as is, with a LOOKUP
    
    COPY_TIMER (squank_seg);
    return success;
}

// Lookup squanked CIGAR from local
SPECIAL_RECONSTRUCTOR_DT (sam_piz_special_SQUANK) // new_value=NULL means reconstruct to vb->scratch instead of vb->txt_data
{
    VBlockSAMP vb = (VBlockSAMP)vb_;
    bool is_main_cigar = (snip[0] == SEQ_LEN_FROM_SEGCONF);

    int32_t seq_len_plus_H = is_main_cigar ? segconf.sam_seq_len // MAIN vs the "standard" seq_len (useful for short reads in which most reads are the same length)
                           : vb->seq_len + VB_SAM->hard_clip[0] + VB_SAM->hard_clip[1]; // SA/OA/XA vs MAIN: hard-clips in the MAIN CIGAR are counted as well

    LOAD_SNIP_FROM_LOCAL (ctx); // segment1 of squank
    STR(segment1);
    STRset (segment1, snip);    // copy since variable name in LOAD_SNIP_FROM_LOCAL is hard-coded to "snip"

    LOAD_SNIP_FROM_LOCAL (ctx); // snip = segment2 of squank

    if (!is_main_cigar && !reconstruct) goto done; // nothing more to do 

    int32_t segment1_seq_len = sam_cigar_get_seq_len_plus_H (STRa(segment1));
    int32_t segment2_seq_len = sam_cigar_get_seq_len_plus_H (STRa(snip)); 
    int32_t missing_len = seq_len_plus_H - segment1_seq_len - segment2_seq_len;
    ASSPIZ (missing_len >= 0, "Expecting missing_len=%d >= 0. seq_len_plus_H=%d segment1_seq_len=%d segment2_seq_len=%d segment1=\"%.*s\" segment2=\"%.*s\"",
            missing_len, seq_len_plus_H, segment1_seq_len, segment2_seq_len, STRf(segment1), STRf(snip));
            
    // reconstruct always if coming from MAIN - it is needed for sam_cigar_analyze even if reconstruct = false
    BufferP buf = &vb->txt_data;

    if (is_main_cigar || !new_value) {
        ASSERTNOTINUSE (vb->scratch);
        buf_alloc (vb, &vb->scratch, 0, segment1_len + snip_len + str_int_len (missing_len) + 1, char, 2, "scratch");
        buf = &vb->scratch;
    }
                
    if (segment1_len) 
        buf_add (buf, segment1, segment1_len);
    
    buf_add_int_as_text (buf, missing_len);

    if (!snip_len || IS_DIGIT(snip[0])) 
        BNXTc (*buf) = 'S'; // reconstruct removed S - see squank_seg

    if (snip_len) 
        buf_add (buf, snip, snip_len);

done:
    return NO_NEW_VALUE;
}

//---------
// SEG
//---------

void sam_seg_cigar_initialize (VBlockSAMP vb)
{
    CTX(SAM_CIGAR)->no_stons = CTX(OPTION_MC_Z)->no_stons = true; // we're offloading to local ourselves
    // note: store_per_line initialized in sam_seg_initialize

    // create an "all the same" node for SAM_FQ_AUX
    ctx_create_node (VB, SAM_FQ_AUX, (char[]){ SNIP_SPECIAL, SAM_SPECIAL_FASTQ_CONSUME_AUX }, 2);
}

// seg an arbitrary CIGAR string 
void sam_seg_other_CIGAR (VBlockSAMP vb, ContextP ctx, STRp (cigar), bool squanking_allowed, unsigned add_bytes)
{
    if (squanking_allowed && 
        cigar_len > MAX_CIGAR_LEN_IN_DICT && 
        squank_seg (vb, ctx, STRa(cigar), DATA_LINE(vb->line_i)->SEQ.len + vb->hard_clip[0] + vb->hard_clip[1], SEQ_LEN_FROM_MAIN, add_bytes))
        {} // squank succeeded - nothing to do

    // complicated CIGARs are better off in local - anything more than eg 112M39S 
    // note: we set no_stons=true in sam_seg_initialize so we can use local for this rather than singletons
    else if (cigar_len > MAX_CIGAR_LEN_IN_DICT)
        seg_add_to_local_text (VB, ctx, STRa(cigar), LOOKUP_SIMPLE, add_bytes);
 
    // short CIGAR
    else 
        seg_by_ctx (VB, STRa(cigar), ctx, add_bytes);
}

// used for XA, OA, SA, and also CIGAR field in PRIM VBs
bool sam_seg_0A_cigar_cb (VBlockP vb, ContextP ctx, STRp (cigar), uint32_t repeat)
{
    // note: -1==prim cigar - cannot squank as it is used to determine seq_len
    sam_seg_other_CIGAR (VB_SAM, ctx, STRa(cigar), repeat != (uint32_t)-1, cigar_len);

    return true;
}

static void sam_cigar_seg_prim_cigar (VBlockSAMP vb, STRp(textual_cigar))
{
    ContextP sa_cigar_ctx = CTX(OPTION_SA_CIGAR);

    sam_seg_0A_cigar_cb (VB, sa_cigar_ctx, STRa(textual_cigar), (uint32_t)-1 /*-1=prim cigar*/);
    sa_cigar_ctx->txt_len      -= textual_cigar_len; // remove "add_bytes" - already account for in SAM_CIGAR
    sa_cigar_ctx->counts.count += textual_cigar_len; // count CIGAR field contribution to OPTION_SA_CIGAR, so sam_stats_reallocate can allocate the z_data between CIGAR and SA:Z
}

// tests if textual cigar is in same-vb prim's SA:Z, and that it is in the predicted position within SA:Z
static bool sam_cigar_seg_is_predicted_by_saggy_SA (VBlockSAMP vb, STRp(textual_cigar))
{
    bool is_same = false;
    HtoS htos = {};

    // prediction: our alignment matches the SA:Z item of the primary, in the position
    // which the diffence between our line_i and the primary's
    STR(prim_cigar);
    if (!sam_seg_SA_get_prim_item (vb, SA_CIGAR, pSTRa(prim_cigar))) return false;
    
    // if CIGAR has hard-clips, determine if this is HtoS (i.e. they are converted to soft-clips in SA_CIGAR), it not already known
    if (segconf.SA_HtoS == unknown && (vb->hard_clip[0] || vb->hard_clip[1])) {
        bool has_htos = false;

        if (!str_issame (textual_cigar, prim_cigar)) {
            htos = sam_cigar_H_to_S (vb, (char*)STRa(textual_cigar), false);
            if (str_issame (textual_cigar, prim_cigar)) 
                has_htos = true; // changing H to S indeed made them the same
            else
                goto done; // it is not the same whether or not we HtoS. 
        }

        // at this point we know that the CIGARs match, and we need to update segconf, if not already
        // updated by another thread. A pathological case can occur in which a file has SA:Z with and without
        // HtoS and another threads sets it the "wrong" way for us. In that case, we simply keep is_same=false.
        thool expected = unknown;
        if (__atomic_compare_exchange_n (&segconf.SA_HtoS, &expected, has_htos, false, __ATOMIC_RELAXED, __ATOMIC_RELAXED))
            is_same = true;

        goto done;
    }

    if (segconf.SA_HtoS == yes)
        htos = sam_cigar_H_to_S (vb, (char*)STRa(textual_cigar), false);

    is_same = str_issame (textual_cigar, prim_cigar);
    
done:
    sam_cigar_restore_H (htos);
    return is_same;
}

static void sam_cigar_update_random_access (VBlockSAMP vb, ZipDataLineSAM *dl)
{
    if (IS_ASTERISK (vb->chrom_name) || dl->POS <= 0) return;

    SamPosType last_pos = dl->POS + vb->ref_consumed - 1;

    if (IS_REF_INTERNAL && last_pos >= 1)
        random_access_update_last_pos (VB, 0, last_pos);

    else { // external ref
        WordIndex ref_index = chrom_2ref_seg_get (gref, VB, vb->chrom_node_index); 
        PosType LN = ref_contigs_get_contig_length (gref, ref_index, 0, 0, false); // -1 if no ref_index

        if (LN == -1) {}
            
        else if (last_pos >= 1 && last_pos <= LN)
            random_access_update_last_pos (VB, 0, last_pos);
        
        else  // we circled back to the beginning for the chromosome - i.e. this VB RA is the entire chromosome
            random_access_update_to_entire_chrom (VB, 0, 1, LN); 
    }
}

static inline bool sam_cigar_seggable_by_qname (VBlockSAMP vb)
{
    // note: last_value.i might an earlier line - if this line QNAME was copied from mate or prim - that's ok, PIZ follows the same logic
    return segconf.qname_seq_len_dict_id.num                                                && // QNAME flavor has "length=""
           vb->binary_cigar.len32 == 1 && B1ST(BamCigarOp, vb->binary_cigar)->op == BC_M    && // this CIGAR is a single-op M
           B1ST(BamCigarOp, vb->binary_cigar)->n == ECTX(segconf.qname_seq_len_dict_id)->last_value.i; // length is equal to CIGAR op
}

void sam_seg_CIGAR (VBlockSAMP vb, ZipDataLineSAM *dl, uint32_t last_cigar_len, STRp(seq_data), STRp(qual_data), uint32_t add_bytes)
{
    START_TIMER
    
    ContextP ctx = CTX(SAM_CIGAR);
    bool seq_is_available = !IS_ASTERISK (seq_data);

    ASSSEG (!(seq_is_available && *seq_data=='*'), seq_data, "seq_data=%.*s (seq_len=%u), but expecting a missing seq to be \"*\" only (1 character)", 
            seq_data_len, seq_data, seq_data_len);

    char cigar_snip[last_cigar_len + 50];
    cigar_snip[0] = SNIP_SPECIAL;
    cigar_snip[1] = SAM_SPECIAL_CIGAR;
    uint32_t cigar_snip_len=2;

    // case: SEQ is "*" - we add a '-' to the CIGAR
    if (!seq_is_available) cigar_snip[cigar_snip_len++] = '-';

    // case: CIGAR is "*" - we get the dl->SEQ.len directly from SEQ or QUAL, and add the length to CIGAR eg "151*"
    if (!dl->SEQ.len) { // CIGAR is not available
        ASSSEG (!seq_data_len || vb->qual_missing || seq_data_len==dl->QUAL.len, seq_data,
                "Bad line: SEQ length is %u, QUAL length is %u, unexpectedly differ. SEQ=%.*s QUAL=%.*s", 
                seq_data_len, dl->QUAL.len, seq_data_len, seq_data, dl->QUAL.len, qual_data);    

        dl->SEQ.len = MAX_(seq_data_len, dl->QUAL.len); // one or both might be not available and hence =1

        cigar_snip_len += str_int (dl->SEQ.len, &cigar_snip[cigar_snip_len]);
    } 
    else { // CIGAR is available - just check the seq and qual lengths
        ASSSEG (!seq_is_available || seq_data_len == dl->SEQ.len, seq_data,
                "Bad line: according to CIGAR, expecting SEQ length to be %u but it is %u. SEQ=%.*s", 
                dl->SEQ.len, seq_data_len, seq_data_len, seq_data);

        ASSSEG (vb->qual_missing || qual_data_len == dl->SEQ.len, qual_data,
                "Bad line: according to CIGAR, expecting QUAL length to be %u but it is %u. QUAL=%.*s", 
                dl->SEQ.len, dl->QUAL.len, dl->QUAL.len, qual_data);    
    }

    // store the CIGAR in DataLine for use by a mate MC:Z and SA:Z
    if (!IS_BAM_ZIP) // SAM
        dl->CIGAR = (TxtWord){ .index = BNUMtxt (vb->last_cigar), .len = last_cigar_len }; // in SAM (but not BAM) vb->last_cigar points into txt_data

    else if (line_textual_cigars_used && !segconf.running) { // BAM
        dl->CIGAR =(TxtWord){ .index = vb->line_textual_cigars.len32, .len = vb->textual_cigar.len32 }; // in BAM dl->CIGAR points into line_textual_cigars
        buf_add_buf (VB, &vb->line_textual_cigars, &vb->textual_cigar, char, "line_textual_cigars");
    }

    // case: DEPN or PRIM line.
    // Note: in DEPN, cigar already verified in sam_sa_seg_depn_find_sagroup to be the same as in SA alignment
    if (sam_seg_has_sag_by_SA (vb)) {

        sam_seg_against_sa_group (vb, ctx, add_bytes); // +1 for \t

        // in PRIM, we also seg it as the first SA alignment (used for PIZ to load alignments to memory, not used for reconstructing SA)
        if (sam_is_prim_vb) 
            sam_cigar_seg_prim_cigar (vb, vb->last_cigar, last_cigar_len);
    }

    // case: copy from "length=" item of QNAME
    else if (sam_cigar_seggable_by_qname (vb)) 
        seg_by_ctx (VB, (char[]){ SNIP_SPECIAL, SAM_SPECIAL_CIGAR, COPY_QNAME_LENGTH }, 3, ctx, add_bytes);

    // case: we mate non-trival CIGARs with MC:Z. We don't mate eg "151M" bc this will add rather than reduce entropy in b250
    else if (last_cigar_len > 4 && sam_has_mate && segconf.has[OPTION_MC_Z] && !segconf.running && 
             cigar_snip_len == 2 && // we don't mate if CIGAR or SEQ are "*"
             str_issame_(vb->last_cigar, last_cigar_len, STRtxtw(DATA_LINE (vb->mate_line_i)->MC))) {

        cigar_snip[cigar_snip_len++] = COPY_MATE_MC_Z; // always at cigar_snip[2]        
        seg_by_did (VB, STRa(cigar_snip), SAM_CIGAR, add_bytes); 
    }

    // case: copy from same-vb prim (note: saggy_line_i can only be set in the MAIN component)
    else if (has_SA && sam_has_SA_Z() && sam_has_prim && sam_cigar_seg_is_predicted_by_saggy_SA (vb, vb->last_cigar, last_cigar_len)) {
        cigar_snip[cigar_snip_len++] = COPY_PRIM_SA_CIGAR; // always at cigar_snip[2]
        seg_by_did (VB, STRa(cigar_snip), SAM_CIGAR, add_bytes); 
    }

    // case: long CIGAR and SEQ and CIGAR are not missing, with the "standard" sam_seq_len (normally only works for short reads)
    else if (last_cigar_len > MAX_CIGAR_LEN_IN_DICT && cigar_snip_len == 2 && 
             dl->SEQ.len + vb->hard_clip[0] + vb->hard_clip[1] == segconf.sam_seq_len)
        squank_seg (vb, ctx, vb->last_cigar, last_cigar_len, 0/*always*/, SEQ_LEN_FROM_SEGCONF, add_bytes); 

    // case: long CIGAR and SEQ or CIGAR are missing or short CIGAR
    else { 
        memcpy (&cigar_snip[cigar_snip_len], vb->last_cigar, last_cigar_len);
        
        cigar_snip_len += last_cigar_len;

        if (last_cigar_len > MAX_CIGAR_LEN_IN_DICT) 
            seg_add_to_local_text (VB, ctx, STRa(cigar_snip), LOOKUP_SIMPLE, add_bytes);

        else 
            seg_by_ctx (VB, STRa(cigar_snip), ctx, add_bytes); 
    }
    
    if (segconf.running) {
        segconf.sam_cigar_len += last_cigar_len;
        segconf.sam_seq_len   += seq_data_len + vb->hard_clip[0] + vb->hard_clip[1]; // including hard clips in the calculation, so DEPN lines with hard clips don't ruin the average
    }
    else if (dl->POS >= 1 && vb->ref_consumed)
        sam_cigar_update_random_access (vb, dl);

    COPY_TIMER(sam_cigar_seg);
}

uint32_t sam_cigar_get_MC_ref_consumed (STRp(mc))
{
    // get ref_and_seq_consumed
    uint32_t n=0;
    uint32_t ref_and_seq_consumed=0;
    for (uint32_t i=0; i < mc_len; i++) {

        char c = mc[i];
        char lookup = cigar_lookup_sam[(uint8_t)c];
        if (!lookup) return 0; // invalid CIGAR - unrecognized character

        lookup &= 0x0f; // remove validity bit

        if (lookup == CIGAR_DIGIT) 
            n = n*10 + (c - '0');
        
        else {
            if (!n) return 0; // invalid CIGAR - no number before op

            if ((lookup & CIGAR_CONSUMES_REFERENCE)) 
                ref_and_seq_consumed += n;

            n=0;
        }
    }
    return ref_and_seq_consumed;
}

// MC:Z "CIGAR string for mate/next segment" (https://samtools.github.io/hts-specs/SAMtags.pdf)
void sam_cigar_seg_MC_Z (VBlockSAMP vb, ZipDataLineSAM *dl, STRp(mc), uint32_t add_bytes)
{
    ZipDataLineSAM *mate_dl = DATA_LINE (vb->mate_line_i); // an invalid pointer if mate_line_i is -1

    ContextP channel_ctx = seg_mux_get_channel_ctx (VB, OPTION_MC_Z, (MultiplexerP)&vb->mux_MC, sam_has_mate);

    if (sam_has_mate && 
        (!IS_BAM_ZIP || line_textual_cigars_used) && // there might be a rare edge case there are no MC:Z lines in the segconf vb, but are after - in which case, in depn/prim VBs, we won't have line_textual_cigars
        str_issame_(line_cigar (mate_dl), mate_dl->CIGAR.len, STRa(mc)))
        seg_by_ctx (VB, STRa(copy_mate_CIGAR_snip), channel_ctx, add_bytes); // copy MC from earlier-line mate CIGAR
    
    // case: long CIGAR and SEQ and CIGAR are not missing, with the "standard" sam_seq_len (normally only works for short reads)
    else if (mc_len > MAX_CIGAR_LEN_IN_DICT && 
             squank_seg (vb, channel_ctx, STRa(mc), dl->SEQ.len + vb->hard_clip[0] + vb->hard_clip[1], SEQ_LEN_FROM_MAIN, add_bytes)) 
        channel_ctx->no_stons = true; // we're using local for these lookups, so we can't use it for singletons

    else if (mc_len > MAX_CIGAR_LEN_IN_DICT) {
        channel_ctx->no_stons = true; 
        seg_add_to_local_text (VB, channel_ctx, STRa(mc), LOOKUP_SIMPLE, add_bytes);
    }

    else 
        seg_by_ctx (VB, STRa(mc), channel_ctx, add_bytes);    

    dl->MC = TXTWORD(mc); 

    seg_by_did (VB, STRa(vb->mux_MC.snip), OPTION_MC_Z, 0); // de-multiplexor

    ctx_set_last_value (VB, CTX(OPTION_MC_Z), (ValueType){ .i = sam_cigar_get_MC_ref_consumed (STRa(mc)) } );
}

//---------
// PIZ
//---------

// CIGAR - calculate vb->seq_len from the CIGAR string, and if original CIGAR was "*" - recover it
SPECIAL_RECONSTRUCTOR_DT (sam_cigar_special_CIGAR)
{
    START_TIMER;

    VBlockSAMP vb = (VBlockSAMP)vb_;
    StoH stoh = {};

    switch (snip[0]) {
        case COPY_MATE_MC_Z: // copy the snip from mate MC:Z
            sam_reconstruct_from_buddy_get_textual_snip (vb, CTX (OPTION_MC_Z), BUDDY_MATE, pSTRa(snip));
            ASSPIZ0 (snip_len, "Unable to find buddy MC:Z in history");
            break;

        case COPY_PRIM_SA_CIGAR: // copy the predicted alignment in same-vb prim line's SA:Z
            sam_piz_SA_get_prim_item (vb, SA_CIGAR, pSTRa(snip));
            stoh = segconf.SA_HtoS ? sam_cigar_S_to_H (vb, (char*)STRa(snip), false) : (StoH){};
            break;
    
        case SQUANK: // squank into vb->scratch
            sam_piz_special_SQUANK (VB, ctx, (char[]){ SEQ_LEN_FROM_SEGCONF }, 1, new_value, reconstruct); 
            snip     = vb->scratch.data;
            snip_len = vb->scratch.len;
            break;

        case COPY_QNAME_LENGTH: // copy from QNAME item with "length="
            buf_alloc (vb, &vb->scratch, 0, 10, char, 0, "scratch");
            vb->scratch.len32 = str_int (ECTX(segconf.qname_seq_len_dict_id)->last_value.i, B1STc (vb->scratch));
            BNXTc (vb->scratch) = 'M';

            snip     = vb->scratch.data;
            snip_len = vb->scratch.len;
            break;

        default: {}
    }

    // calculate seq_len (= l_seq, unless l_seq=0), ref_consumed and (if bam) vb->textual_cigar and vb->binary_cigar
    sam_cigar_analyze (vb, STRa(snip), false, &vb->seq_len); 

    rom txt = BAFTtxt;

    if ((flag.out_dt == DT_SAM || flag.out_dt == DT_FASTQ) && !vb->preprocessing) {

        if (snip[snip_len-1] == '*') // eg "151*" - zip added the "151" to indicate seq_len - we don't reconstruct it, just the '*'
            RECONSTRUCT1 ('*');
        
        else if (snip[0] == '-') // eg "-151M" or "-151*" - zip added the "-" to indicate a '*' SEQ field - we don't reconstruct it
            RECONSTRUCT (snip + 1, snip_len - 1);

        // case: copy from QNAME item with "length="
        else if (snip[0] == COPY_QNAME_LENGTH) {
            ContextP qname_seq_len_ctx;
            ASSPIZ (ctx_has_value_in_line (vb, segconf.qname_seq_len_dict_id, &qname_seq_len_ctx), "Expecing value in line for %s", dis_dict_id (segconf.qname_seq_len_dict_id).s);
            RECONSTRUCT_INT (qname_seq_len_ctx->last_value.i);
            RECONSTRUCT1 ('M');
        }

        else 
            RECONSTRUCT_snip;    
    }

    // BAM - output vb->binary_cigar generated in sam_cigar_analyze
    else if (flag.out_dt == DT_BAM && !vb->preprocessing) {
        // now we have the info needed to reconstruct bin, l_read_name, n_cigar_op and l_seq
        BAMAlignmentFixed *alignment = (BAMAlignmentFixed *)Bc (vb->txt_data, vb->line_start);
        alignment->l_read_name = BAFTtxt - alignment->read_name;
        alignment->n_cigar_op  = LTEN16 (vb->binary_cigar.len);
        alignment->l_seq       = (snip[0] == '-') ? 0 : LTEN32 (vb->seq_len);

        LTEN_u32_buf (&vb->binary_cigar, NULL);
        RECONSTRUCT (vb->binary_cigar.data, vb->binary_cigar.len * sizeof (BamCigarOp));
        LTEN_u32_buf (&vb->binary_cigar, NULL); // restore

        // if BIN is SAM_SPECIAL_BIN, inst.semaphone is set by bam_piz_special_BIN - a signal to us to calculate
        ContextP sam_bam_bin_ctx = CTX(SAM_BAM_BIN);
        if (sam_bam_bin_ctx->semaphore) {
            sam_bam_bin_ctx->semaphore = false;

            SamPosType pos = CTX(SAM_POS)->last_value.i;
            SamPosType last_pos = last_flags.unmapped ? pos : (pos + vb->ref_consumed - 1);
            
            uint16_t bin = bam_reg2bin (pos, last_pos); // zero-based, half-closed half-open [start,end)
            alignment->bin = LTEN16 (bin); // override the -1 previously set by the translator
        }
    }
    
    // store now (instead of in reconstruct_from_ctx_do) in history if we are not reconstructing (e.g., in --fastq)
    if (!reconstruct && ctx->flags.store_per_line && vb->txt_data.len32 != BNUMtxt(txt)) 
        reconstruct_store_history_rollback_recon (VB, ctx, txt);

    sam_cigar_restore_S (stoh);
    buf_free (vb->scratch);

    COPY_TIMER (sam_cigar_special_CIGAR);

    return NO_NEW_VALUE;
}   

// reconstruct from buddy (mate or prim) CIGAR. If reconstructing to BAM, we convert the binary CIGAR to textual. Used for:
// 1. Reconstructing always-textual MC:Z from a mate CIGAR (called as SPECIAL) - has other_ctx (with BUDDY_MATE parameter since v14)
// 2. Reconstructing always-textual first (prim) alignment in SA:Z of a depn line, copying from prim CIGAR (called from sam_piz_special_SA_main with BUDDY_SAGGY)
SPECIAL_RECONSTRUCTOR_DT (sam_piz_special_COPY_BUDDY_CIGAR)
{
    VBlockSAMP vb = (VBlockSAMP)vb_;

    if (!reconstruct) return false;

    BuddyType bt = snip_len > 1 ? BUDDY_MATE : BUDDY_SAGGY; // for mate, it is segged with the other_ctx

    // fall back to normal COPY_BUDDY in case of SAM
    if (flag.out_dt != DT_BAM) 
        return sam_piz_special_COPY_BUDDY (VB, ctx, STRa(snip), new_value, reconstruct); // SAM or FASTQ output

    // get CIGAR field value previously reconstructed in BAM **BINARY** format
    STR(bam_cigar);
    sam_reconstruct_from_buddy_get_textual_snip (vb, CTX(SAM_CIGAR), bt, pSTRa(bam_cigar));
    
    // convert binary CIGAR to textual MC:Z
    uint32_t n_cigar_op = bam_cigar_len / sizeof (uint32_t);
    sam_cigar_binary_to_textual (vb, n_cigar_op, (BamCigarOp *)bam_cigar, &vb->txt_data);

    return NO_NEW_VALUE; 
}

<<<<<<< HEAD
=======
// invoked from TOP2FQ (but not TOP2FQEX, bc it reconstructs AUX) to consume MC if it exists in this line, in case this line is
// a mate line of a future line in which case this MC will be copied to the future line's CIGAR 
SPECIAL_RECONSTRUCTOR_DT (sam_piz_special_CONSUME_MC_Z)
{
    VBlockSAMP vb = (VBlockSAMP)vb_;

    ContainerPeekItem peek_items[] = { {.did = OPTION_MC_Z}, {.did = OPTION_SA_Z} };

    vb->aux_con = container_peek_get_idxs (VB, CTX(SAM_AUX), ARRAY_LEN(peek_items), peek_items, true);

    // if this line has an MC:Z field store it directly history 
    if (CTX(OPTION_MC_Z)->flags.store_per_line && // MC:Z is buddied
        peek_items[0].idx != -1) // line has MC:Z field
        reconstruct_to_history (VB, CTX(OPTION_MC_Z));

    // likewise for SA:Z (needed for reconstruting POS from buddy SA_POS)
    if (CTX(OPTION_SA_Z)->flags.store_per_line && CTX(OPTION_SA_Z)->is_loaded &&
        peek_items[1].idx != -1) // line has SA:Z field
        reconstruct_to_history (VB, CTX(OPTION_SA_Z));

    return NO_NEW_VALUE; 
}

>>>>>>> 09e45df9
// called from sam_piz_special_pull_from_sag for reconstructing the main CIGAR field of a PRIM / DEPN line
void sam_reconstruct_main_cigar_from_sag (VBlockSAMP vb, bool do_htos, bool reconstruct)
{
    // we generate the CIGAR in vb->scratch. sam_cigar_special_CIGAR will reconstruct it (possibly binary) in txt_data. 
    ASSERTNOTINUSE (vb->scratch);
    const SAAln *a = vb->sa_aln;
    rom cigar_snip;
    uint32_t cigar_len;

    // case: cigar is stored in dict 
    if (a->cigar.piz.is_word) {
        ctx_get_snip_by_word_index_do (CTX(OPTION_SA_CIGAR), a->cigar.piz.index, &cigar_snip, &cigar_len, __FUNCLINE);
        buf_add_more (VB, &vb->scratch, cigar_snip, cigar_len, "scratch");
    }

    // case: cigar is stored in local  
    else {
        cigar_len = a->cigar.piz.len_lo | (a->cigar.piz.len_hi << ALN_CIGAR_LEN_BITS_LO);
        buf_alloc (vb, &vb->scratch, 0, cigar_len,  char, 0, "scratch");

        // case: compressed
        if (a->cigar.piz.comp_len) {      
            uint8_t *comp = B8(z_file->sag_cigars, a->cigar.piz.index);
            uint32_t uncomp_len = cigar_len;
            void *success = rans_uncompress_to_4x16 (VB, comp, a->cigar.piz.comp_len,
                                                     B1ST(uint8_t, vb->scratch), &uncomp_len); 
            ASSPIZ (success && uncomp_len == cigar_len, "rans_uncompress_to_4x16 failed to decompress an SA Aln CIGAR data: grp_i=%u aln_i=%"PRIu64" success=%u comp_len=%u uncomp_len=%u expected_uncomp_len=%u cigar_index=%"PRIu64" comp[10]=%s",
                    ZGRP_I(vb->sag), ZALN_I(a), !!success, (uint32_t)a->cigar.piz.comp_len, uncomp_len, cigar_len, (uint64_t)a->cigar.piz.index, str_hex10 (comp, a->cigar.piz.comp_len).s);
        }

        // case: not compressed
        else 
            memcpy (B1ST(uint8_t, vb->scratch), Bc(z_file->sag_cigars, a->cigar.piz.index), cigar_len);
    }

    char *cigar = B1STc (vb->scratch);

    // case: we need to replace soft-clipping (S) with hard-clipping (H)
    if (do_htos) 
        sam_cigar_S_to_H (vb, STRa(cigar), false);

    sam_cigar_special_CIGAR (VB, CTX(SAM_CIGAR), STRa(cigar), NULL, reconstruct);

    buf_free (vb->scratch);
}

// called from sam_sa_reconstruct_SA_from_SA_Group for reconstructing a CIGAR in an SA:Z field of a PRIM/DEPN line
void sam_reconstruct_SA_cigar_from_SA_Group (VBlockSAMP vb, SAAln *a)
{
    if (a->cigar.piz.is_word) {
        STR(cigarS);
        ctx_get_snip_by_word_index (CTX(OPTION_SA_CIGAR), a->cigar.piz.index, cigarS);
        RECONSTRUCT_SEP (cigarS, cigarS_len, ',');
    }

    else {
        uint32_t cigar_len = a->cigar.piz.len_lo | (a->cigar.piz.len_hi << ALN_CIGAR_LEN_BITS_LO);

        if (a->cigar.piz.comp_len) { // compressed
            uint32_t uncomp_len = cigar_len;
    
            void *success = rans_uncompress_to_4x16 (VB, B8(z_file->sag_cigars, a->cigar.piz.index), a->cigar.piz.comp_len,
                                                     BAFT(uint8_t, vb->txt_data), &uncomp_len); 
            ASSPIZ (success && uncomp_len == cigar_len, "rans_uncompress_to_4x16 failed to decompress an SA Aln CIGAR data: grp_i=%u aln_i=%"PRIu64" success=%u comp_len=%u uncomp_len=%u expected_uncomp_len=%u cigar_index=%"PRIu64,
                    ZGRP_I(vb->sag), ZALN_I(a), !!success, (uint32_t)a->cigar.piz.comp_len, uncomp_len, cigar_len, (uint64_t)a->cigar.piz.index);

            vb->txt_data.len += cigar_len;
        }

        else  // not compressed
            RECONSTRUCT (B8(z_file->sag_cigars, a->cigar.piz.index), cigar_len);

        RECONSTRUCT1 (',');
    }
}

// PIZ: main thread (not thread-safe): called from sam_show_sag_one_grp for getting first few characters of alignment cigar
rom sam_piz_display_aln_cigar (const SAAln *a)
{
    static char cigar[SA_CIGAR_DISPLAY_LEN+1];
    memset (cigar, 0, sizeof(cigar));

    if (a->cigar.piz.is_word) {
        ContextP ctx = ZCTX(OPTION_SA_CIGAR);

        if (a->cigar.piz.index < ctx->word_list.len) {
            STR(cigarS);
            ctx_get_snip_by_word_index (ctx, a->cigar.piz.index, cigarS);
            memcpy (cigar, cigarS, MIN_(cigarS_len, SA_CIGAR_DISPLAY_LEN));
        }
        else
            strcpy (cigar, "BAD_WORD");
    }

    else {
        uint32_t cigar_len = ALN_CIGAR_LEN(a);
        uint32_t uncomp_len = MIN_(SA_CIGAR_DISPLAY_LEN, cigar_len); // possibly shorter than original cigar

        if (a->cigar.piz.comp_len) { // compressed
            void *success = rans_uncompress_to_4x16 (evb, B8(z_file->sag_cigars, a->cigar.piz.index), a->cigar.piz.comp_len,
                                                    (uint8_t *)cigar, &uncomp_len); 
            if (success && uncomp_len) cigar[uncomp_len] = '\0';
        }

        else // not compressed
            memcpy (cigar, B8(z_file->sag_cigars, a->cigar.piz.index), uncomp_len);
    }

    return cigar;
}

//---------------------------------------------------------------------------------------------------
// CIGAR signature
// Note: the signature is in-memory and is not written to the genozip file, so can be changed at will
//---------------------------------------------------------------------------------------------------

CigarSignature cigar_sign (STRp(cigar))
{
    CigarSignature sig;

    // case: cigar is not longer than the signature - the cigar IS the signature
    if (cigar_len <= CIGAR_SIG_LEN) {
        memcpy (sig.bytes, cigar, cigar_len);
        memset (sig.bytes + cigar_len, 0, CIGAR_SIG_LEN - cigar_len);
    }

    // case: long cigar - use MD5 (note: I tried using Adler32 and got contention in real data)
    else {
        Digest digest = md5_do (STRa(cigar));
        memcpy (sig.bytes, digest.bytes, CIGAR_SIG_LEN);
    }

    return sig;
}

bool cigar_is_same_signature (CigarSignature sig1, CigarSignature sig2) 
{
    return !memcmp (sig1.bytes, sig2.bytes, CIGAR_SIG_LEN);
}

DisCigarSig cigar_display_signature (CigarSignature sig)
{
    DisCigarSig dis;
    
    str_to_hex (sig.bytes, CIGAR_SIG_LEN, dis.s, false);

    return dis;
}
<|MERGE_RESOLUTION|>--- conflicted
+++ resolved
@@ -959,34 +959,8 @@
     return NO_NEW_VALUE; 
 }
 
-<<<<<<< HEAD
-=======
-// invoked from TOP2FQ (but not TOP2FQEX, bc it reconstructs AUX) to consume MC if it exists in this line, in case this line is
-// a mate line of a future line in which case this MC will be copied to the future line's CIGAR 
-SPECIAL_RECONSTRUCTOR_DT (sam_piz_special_CONSUME_MC_Z)
-{
-    VBlockSAMP vb = (VBlockSAMP)vb_;
-
-    ContainerPeekItem peek_items[] = { {.did = OPTION_MC_Z}, {.did = OPTION_SA_Z} };
-
-    vb->aux_con = container_peek_get_idxs (VB, CTX(SAM_AUX), ARRAY_LEN(peek_items), peek_items, true);
-
-    // if this line has an MC:Z field store it directly history 
-    if (CTX(OPTION_MC_Z)->flags.store_per_line && // MC:Z is buddied
-        peek_items[0].idx != -1) // line has MC:Z field
-        reconstruct_to_history (VB, CTX(OPTION_MC_Z));
-
-    // likewise for SA:Z (needed for reconstruting POS from buddy SA_POS)
-    if (CTX(OPTION_SA_Z)->flags.store_per_line && CTX(OPTION_SA_Z)->is_loaded &&
-        peek_items[1].idx != -1) // line has SA:Z field
-        reconstruct_to_history (VB, CTX(OPTION_SA_Z));
-
-    return NO_NEW_VALUE; 
-}
-
->>>>>>> 09e45df9
 // called from sam_piz_special_pull_from_sag for reconstructing the main CIGAR field of a PRIM / DEPN line
-void sam_reconstruct_main_cigar_from_sag (VBlockSAMP vb, bool do_htos, bool reconstruct)
+void sam_reconstruct_main_cigar_from_sag (VBlockSAMP vb, bool do_htos, ReconType reconstruct)
 {
     // we generate the CIGAR in vb->scratch. sam_cigar_special_CIGAR will reconstruct it (possibly binary) in txt_data. 
     ASSERTNOTINUSE (vb->scratch);
