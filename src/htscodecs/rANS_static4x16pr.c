--- conflicted
+++ resolved
@@ -958,11 +958,7 @@
 	uint32_t u_freq_sz, c_freq_sz;
 	cp += var_get_u32(cp, cp_end, &u_freq_sz);
 	cp += var_get_u32(cp, cp_end, &c_freq_sz);
-<<<<<<< HEAD
-	if (c_freq_sz > cp_end - cp - 16) // fixed by James, 25/1/2023
-=======
-	if (c_freq_sz > cp_end - cp - 16)
->>>>>>> 09e45df9
+	if (c_freq_sz > cp_end - cp - 16) // fixed per James, 25/1/2023
 	    goto err;
 	tab_end = cp + c_freq_sz;
 	if (!(c_freq = rans_uncompress_O0_4x16(cp, c_freq_sz, NULL, u_freq_sz)))
