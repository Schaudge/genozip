// ------------------------------------------------------------------
//   digest.c
//   Copyright (C) 2020-2023 Genozip Limited
//   Please see terms and conditions in the file LICENSE.txt
//
//   WARNING: Genozip is proprietary, not open source software. Modifying the source code is strictly prohibited
//   and subject to penalties specified in the license.

#include "libdeflate/libdeflate.h"
#include "genozip.h"
#include "digest.h"
#include "buffer.h"
#include "md5.h"
#include "vblock.h"
#include "mutex.h"
#include "filename.h"
#include "file.h"
#include "codec.h"
#include "txtfile.h"
#include "gencomp.h"
#include "strings.h"
#include "endianness.h"
#include "profiler.h"

#define IS_ADLER (IS_ZIP ? !flag.md5 : z_file->z_flags.adler)
#define DIGEST_NAME (IS_ADLER ? "Adler32" : "MD5")

#define DIGEST_LOG_FILENAME (command==ZIP ? "digest.zip.log" : "digest.piz.log")

// get digest of data so far
Digest digest_snapshot (const DigestContext *ctx, rom msg)
{
    // make a copy of ctx, and finalize it, keeping the original copy unfinalized
    DigestContext ctx_copy = *ctx;

    Digest digest = IS_ADLER ? (Digest) { .words = { BGEN32 (ctx_copy.adler_ctx.adler) } }
                             : md5_finalize (&ctx_copy.md5_ctx);

    if (msg && flag.show_digest) 
        iprintf ("%s finalize %s: %s\n", DIGEST_NAME, msg, digest_display_ex (digest, DD_NORMAL).s);

    return digest;
}

static Digest digest_do (const void *data, uint32_t len, rom show_digest_msg)
{
    Digest digest = IS_ADLER ? (Digest){ .words = { BGEN32 (adler32 (1, data, len)) } }
                             : md5_do (data, len);

    if (flag.show_digest)
        iprintf ("%s digest_one_vb %s: %s\n", DIGEST_NAME, show_digest_msg, digest_display_ex (digest, DD_NORMAL).s);

    return digest;
}

#define digest_update(ctx, buf, msg) digest_update_do ((buf)->vb, (ctx), STRb(*(buf)), (msg))
static void digest_update_do (VBlockP vb, DigestContext *ctx, rom data, uint64_t data_len, rom msg)
{
    if (!data_len) return;
    
    START_TIMER;
    DigestContext before;

    if (IS_ADLER) {
        if (!ctx->adler_ctx.initialized) {
            ctx->adler_ctx.adler = 1;
            ctx->adler_ctx.initialized = true;
        }
        if (flag.show_digest) before = *ctx;
        ctx->adler_ctx.adler = adler32 (ctx->adler_ctx.adler, STRa(data));
    }

    else {
        if (!ctx->md5_ctx.initialized) {
            bool save_log = ctx->md5_ctx.log;
            ctx->md5_ctx.log = 0;
            md5_initialize (&ctx->md5_ctx);
            ctx->md5_ctx.log = save_log;
            ctx->md5_ctx.initialized = true;
        }
        if (flag.show_digest) before = *ctx;
        md5_update (&ctx->md5_ctx, STRa(data));
    }

    ctx->common.bytes_digested += data_len;

    if (flag.show_digest) {
        char str[65];
        iprintf ("vb=%10s %s update %s (len=%"PRIu64" so_far=%"PRIu64") 32chars=\"%s\": before=%s after=%s\n", 
                 VB_NAME, DIGEST_NAME, msg, data_len, ctx->common.bytes_digested, 
                 str_to_printable (data, MIN_(32, data_len), str), 
                 digest_display_ex (digest_snapshot (&before, NULL), DD_NORMAL).s, 
                 digest_display_ex (digest_snapshot (ctx, NULL), DD_NORMAL).s);
    }

    if (ctx->common.log) {
        FILE *f=fopen (DIGEST_LOG_FILENAME, "ab");
        fwrite (data, data_len, 1, f);
        fclose (f);
    }

    COPY_TIMER_VB (vb, digest);
}

static void digest_piz_verify_one_vb (VBlockP vb)
{
    // if testing, compare digest up to this VB to that calculated on the original file and transferred through SectionHeaderVbHeader
<<<<<<< HEAD
    // note: 
    if ((!txt_file->vb_digest_failed || IS_ADLER) && // note: for MD5, we report only the first failed VB, bc the digest is commulative, so all subsequent VBs will fail for sure
        (!flag.unbind || VER(14)) &&                 // note: for files <= v13, we cannot test per-VB digest in unbind mode, because the digests (MD5 and Adler32) are commulative since the beginning of the bound file. However, we still test component-wide digest in piz_verify_digest_one_txt_file.
        !v8_digest_is_zero (vb->expected_digest)) {  // note: in v8 files compressed without --md5 or --test, we had no digest.
=======
    // note: for files <= v13, we cannot test per-VB MD5 in unbind mode, because the digests are commulative since the beginning of the 
    // bound file. However, we still test component-wide digest in piz_verify_digest_one_txt_file.
    if (!failed && (!flag.unbind || VER(14)) && !v8_digest_is_zero (vb->expected_digest)) {
>>>>>>> ac0a3b16

        Digest piz_digest = (VER(14) && IS_ADLER) ? vb->digest  // stand-alone digest of this VB
                                                  : digest_snapshot (&z_file->digest_ctx, NULL); // commulative digest so far

        // warn if VB is bad, but don't exit, so file reconstruction is complete and we can debug it
        if (!digest_recon_is_equal (piz_digest, vb->expected_digest) && !digest_is_zero (vb->expected_digest)) {

            TEMP_FLAG (quiet, flag.quiet && !flag.show_digest);

            char recon_size_warn[100] = "";
            if (vb->recon_size != vb->txt_data.len)
                sprintf (recon_size_warn, "Expecting: VB_HEADER.recon_size=%u == txt_data.len=%"PRIu64"\n", vb->recon_size, vb->txt_data.len);

            WARN ("reconstructed vblock=%s/%u, (%s=%s) differs from original file (%s=%s).\n%s\n"
                  comp_name (vb->comp_i), vb->vblock_i, 
                  DIGEST_NAME, digest_display (piz_digest).s, 
                  DIGEST_NAME, digest_display (vb->expected_digest).s, 
                  recon_size_warn);

            // case: first bad VB: dump bad VB to disk
            if (!txt_file->vb_digest_failed)
                WARN ("Bad reconstructed vblock has been dumped to: %s.gz\n"
                      "To see the same data in the original file:\n"
                      "genozip --biopsy %u %s (+any parameters used to compress this file)\n"
                      "If this is unexpected, please contact support@genozip.com.\n", 
                    txtfile_dump_vb (vb, z_name), vb->vblock_i, filename_guess_original (txt_file));

            if (flag.test) exit_on_error (false);

            RESTORE_FLAG (quiet);

            txt_file->vb_digest_failed = true;
        }

        else
            __atomic_fetch_add (&z_file->num_vbs_verified, (uint32_t)1, __ATOMIC_RELAXED); // count VBs verified so far
    }
}


// ZIP and PIZ: called by compute thread to calculate MD5 or Adler32 of the txt header for one VB - possibly serializing VBs using a mutex
bool digest_one_vb (VBlockP vb, bool is_compute_thread, 
                    BufferP data) // if NULL, data digested is vb->txt_data
{
    #define WAIT_TIME_USEC 1000
    #define DIGEST_TIMEOUT (30*60) // 30 min

    if (!data) data = &vb->txt_data;

    bool digestable = gencomp_comp_eligible_for_digest(vb);

    // starting V14, if adler32, we digest each VB stand-alone.
    if (IS_ADLER && VER(14)) {
        if (digestable) {
            vb->digest = digest_do (STRb(*data), VB_NAME);
            
            if (IS_PIZ) digest_piz_verify_one_vb (vb);  
        }
    }

    else {
        // serialize VBs in order
        if (is_compute_thread)
            serializer_lock (z_file->digest_serializer, vb->vblock_i);

        // note: we don't digest generated components, but we need to enter the mutex anyway as otherwise the serialization will go out of sync
        if (digestable && IS_ZIP) {
            digest_update (&z_file->digest_ctx, data, "vb");

            // take a snapshot of the commulative digest as per the end of this VB 
            vb->digest = digest_snapshot (&z_file->digest_ctx, NULL);
        }
            
        else if (digestable && IS_PIZ) {
            digest_update (&z_file->digest_ctx, data, "vb"); // labels consistent with ZIP so we can easily diff PIZ vs ZIP

            digest_piz_verify_one_vb (vb);        
        }

        if (is_compute_thread)
            serializer_unlock (z_file->digest_serializer);
    }

    return digestable;
}

// ZIP and PIZ: called by main thread to calculate MD5 or Adler32 of the txt header
Digest digest_txt_header (BufferP data, Digest piz_expected_digest)
{
    START_TIMER;

    // start dogest log if need
    if (flag.log_digest) {
        z_file->digest_ctx.common.log = true;
        file_remove (DIGEST_LOG_FILENAME, true);    
    }

    if (!data->len) return DIGEST_NONE;

    Digest digest;
    
    // starting V14, if adler32, we digest each VB stand-alone.
    if (IS_ADLER && VER(14))
        digest = digest_do (STRb(*data), "TXT_HEADER");

    // if MD5 or v13 (or earlier) - digest is for commulative for the whole file, and we take a snapshot
    else {
        digest_update (&z_file->digest_ctx, data, "txt_header");
        digest = digest_snapshot (&z_file->digest_ctx, NULL);
    }

    // backward compatability note: For v8 files, we don't test against MD5 for the header, as we had a bug 
    // in which we included a junk MD5 if they user didn't --md5 or --test. any file integrity problem will
    // be discovered though on the whole-file MD5 so no harm in skipping this.
    if (IS_PIZ && VER(9)) {  
        TEMP_FLAG (quiet, flag.quiet && !flag.show_digest);

        if (!digest_is_zero (piz_expected_digest) &&
            !digest_recon_is_equal (digest, piz_expected_digest)) {
            
            WARN ("%s of reconstructed %s header (%s) differs from original file (%s)\n"
                  "Bad reconstructed header has been dumped to: %s\n"
                  "To see the same data in the original file:\n"
                  "genozip --biopsy 0 %s\n"
                  "If this is unexpected, please contact support@genozip.com.\n", 
                  digest_name(),
                  dt_name (z_file->data_type), digest_display (digest).s, digest_display (piz_expected_digest).s,
                  txtfile_dump_vb (data->vb, z_name), filename_guess_original (txt_file));

            if (flag.test) exit_on_error(false);
        }

        RESTORE_FLAG (quiet);
    }

    COPY_TIMER_VB (evb, digest_txt_header);

    return digest;
}

bool digest_recon_is_equal (const Digest recon_digest, const Digest expected_digest) 
{
    if (VER(12)) return digest_is_equal (recon_digest, expected_digest);

    // in v6-v11 we had a bug were the 2nd 32b of an MD5 digest was a copy of the first 32b
    return recon_digest.words[0] == expected_digest.words[0] &&
           (recon_digest.words[0] == expected_digest.words[1] /* buggy md5 */ || !recon_digest.words[1] /* adler */) &&
           recon_digest.words[2] == expected_digest.words[2] &&
           recon_digest.words[3] == expected_digest.words[3]; 
}

void digest_verify_ref_is_equal (const Reference ref, rom header_ref_filename, const Digest header_md5)
{
    Digest ref_md5 = ref_get_file_md5 (ref);
    uint8_t version = ref_get_genozip_version (ref);

    // in v6-v11 we had a bug where the 2nd 32b of an MD5 digest was a copy of the first 32b.
    // we don't know the genozip version of the reference file used for compressing - therefore we accept both MD5 options.
    // this way, if a reference is re-generated from FASTA using a new genozip, it can be used to decompress an old file
    ASSINP (//digest_is_equal (ref_md5, header_md5) ||
            (ref_md5.words[0] == header_md5.words[0] && ref_md5.words[2] == header_md5.words[2] && ref_md5.words[3] == header_md5.words[3]),
            "%s: Bad reference file:\n%s (MD5=%s) was used for compressing\n%s (MD5=%s version=%u) has a different MD5",
            z_name, header_ref_filename, digest_display_ex (header_md5, DD_MD5).s, 
            ref_get_filename (ref), digest_display_ex (ref_md5, DD_MD5).s, version);
}

DigestDisplay digest_display_ex (const Digest digest, DigestDisplayMode mode)
{
    DigestDisplay dis = {};

    bytes b = digest.bytes; 
    
    if ((mode == DD_NORMAL && !IS_ADLER && md5_is_zero (digest)) ||
        (mode == DD_MD5                 && md5_is_zero (digest)) || 
        (mode == DD_MD5_IF_MD5 && (IS_ADLER || md5_is_zero (digest)))) 
        sprintf (dis.s, "N/A                             ");

    else if ((mode == DD_NORMAL || mode == DD_SHORT) && IS_ADLER)
        sprintf (dis.s, "%-10u", BGEN32 (digest.adler_bgen));

    else if ((mode == DD_NORMAL && !IS_ADLER && !md5_is_zero (digest)) ||
        (mode == DD_MD5                 && !md5_is_zero (digest)) || 
        (mode == DD_MD5_IF_MD5 && !IS_ADLER && !md5_is_zero (digest)))
        sprintf (dis.s, "%2.2x%2.2x%2.2x%2.2x%2.2x%2.2x%2.2x%2.2x%2.2x%2.2x%2.2x%2.2x%2.2x%2.2x%2.2x%2.2x", 
                 b[0], b[1], b[2], b[3], b[4], b[5], b[6], b[7], b[8], b[9], b[10], b[11], b[12], b[13], b[14], b[15]);    
    
    else if (mode == DD_SHORT && !IS_ADLER)
        sprintf (dis.s, "%2.2x%2.2x%2.2x%2.2x", b[0], b[1], b[2], b[3]);    

    return dis;
}
DigestDisplay digest_display (const Digest digest) { return digest_display_ex (digest, DD_NORMAL); }

rom digest_name (void) { return DIGEST_NAME; }<|MERGE_RESOLUTION|>--- conflicted
+++ resolved
@@ -104,17 +104,11 @@
 
 static void digest_piz_verify_one_vb (VBlockP vb)
 {
-    // if testing, compare digest up to this VB to that calculated on the original file and transferred through SectionHeaderVbHeader
-<<<<<<< HEAD
-    // note: 
+    // Compare digest up to this VB transmitted through SectionHeaderVbHeader. If Adler32, it is a stand-alone
+    // digest of the VB, and if MD5, it is a commulative digest up to this VB.
     if ((!txt_file->vb_digest_failed || IS_ADLER) && // note: for MD5, we report only the first failed VB, bc the digest is commulative, so all subsequent VBs will fail for sure
         (!flag.unbind || VER(14)) &&                 // note: for files <= v13, we cannot test per-VB digest in unbind mode, because the digests (MD5 and Adler32) are commulative since the beginning of the bound file. However, we still test component-wide digest in piz_verify_digest_one_txt_file.
         !v8_digest_is_zero (vb->expected_digest)) {  // note: in v8 files compressed without --md5 or --test, we had no digest.
-=======
-    // note: for files <= v13, we cannot test per-VB MD5 in unbind mode, because the digests are commulative since the beginning of the 
-    // bound file. However, we still test component-wide digest in piz_verify_digest_one_txt_file.
-    if (!failed && (!flag.unbind || VER(14)) && !v8_digest_is_zero (vb->expected_digest)) {
->>>>>>> ac0a3b16
 
         Digest piz_digest = (VER(14) && IS_ADLER) ? vb->digest  // stand-alone digest of this VB
                                                   : digest_snapshot (&z_file->digest_ctx, NULL); // commulative digest so far
@@ -128,7 +122,7 @@
             if (vb->recon_size != vb->txt_data.len)
                 sprintf (recon_size_warn, "Expecting: VB_HEADER.recon_size=%u == txt_data.len=%"PRIu64"\n", vb->recon_size, vb->txt_data.len);
 
-            WARN ("reconstructed vblock=%s/%u, (%s=%s) differs from original file (%s=%s).\n%s\n"
+            WARN ("reconstructed vblock=%s/%u, (%s=%s) differs from original file (%s=%s).\n%s",
                   comp_name (vb->comp_i), vb->vblock_i, 
                   DIGEST_NAME, digest_display (piz_digest).s, 
                   DIGEST_NAME, digest_display (vb->expected_digest).s, 
