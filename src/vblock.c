--- conflicted
+++ resolved
@@ -1,469 +1,458 @@
-// ------------------------------------------------------------------
-//   vblock.c
-//   Copyright (C) 2019-2023 Genozip Limited. Patent Pending.
-//   Please see terms and conditions in the file LICENSE.txt
-//
-//   WARNING: Genozip is proprietary, not open source software. Modifying the source code is strictly prohibited,
-//   under penalties specified in the license.
-
-// vb stands for VBlock - it started its life as VBlockVCF when genozip could only compress VCFs, but now
-// it means a block of lines from the text file. 
-
-#include "libdeflate/libdeflate.h"
-#include "genozip.h"
-#include "context.h"
-#include "vblock.h"
-#include "file.h"
-#include "reference.h"
-#include "digest.h"
-#include "bgzf.h"
-#include "strings.h"
-#include "threads.h"
-#include "writer.h"
-
-// pool of VBs allocated based on number of threads
-static VBlockPool *pools[NUM_POOL_TYPES] = {};
-static const rom pool_names[] = POOL_NAMES;
-
-VBlockP evb = NULL; // outside a pool
-
-VBlockPool *vb_get_pool (VBlockPoolType type, FailType soft_fail)
-{
-    ASSERT (pools[type] || soft_fail, "VB Pool %s is not allocated", pool_names[type]);
-    return pools[type];
-}
-
-VBlockP vb_get_from_pool (VBlockPoolP pool, int32_t vb_id) 
-{
-    ASSERTNOTNULL (pool);
-    ASSERT (vb_id == VB_ID_EVB || vb_id < pool->num_vbs, "vb_id=%d out of range for pool %s [0,%d]", vb_id, pool_names[&pool - pools], pool->num_vbs-1);
-
-    return (vb_id == VB_ID_EVB) ? evb : pool->vb[vb_id];
-}
-
-static VBlockP nonpool_vbs[NUM_NONPOOL_VBs] = {}; 
-
-#define FINALIZE_VB_BUFS(func, ctx_func, vb_func) \
-    func (vb->lines);               \
-    func (vb->ra_buf[0]);           \
-    func (vb->ra_buf[1]);           \
-    func (vb->scratch);             \
-    func (vb->z_data);              \
-    func (vb->z_data_test);         \
-    func (vb->z_section_headers);   \
-    func (vb->spiced_pw);           \
-    func (vb->show_headers_buf);    \
-    func (vb->show_b250_buf);       \
-    func (vb->section_list_buf);    \
-    func (vb->bgzf_blocks);         \
-    func (vb->coverage);            \
-    func (vb->read_count);          \
-    func (vb->unmapped_read_count); \
-    func (vb->chrom2ref_map);       \
-    func (vb->ol_chrom2ref_map);    \
-    func (vb->gencomp_lines);       \
-    func (vb->frozen_state);        \
-    func (vb->txt_data);            \
-    for (unsigned i=0; i < NUM_CODEC_BUFS; i++) func (vb->codec_bufs[i]); \
-    if (vb->data_type != DT_NONE)   \
-        for (unsigned i=0; i < MAX_DICTS; i++) if (CTX(i)->dict_id.num || i < DTF(num_fields)) ctx_func (CTX(i), i); /* note: always erase num_fields as they may be set in *_seg_initialize even if not used */\
-    if (vb->data_type_alloced != DT_NONE && dt_props[vb->data_type_alloced].vb_func) dt_props[vb->data_type_alloced].vb_func(vb);    
-
-// cleanup vb and get it ready for another usage (without freeing memory held in the Buffers)
-void vb_release_vb_do (VBlockP *vb_p, rom task_name, rom func) 
-{
-    START_TIMER;
-
-    VBlockP vb = *vb_p;
-
-    if (!vb) return; // nothing to release
-
-    ASSERT (vb->in_use || vb==evb, "Cannot release VB because it is not in_use (called from %s): vb->id=%d vb->vblock_id=%u", 
-            func, vb->id, vb->vblock_i);
-
-    threads_log_by_vb (vb, vb->compute_task ? vb->compute_task : func, "RELEASING VB", 0);
-
-    if (flag.show_time) 
-        profiler_add (vb);
-
-    if (vb->id != VB_ID_EVB) // cannot test evb, see comment in buf_test_overflows_do
-        buf_test_overflows(vb, func); 
-
-    // verify that gzip_compressor was released after use
-    ASSERT (!vb->gzip_compressor, "vb=%s: expecting gzip_compressor=NULL", VB_NAME);
-
-    // STUFF THAT PERSISTS BETWEEN VBs (i.e. we don't free / reset):
-    // vb->buffer_list : we DON'T free this because the buffers listed are still available and going to be re-used/
-    //                   we have logic in vb_get_vb() to update its vb_i
-    // vb->data_type   : type of this vb (maybe changed by vb_get_vb)
-    // vb->data_type_alloced (maybe changed by vb_get_vb)
-    // vb->id
-
-    vb->vblock_i = vb->fragment_len = vb->fragment_num_words = 0;
-    vb->line_i = 0;
-    vb->recon_size = vb->txt_size = vb->longest_line_len = vb->sample_i = 0;
-    vb->comp_i = 0;
-    vb->dispatch = vb->is_processed = vb->preprocessing = vb->has_ctx_index = vb->show_containers = vb->is_eof = false;
-    vb->z_next_header_i = 0;
-    vb->num_contexts = 0;
-    vb->chrom_node_index = vb->chrom_name_len = vb->seq_len = 0; 
-    vb->vb_position_txt_file = vb->line_start = 0;
-    vb->num_lines_at_1_3 = vb->num_lines_at_2_3 = vb->num_nondrop_lines = vb->debug_line_hash = 0;
-    vb->num_type1_subfields = vb->num_type2_subfields = 0;
-    vb->range = NULL;
-    vb->flags = (union FlagsVbHeader){};
-    vb->drop_curr_line = vb->chrom_name = vb->fragment_start = NULL;
-    vb->prev_range[0] = vb->prev_range[1] = NULL;
-    vb->prev_range_chrom_node_index[0] = vb->prev_range_chrom_node_index[1] = vb->prev_range_range_i = 0;
-    vb->digest = DIGEST_NONE;
-    vb->expected_digest = DIGEST_NONE;
-    vb->refhash_layer = vb->refhash_start_in_layer = 0;
-    vb->fragment_ctx = vb->ht_matrix_ctx = vb->runs_ctx = vb->fgrc_ctx = NULL;
-    vb->codec_using_codec_bufs = 0;
-    vb->ht_per_line = 0;
-    vb->compute_thread_id = 0;
-    vb->compute_task = NULL;
-    vb->compute_func = NULL;
-    vb->translation = (DtTranslation){};
-    vb->ref = NULL;
-    vb->rback_id = 0;
-    vb->is_dropped = 0;
-    vb->vb_bgzf_i = 0;
-    vb->line_bgzf_uoffset = 0;
-
-    memset(&vb->profile, 0, sizeof (vb->profile));
-    memset(vb->d2d_map, 0, sizeof(vb->d2d_map));
-    memset(vb->ctx_index, 0, sizeof(vb->ctx_index));
-    vb->iupacs_last_range[0] = vb->iupacs_last_range[1] = NULL;
-    vb->iupacs_last_pos[0] = vb->iupacs_last_pos[1] = vb->iupacs_next_pos[0] = vb->iupacs_next_pos[1] = 0;
-    vb->num_rollback_ctxs = 0;
-    memset (vb->rollback_ctxs, 0, sizeof(vb->rollback_ctxs));
-    mutex_destroy (vb->ready_for_compute);
-
-    FINALIZE_VB_BUFS (buf_free, ctx_free_context, release_vb);
-
-    // this release can be run by either the main or writer thread. we make sure to update in_use as the very
-    // last change, and do so atomically
-
-    // case: this VB is from the pool (i.e. not evb)
-    int32_t num_in_use = -1;
-    if (vb != evb) {
-        // Logic: num_in_use is always AT LEAST sum(vb)->in_use. i.e. pessimistic. (it can be mometarily less between these too updates)
-        __atomic_store_n (&vb->in_use, (bool)0, __ATOMIC_SEQ_CST);   // released the VB back into the pool - it may now be reused 
-        if (vb->id >= 0) 
-            num_in_use = __atomic_sub_fetch (&vb->pool->num_in_use, 1, __ATOMIC_SEQ_CST); // atomic to prevent concurrent update by writer thread and main thread (must be after update of in_use)
-        *vb_p = NULL;
-    }
-
-    if (flag.show_vblocks) 
-        iprintf (vb->id >= 0 ? "VB_RELEASE(task=%s id=%d) vb=%s caller=%s in_use=%d/%d\n"
-                             : "VB_RELEASE(task=%s id=%d) vb=%s caller=%s\n", 
-                 task_name, vb->id, VB_NAME, func, num_in_use, (vb->id >= 0 ? vb->pool->num_vbs : -1));
-<<<<<<< HEAD
-=======
-
-    buf_compact_buf_list (vb);
->>>>>>> c54d9f2c
-
-    if (vb->id >= 0) COPY_TIMER_VB (evb, vb_release_vb_do)
-}
-
-void vb_destroy_vb_do (VBlockP *vb_p, rom func)
-{
-    ASSERTMAINTHREAD;
-    START_TIMER;
-
-    VBlockP vb = *vb_p;
-    if (!vb) return;
-
-    if (flag.show_vblocks) 
-        iprintf ("VB_DESTROY(id=%d) vb_i=%d caller=%s\n", vb->id, vb->vblock_i, func);
-
-    bool is_evb = vb->id == VB_ID_EVB;
-
-    FINALIZE_VB_BUFS (buf_destroy, ctx_destroy_context, destroy_vb);
-
-    // test that vb_release_vb_do indeed frees everything
-    if (flag.debug && vb->in_use) {
-        unsigned sizeof_vb = DT_FUNC(vb, sizeof_vb)(vb->data_type_alloced);
-        DataType dt = vb->data_type_alloced;
-
-        vb_release_vb_do (&vb, "destroy", "vb_destroy_vb"); 
-        vb = *vb_p; // re-initialize after release zeroed it
-
-        // clear the few fields purposely not cleared by vb_release_vb_do
-        buf_destroy ((*vb_p)->buffer_list); // used by vb_release_vb_do
-        vb->data_type = vb->data_type_alloced = 0; 
-        vb->id = 0;
-        vb->profile.buf_remove_from_buffer_list = 0; // this profile field changes as a result of removing buffers,
-        __atomic_store_n (&vb->in_use, (bool)0, __ATOMIC_SEQ_CST);   // released the VB back into the pool - it may now be reused 
-        
-        for (char *c=(char*)vb; c < (char*)(vb) + sizeof_vb; c++)
-            if (*c) {
-                #define REL_LOC(field) (((char*)(&((VBlockP )vb)->field)) - (char*)vb) // <-- to use private datatype VBlocks, temporarily include the private .h for debugging
-                fprintf (stderr, "sizeof_vb=%u sizeof(VBlock)=%u. Bad byte=%u Your field: %u\n", 
-                         sizeof_vb, (int)sizeof (VBlock), (unsigned)(c - (char*)vb), (int)REL_LOC(profile)); // <-- to find the offending field, plug in field names and run iteratively
-                
-                ABORT ("vb_release_vb_do of %s didn't fully clear the VB, byte %u != 0", dt_name(dt), (unsigned)(c - (char*)vb));
-            }
-    }
-    else {
-        // clear the few fields purposely not cleared by vb_release_vb_do
-        buf_destroy ((*vb_p)->buffer_list);
-        vb->data_type = vb->data_type_alloced = 0; 
-        vb->id = 0;
-    }
-
-    FREE (*vb_p);
-
-    // case: this is a nonpool VB
-    for (int i=0; i < NUM_NONPOOL_VBs; i++)
-        if (nonpool_vbs[i] == vb) {
-            nonpool_vbs[i] = 0;
-            NULL;
-        }
-
-    if (!is_evb) COPY_TIMER_VB (evb, vb_destroy_vb)
-}
-
-void vb_create_pool (VBlockPoolType type)
-{
-    // only main-thread dispatcher can create a pool. other dispatcher (eg writer's bgzf compression) can must existing pool
-    uint32_t num_vbs = (type == POOL_MAIN) ? MAX_(1, global_max_threads) +                         // compute thread VBs
-                                             (IS_PIZ ? 2 : 0)    +                         // txt header VB and wvb (for PIZ)
-                                             (IS_PIZ ? z_file->max_conc_writing_vbs : 0) + // thread-less VBs handed over to the writer thread
-                                             2                                                     // background cache creation of (gref + primref) or (gref + gref refhash)
-                                           : writer_get_max_bgzf_threads();
-    if (flag.show_vblocks) 
-        iprintf ("CREATING_VB_POOL: type=%s global_max_threads=%u max_conc_writing_vbs=%u num_vbs=%u\n", 
-                 pool_names[type], global_max_threads, z_file->max_conc_writing_vbs, num_vbs); 
-
-    uint32_t size = sizeof (VBlockPool) + num_vbs * sizeof (VBlockP);
-
-    if (!pools[type])  
-        // allocation includes array of pointers (initialized to NULL)
-        pools[type] = (VBlockPool *)CALLOC (size); // note we can't use Buffer yet, because we don't have VBs yet...
-
-    // case: old pool is too small - realloc it (the pool contains only pointers to VBs, so the VBs themselves are not realloced)
-    else if (pools[type]->num_vbs < num_vbs) {
-        REALLOC (&pools[type], size, "VBlockPool"); 
-        memset (&pools[type]->vb[pools[type]->num_vbs], 0, (num_vbs - pools[type]->num_vbs) * sizeof (VBlockP)); // initialize new entries
-    }
-
-    pools[type]->size    = size; 
-    pools[type]->num_vbs = num_vbs; 
-}
-
-VBlockP vb_initialize_nonpool_vb (int vb_id, DataType dt, rom task)
-{
-    uint64_t sizeof_vb = (dt != DT_NONE && dt_props[dt].sizeof_vb) ? dt_props[dt].sizeof_vb(dt) : sizeof (VBlock);
-
-    VBlockP vb            = CALLOC (sizeof_vb);
-    vb->data_type         = DT_NONE;
-    vb->id                = vb_id;
-    vb->compute_task      = task;
-    vb->data_type         = dt;
-    vb->in_use            = true;
-    vb->data_type_alloced = dt;
-    vb->comp_i            = COMP_NONE;
-    init_dict_id_to_did_map (vb->d2d_map); 
-    
-    nonpool_vbs[NUM_NONPOOL_VBs + vb_id] = vb; // vb_id is a negative integer
-
-    return vb;
-}
-
-// allocate an unused vb from the pool. seperate pools for zip and unzip
-VBlockP vb_get_vb (VBlockPoolType type, rom task_name, VBIType vblock_i, CompIType comp_i)
-{
-    START_TIMER;
-    
-    VBlockPool *pool = vb_get_pool (type, HARD_FAIL);
-
-    DataType dt = (type == POOL_BGZF)            ? DT_NONE
-                : (flag.deep && flag.zip_comp_i) ? DT_FASTQ
-                : (IS_ZIP && segconf.has_embdedded_fasta) ? DT_FASTA // GFF3 with embedded FASTA
-                : (IS_ZIP && txt_file)           ? txt_file->data_type
-       /*xxx*/         : (IS_PIZ && z_file && flag.deep && comp_i >= SAM_COMP_FQ00) ? DT_FASTQ
-                : (IS_PIZ && z_file)             ? z_file->data_type  
-                :                                  DT_NONE;
-    
-    uint64_t sizeof_vb = (dt != DT_NONE && dt_props[dt].sizeof_vb) ? dt_props[dt].sizeof_vb(dt) : sizeof (VBlock);
-
-    DataType alloc_dt = sizeof_vb == sizeof (VBlock) ? DT_NONE
-                      : dt == DT_REF && IS_PIZ       ? DT_NONE
-                      : dt == DT_BAM                 ? DT_SAM
-                      : dt == DT_BCF                 ? DT_VCF 
-                      :                                dt;
-
-    // circle around until a VB becomes available (busy wait)
-    uint32_t vb_id; for (vb_id=0; ; vb_id = (vb_id+1) % pool->num_vbs) {
-
-        // case: the VB is allocated to a different data type - change its data type
-        if (pool->vb[vb_id] && z_file && pool->vb[vb_id]->data_type != dt && !pool->vb[vb_id]->in_use) {
-
-            DataType old_alloced_dt = pool->vb[vb_id]->data_type_alloced;
-
-            // the new data type has a private section in its VB, that is different that the one of alloc_dt - realloc private section
-            if (old_alloced_dt != alloc_dt && alloc_dt != DT_NONE) {
-                
-                // destroy private part of previous data_type
-                if (old_alloced_dt != DT_NONE && dt_props[old_alloced_dt].destroy_vb) 
-                    dt_props[old_alloced_dt].destroy_vb (pool->vb[vb_id]);    
-
-                // calloc private part of new data_type
-                VBlockP old_vb = pool->vb[vb_id];
-                REALLOC (&pool->vb[vb_id], sizeof_vb, "VBlock");
-                VBlockP new_vb = pool->vb[vb_id]; // new address
-
-                memset ((char*)new_vb + sizeof (VBlock), 0, sizeof_vb - sizeof (VBlock));
-
-                // update buf->vb in all buffers of this VB to new VB address
-                buf_update_buf_list_vb_addr_change (new_vb, old_vb);
-                new_vb->data_type_alloced = alloc_dt;
-            }
-
-            pool->vb[vb_id]->data_type = dt;
-        }
-        
-        if (!pool->vb[vb_id]) { // VB is not allocated - allocate it
-            pool->vb[vb_id] = CALLOC (sizeof_vb); 
-            pool->num_allocated_vbs++;
-            pool->vb[vb_id]->data_type_alloced = alloc_dt;
-        }
-
-        bool in_use = __atomic_load_n (&pool->vb[vb_id]->in_use, __ATOMIC_SEQ_CST);
-
-        if (!in_use) break;
-
-        // case: we've checked all the VBs and none is available - wait a bit and check again
-        // this happens when a lot VBs are handed over to the writer thread which has not processed them yet.
-        // for example, if writer is blocking on write(), waiting for a pipe counterpart to read.
-        // it will be released when the writer thread completes one VB.
-        if (vb_id == pool->num_vbs-1) usleep (10000); // 10 ms
-    }
-
-    VBlockP vb            = pool->vb[vb_id];
-
-    // Logic: num_in_use is always AT LEAST sum(vb)->in_use. i.e. pessimistic. (it can be mometarily more between these two updates)
-    uint32_t num_in_use = __atomic_add_fetch (&pool->num_in_use, 1, __ATOMIC_SEQ_CST); // atomic to prevent concurrent update by writer thread and main thread (must be before update of in_use)
-    __atomic_store_n (&vb->in_use, (bool)1, __ATOMIC_SEQ_CST);   
-
-    // initialize VB fields that need to be a value other than 0
-    vb->id                = vb_id;
-    vb->data_type         = dt;
-    vb->vblock_i          = vblock_i;
-    vb->comp_i            = comp_i;
-    vb->buffer_list.vb    = vb;
-    vb->compute_thread_id = THREAD_ID_NONE;
-    vb->compute_task      = task_name;
-    vb->pool              = pool;
-    init_dict_id_to_did_map (vb->d2d_map);
-
-    if (flag.show_vblocks) 
-        iprintf ("VB_GET_VB(task=%s id=%u) vb_i=%s/%d in_use=%u/%u\n", 
-                  task_name, vb->id, comp_name (vb->comp_i), vb->vblock_i, num_in_use, pool->num_vbs);
-
-    threads_log_by_vb (vb, task_name, "GET VB", 0);
-
-    COPY_TIMER_VB (evb, vb_get_vb);
-
-    return vb;
-}
-
-uint32_t vb_pool_get_num_in_use (VBlockPoolType type)
-{
-<<<<<<< HEAD
-    VBlockPool *pool = vb_get_pool (type, HARD_FAIL);
-=======
-    VBlockPool *pool = vb_get_pool (type, false);
->>>>>>> c54d9f2c
-    return __atomic_load_n (&pool->num_in_use, __ATOMIC_SEQ_CST); // atomic, be for POOL_MAIN, writer thread might update concurrently.
-}
-
-// Note: num_in_use is always AT LEAST sum(vb)->in_use (it can be mometarily less than sum(vb)->in_use as they are getting updated)
-// therefore, this function may return true when pool is actually no longer full.
-bool vb_pool_is_full (VBlockPoolType type)
-{
-<<<<<<< HEAD
-    return vb_pool_get_num_in_use (type) == vb_get_pool(type, HARD_FAIL)->num_vbs;
-=======
-    return vb_pool_get_num_in_use (type) == vb_get_pool(type, false)->num_vbs;
->>>>>>> c54d9f2c
-}
- 
-// Note: As in vb_pool_is_full, if the function returns false (not empty) the pool might in fact already be empty
-bool vb_pool_is_empty (VBlockPoolType type)
-{
-    return vb_pool_get_num_in_use (type) == 0;
-}
-
-bool vb_is_valid (VBlockP vb)
-{
-    if (vb->pool)
-        for (uint32_t vb_id=0; vb_id < vb->pool->num_vbs; vb_id++)
-            if (vb == vb->pool->vb[vb_id]) return true;
-
-    for (int i=0; i < NUM_NONPOOL_VBs; i++)
-        if (nonpool_vbs[i] == vb) return true;
-
-    return false;
-}
-
-void vb_cleanup_memory_one_vb (VBlockPoolP pool, VBIType vb_i)
-{
-    VBlockP vb = pool->vb[vb_i];
-    
-    if (vb && 
-/*xxx?*/        vb->data_type == z_file->data_type && // skip VBs that were initialized by a previous file of a different data type and not used by this file
-        DTPZ(cleanup_memory))        
-        DTPZ(cleanup_memory)(vb);
-}
-
-// free memory allocations between files, when compressing multiple non-bound files or decompressing multiple files
-void vb_cleanup_memory (void)
-{
-    for (VBlockPoolType type=POOL_MAIN; type <= POOL_BGZF; type++)
-        if (pools[type])
-            for (VBIType vb_i=0; vb_i < pools[type]->num_vbs; vb_i++) 
-                vb_cleanup_memory_one_vb (pools[type], vb_i);
-
-    if (z_file->data_type != DT_NONE && DTPZ(cleanup_memory))
-        DTPZ(cleanup_memory)(evb);
-
-    if ((IS_ZIP && (IS_REF_INTERNAL || IS_REF_EXT_STORE)) ||
-        (IS_PIZ && IS_REF_STORED_PIZ))
-        ref_unload_reference (gref);
-}
-
-// frees memory of all VBs, except for non-pool VBs (evb, cache_create_vb, segconf...)
-void vb_destroy_pool_vbs (VBlockPoolType type)
-{
-    if (!pools[type]) return;
-
-    for (uint32_t vb_id=0; vb_id < pools[type]->num_vbs; vb_id++) 
-        vb_destroy_vb (&pools[type]->vb[vb_id]);
-
-    FREE (pools[type]);
-}
-
-// NOT thread safe, use only in execution-terminating messages
-rom err_vb_pos (void *vb)
-{
-    static char s[80];
-    sprintf (s, "vb i=%u position in %s file=%"PRIu64, 
-             (VB)->vblock_i, dt_name (txt_file->data_type), (VB)->vb_position_txt_file);
-    return s;
-}
-
-unsigned def_vb_size (DataType dt) { return sizeof (VBlock); }
-
-bool vb_is_processed (VBlockP vb)
-{
-    return __atomic_load_n (&vb->is_processed, __ATOMIC_RELAXED);
-}
-
-void vb_set_is_processed (VBlockP vb)
-{
-    __atomic_store_n (&vb->is_processed, (bool)true, __ATOMIC_RELAXED); 
-}
+// ------------------------------------------------------------------
+//   vblock.c
+//   Copyright (C) 2019-2023 Genozip Limited. Patent Pending.
+//   Please see terms and conditions in the file LICENSE.txt
+//
+//   WARNING: Genozip is proprietary, not open source software. Modifying the source code is strictly prohibited,
+//   under penalties specified in the license.
+
+// vb stands for VBlock - it started its life as VBlockVCF when genozip could only compress VCFs, but now
+// it means a block of lines from the text file. 
+
+#include "libdeflate/libdeflate.h"
+#include "genozip.h"
+#include "context.h"
+#include "vblock.h"
+#include "file.h"
+#include "reference.h"
+#include "digest.h"
+#include "bgzf.h"
+#include "strings.h"
+#include "threads.h"
+#include "writer.h"
+
+// pool of VBs allocated based on number of threads
+static VBlockPool *pools[NUM_POOL_TYPES] = {};
+static const rom pool_names[] = POOL_NAMES;
+
+VBlockP evb = NULL; // outside a pool
+
+VBlockPool *vb_get_pool (VBlockPoolType type, FailType soft_fail)
+{
+    ASSERT (pools[type] || soft_fail, "VB Pool %s is not allocated", pool_names[type]);
+    return pools[type];
+}
+
+VBlockP vb_get_from_pool (VBlockPoolP pool, int32_t vb_id) 
+{
+    ASSERTNOTNULL (pool);
+    ASSERT (vb_id == VB_ID_EVB || vb_id < pool->num_vbs, "vb_id=%d out of range for pool %s [0,%d]", vb_id, pool_names[&pool - pools], pool->num_vbs-1);
+
+    return (vb_id == VB_ID_EVB) ? evb : pool->vb[vb_id];
+}
+
+static VBlockP nonpool_vbs[NUM_NONPOOL_VBs] = {}; 
+
+#define FINALIZE_VB_BUFS(func, ctx_func, vb_func) \
+    func (vb->lines);               \
+    func (vb->ra_buf[0]);           \
+    func (vb->ra_buf[1]);           \
+    func (vb->scratch);             \
+    func (vb->z_data);              \
+    func (vb->z_data_test);         \
+    func (vb->z_section_headers);   \
+    func (vb->spiced_pw);           \
+    func (vb->show_headers_buf);    \
+    func (vb->show_b250_buf);       \
+    func (vb->section_list_buf);    \
+    func (vb->bgzf_blocks);         \
+    func (vb->coverage);            \
+    func (vb->read_count);          \
+    func (vb->unmapped_read_count); \
+    func (vb->chrom2ref_map);       \
+    func (vb->ol_chrom2ref_map);    \
+    func (vb->gencomp_lines);       \
+    func (vb->frozen_state);        \
+    func (vb->txt_data);            \
+    for (unsigned i=0; i < NUM_CODEC_BUFS; i++) func (vb->codec_bufs[i]); \
+    if (vb->data_type != DT_NONE)   \
+        for (unsigned i=0; i < MAX_DICTS; i++) if (CTX(i)->dict_id.num || i < DTF(num_fields)) ctx_func (CTX(i), i); /* note: always erase num_fields as they may be set in *_seg_initialize even if not used */\
+    if (vb->data_type_alloced != DT_NONE && dt_props[vb->data_type_alloced].vb_func) dt_props[vb->data_type_alloced].vb_func(vb);    
+
+// cleanup vb and get it ready for another usage (without freeing memory held in the Buffers)
+void vb_release_vb_do (VBlockP *vb_p, rom task_name, rom func) 
+{
+    START_TIMER;
+
+    VBlockP vb = *vb_p;
+
+    if (!vb) return; // nothing to release
+
+    ASSERT (vb->in_use || vb==evb, "Cannot release VB because it is not in_use (called from %s): vb->id=%d vb->vblock_id=%u", 
+            func, vb->id, vb->vblock_i);
+
+    threads_log_by_vb (vb, vb->compute_task ? vb->compute_task : func, "RELEASING VB", 0);
+
+    if (flag.show_time) 
+        profiler_add (vb);
+
+    if (vb->id != VB_ID_EVB) // cannot test evb, see comment in buf_test_overflows_do
+        buf_test_overflows(vb, func); 
+
+    // verify that gzip_compressor was released after use
+    ASSERT (!vb->gzip_compressor, "vb=%s: expecting gzip_compressor=NULL", VB_NAME);
+
+    // STUFF THAT PERSISTS BETWEEN VBs (i.e. we don't free / reset):
+    // vb->buffer_list : we DON'T free this because the buffers listed are still available and going to be re-used/
+    //                   we have logic in vb_get_vb() to update its vb_i
+    // vb->data_type   : type of this vb (maybe changed by vb_get_vb)
+    // vb->data_type_alloced (maybe changed by vb_get_vb)
+    // vb->id
+
+    vb->vblock_i = vb->fragment_len = vb->fragment_num_words = 0;
+    vb->line_i = 0;
+    vb->recon_size = vb->txt_size = vb->longest_line_len = vb->sample_i = 0;
+    vb->comp_i = 0;
+    vb->dispatch = vb->is_processed = vb->preprocessing = vb->has_ctx_index = vb->show_containers = vb->is_eof = false;
+    vb->z_next_header_i = 0;
+    vb->num_contexts = 0;
+    vb->chrom_node_index = vb->chrom_name_len = vb->seq_len = 0; 
+    vb->vb_position_txt_file = vb->line_start = 0;
+    vb->num_lines_at_1_3 = vb->num_lines_at_2_3 = vb->num_nondrop_lines = vb->debug_line_hash = 0;
+    vb->num_type1_subfields = vb->num_type2_subfields = 0;
+    vb->range = NULL;
+    vb->flags = (union FlagsVbHeader){};
+    vb->drop_curr_line = vb->chrom_name = vb->fragment_start = NULL;
+    vb->prev_range[0] = vb->prev_range[1] = NULL;
+    vb->prev_range_chrom_node_index[0] = vb->prev_range_chrom_node_index[1] = vb->prev_range_range_i = 0;
+    vb->digest = DIGEST_NONE;
+    vb->expected_digest = DIGEST_NONE;
+    vb->refhash_layer = vb->refhash_start_in_layer = 0;
+    vb->fragment_ctx = vb->ht_matrix_ctx = vb->runs_ctx = vb->fgrc_ctx = NULL;
+    vb->codec_using_codec_bufs = 0;
+    vb->ht_per_line = 0;
+    vb->compute_thread_id = 0;
+    vb->compute_task = NULL;
+    vb->compute_func = NULL;
+    vb->translation = (DtTranslation){};
+    vb->ref = NULL;
+    vb->rback_id = 0;
+    vb->is_dropped = 0;
+    vb->vb_bgzf_i = 0;
+    vb->line_bgzf_uoffset = 0;
+
+    memset(&vb->profile, 0, sizeof (vb->profile));
+    memset(vb->d2d_map, 0, sizeof(vb->d2d_map));
+    memset(vb->ctx_index, 0, sizeof(vb->ctx_index));
+    vb->iupacs_last_range[0] = vb->iupacs_last_range[1] = NULL;
+    vb->iupacs_last_pos[0] = vb->iupacs_last_pos[1] = vb->iupacs_next_pos[0] = vb->iupacs_next_pos[1] = 0;
+    vb->num_rollback_ctxs = 0;
+    memset (vb->rollback_ctxs, 0, sizeof(vb->rollback_ctxs));
+    mutex_destroy (vb->ready_for_compute);
+
+    FINALIZE_VB_BUFS (buf_free, ctx_free_context, release_vb);
+
+    // this release can be run by either the main or writer thread. we make sure to update in_use as the very
+    // last change, and do so atomically
+
+    // case: this VB is from the pool (i.e. not evb)
+    int32_t num_in_use = -1;
+    if (vb != evb) {
+        // Logic: num_in_use is always AT LEAST sum(vb)->in_use. i.e. pessimistic. (it can be mometarily less between these too updates)
+        __atomic_store_n (&vb->in_use, (bool)0, __ATOMIC_SEQ_CST);   // released the VB back into the pool - it may now be reused 
+        if (vb->id >= 0) 
+            num_in_use = __atomic_sub_fetch (&vb->pool->num_in_use, 1, __ATOMIC_SEQ_CST); // atomic to prevent concurrent update by writer thread and main thread (must be after update of in_use)
+        *vb_p = NULL;
+    }
+
+    if (flag.show_vblocks) 
+        iprintf (vb->id >= 0 ? "VB_RELEASE(task=%s id=%d) vb=%s caller=%s in_use=%d/%d\n"
+                             : "VB_RELEASE(task=%s id=%d) vb=%s caller=%s\n", 
+                 task_name, vb->id, VB_NAME, func, num_in_use, (vb->id >= 0 ? vb->pool->num_vbs : -1));
+
+    buf_compact_buf_list (vb);
+
+    if (vb->id >= 0) COPY_TIMER_VB (evb, vb_release_vb_do)
+}
+
+void vb_destroy_vb_do (VBlockP *vb_p, rom func)
+{
+    ASSERTMAINTHREAD;
+    START_TIMER;
+
+    VBlockP vb = *vb_p;
+    if (!vb) return;
+
+    if (flag.show_vblocks) 
+        iprintf ("VB_DESTROY(id=%d) vb_i=%d caller=%s\n", vb->id, vb->vblock_i, func);
+
+    bool is_evb = vb->id == VB_ID_EVB;
+
+    FINALIZE_VB_BUFS (buf_destroy, ctx_destroy_context, destroy_vb);
+
+    // test that vb_release_vb_do indeed frees everything
+    if (flag.debug && vb->in_use) {
+        unsigned sizeof_vb = DT_FUNC(vb, sizeof_vb)(vb->data_type_alloced);
+        DataType dt = vb->data_type_alloced;
+
+        vb_release_vb_do (&vb, "destroy", "vb_destroy_vb"); 
+        vb = *vb_p; // re-initialize after release zeroed it
+
+        // clear the few fields purposely not cleared by vb_release_vb_do
+        buf_destroy ((*vb_p)->buffer_list); // used by vb_release_vb_do
+        vb->data_type = vb->data_type_alloced = 0; 
+        vb->id = 0;
+        vb->profile.buf_remove_from_buffer_list = 0; // this profile field changes as a result of removing buffers,
+        __atomic_store_n (&vb->in_use, (bool)0, __ATOMIC_SEQ_CST);   // released the VB back into the pool - it may now be reused 
+        
+        for (char *c=(char*)vb; c < (char*)(vb) + sizeof_vb; c++)
+            if (*c) {
+                #define REL_LOC(field) (((char*)(&((VBlockP )vb)->field)) - (char*)vb) // <-- to use private datatype VBlocks, temporarily include the private .h for debugging
+                fprintf (stderr, "sizeof_vb=%u sizeof(VBlock)=%u. Bad byte=%u Your field: %u\n", 
+                         sizeof_vb, (int)sizeof (VBlock), (unsigned)(c - (char*)vb), (int)REL_LOC(profile)); // <-- to find the offending field, plug in field names and run iteratively
+                
+                ABORT ("vb_release_vb_do of %s didn't fully clear the VB, byte %u != 0", dt_name(dt), (unsigned)(c - (char*)vb));
+            }
+    }
+    else {
+        // clear the few fields purposely not cleared by vb_release_vb_do
+        buf_destroy ((*vb_p)->buffer_list);
+        vb->data_type = vb->data_type_alloced = 0; 
+        vb->id = 0;
+    }
+
+    FREE (*vb_p);
+
+    // case: this is a nonpool VB
+    for (int i=0; i < NUM_NONPOOL_VBs; i++)
+        if (nonpool_vbs[i] == vb) {
+            nonpool_vbs[i] = 0;
+            NULL;
+        }
+
+    if (!is_evb) COPY_TIMER_VB (evb, vb_destroy_vb)
+}
+
+void vb_create_pool (VBlockPoolType type)
+{
+    // only main-thread dispatcher can create a pool. other dispatcher (eg writer's bgzf compression) can must existing pool
+    uint32_t num_vbs = (type == POOL_MAIN) ? MAX_(1, global_max_threads) +                         // compute thread VBs
+                                             (IS_PIZ ? 2 : 0)    +                         // txt header VB and wvb (for PIZ)
+                                             (IS_PIZ ? z_file->max_conc_writing_vbs : 0) + // thread-less VBs handed over to the writer thread
+                                             2                                                     // background cache creation of (gref + primref) or (gref + gref refhash)
+                                           : writer_get_max_bgzf_threads();
+    if (flag.show_vblocks) 
+        iprintf ("CREATING_VB_POOL: type=%s global_max_threads=%u max_conc_writing_vbs=%u num_vbs=%u\n", 
+                 pool_names[type], global_max_threads, z_file->max_conc_writing_vbs, num_vbs); 
+
+    uint32_t size = sizeof (VBlockPool) + num_vbs * sizeof (VBlockP);
+
+    if (!pools[type])  
+        // allocation includes array of pointers (initialized to NULL)
+        pools[type] = (VBlockPool *)CALLOC (size); // note we can't use Buffer yet, because we don't have VBs yet...
+
+    // case: old pool is too small - realloc it (the pool contains only pointers to VBs, so the VBs themselves are not realloced)
+    else if (pools[type]->num_vbs < num_vbs) {
+        REALLOC (&pools[type], size, "VBlockPool"); 
+        memset (&pools[type]->vb[pools[type]->num_vbs], 0, (num_vbs - pools[type]->num_vbs) * sizeof (VBlockP)); // initialize new entries
+    }
+
+    pools[type]->size    = size; 
+    pools[type]->num_vbs = num_vbs; 
+}
+
+VBlockP vb_initialize_nonpool_vb (int vb_id, DataType dt, rom task)
+{
+    uint64_t sizeof_vb = (dt != DT_NONE && dt_props[dt].sizeof_vb) ? dt_props[dt].sizeof_vb(dt) : sizeof (VBlock);
+
+    VBlockP vb            = CALLOC (sizeof_vb);
+    vb->data_type         = DT_NONE;
+    vb->id                = vb_id;
+    vb->compute_task      = task;
+    vb->data_type         = dt;
+    vb->in_use            = true;
+    vb->data_type_alloced = dt;
+    vb->comp_i            = COMP_NONE;
+    init_dict_id_to_did_map (vb->d2d_map); 
+    
+    nonpool_vbs[NUM_NONPOOL_VBs + vb_id] = vb; // vb_id is a negative integer
+
+    return vb;
+}
+
+// allocate an unused vb from the pool. seperate pools for zip and unzip
+VBlockP vb_get_vb (VBlockPoolType type, rom task_name, VBIType vblock_i, CompIType comp_i)
+{
+    START_TIMER;
+    
+    VBlockPool *pool = vb_get_pool (type, HARD_FAIL);
+
+    DataType dt = (type == POOL_BGZF)            ? DT_NONE
+                : (flag.deep && flag.zip_comp_i) ? DT_FASTQ
+                : (IS_ZIP && segconf.has_embdedded_fasta) ? DT_FASTA // GFF3 with embedded FASTA
+                : (IS_ZIP && txt_file)           ? txt_file->data_type
+       /*xxx*/         : (IS_PIZ && z_file && flag.deep && comp_i >= SAM_COMP_FQ00) ? DT_FASTQ
+                : (IS_PIZ && z_file)             ? z_file->data_type  
+                :                                  DT_NONE;
+    
+    uint64_t sizeof_vb = (dt != DT_NONE && dt_props[dt].sizeof_vb) ? dt_props[dt].sizeof_vb(dt) : sizeof (VBlock);
+
+    DataType alloc_dt = sizeof_vb == sizeof (VBlock) ? DT_NONE
+                      : dt == DT_REF && IS_PIZ       ? DT_NONE
+                      : dt == DT_BAM                 ? DT_SAM
+                      : dt == DT_BCF                 ? DT_VCF 
+                      :                                dt;
+
+    // circle around until a VB becomes available (busy wait)
+    uint32_t vb_id; for (vb_id=0; ; vb_id = (vb_id+1) % pool->num_vbs) {
+
+        // case: the VB is allocated to a different data type - change its data type
+        if (pool->vb[vb_id] && z_file && pool->vb[vb_id]->data_type != dt && !pool->vb[vb_id]->in_use) {
+
+            DataType old_alloced_dt = pool->vb[vb_id]->data_type_alloced;
+
+            // the new data type has a private section in its VB, that is different that the one of alloc_dt - realloc private section
+            if (old_alloced_dt != alloc_dt && alloc_dt != DT_NONE) {
+                
+                // destroy private part of previous data_type
+                if (old_alloced_dt != DT_NONE && dt_props[old_alloced_dt].destroy_vb) 
+                    dt_props[old_alloced_dt].destroy_vb (pool->vb[vb_id]);    
+
+                // calloc private part of new data_type
+                VBlockP old_vb = pool->vb[vb_id];
+                REALLOC (&pool->vb[vb_id], sizeof_vb, "VBlock");
+                VBlockP new_vb = pool->vb[vb_id]; // new address
+
+                memset ((char*)new_vb + sizeof (VBlock), 0, sizeof_vb - sizeof (VBlock));
+
+                // update buf->vb in all buffers of this VB to new VB address
+                buf_update_buf_list_vb_addr_change (new_vb, old_vb);
+                new_vb->data_type_alloced = alloc_dt;
+            }
+
+            pool->vb[vb_id]->data_type = dt;
+        }
+        
+        if (!pool->vb[vb_id]) { // VB is not allocated - allocate it
+            pool->vb[vb_id] = CALLOC (sizeof_vb); 
+            pool->num_allocated_vbs++;
+            pool->vb[vb_id]->data_type_alloced = alloc_dt;
+        }
+
+        bool in_use = __atomic_load_n (&pool->vb[vb_id]->in_use, __ATOMIC_SEQ_CST);
+
+        if (!in_use) break;
+
+        // case: we've checked all the VBs and none is available - wait a bit and check again
+        // this happens when a lot VBs are handed over to the writer thread which has not processed them yet.
+        // for example, if writer is blocking on write(), waiting for a pipe counterpart to read.
+        // it will be released when the writer thread completes one VB.
+        if (vb_id == pool->num_vbs-1) usleep (10000); // 10 ms
+    }
+
+    VBlockP vb            = pool->vb[vb_id];
+
+    // Logic: num_in_use is always AT LEAST sum(vb)->in_use. i.e. pessimistic. (it can be mometarily more between these two updates)
+    uint32_t num_in_use = __atomic_add_fetch (&pool->num_in_use, 1, __ATOMIC_SEQ_CST); // atomic to prevent concurrent update by writer thread and main thread (must be before update of in_use)
+    __atomic_store_n (&vb->in_use, (bool)1, __ATOMIC_SEQ_CST);   
+
+    // initialize VB fields that need to be a value other than 0
+    vb->id                = vb_id;
+    vb->data_type         = dt;
+    vb->vblock_i          = vblock_i;
+    vb->comp_i            = comp_i;
+    vb->buffer_list.vb    = vb;
+    vb->compute_thread_id = THREAD_ID_NONE;
+    vb->compute_task      = task_name;
+    vb->pool              = pool;
+    init_dict_id_to_did_map (vb->d2d_map);
+
+    if (flag.show_vblocks) 
+        iprintf ("VB_GET_VB(task=%s id=%u) vb_i=%s/%d in_use=%u/%u\n", 
+                  task_name, vb->id, comp_name (vb->comp_i), vb->vblock_i, num_in_use, pool->num_vbs);
+
+    threads_log_by_vb (vb, task_name, "GET VB", 0);
+
+    COPY_TIMER_VB (evb, vb_get_vb);
+
+    return vb;
+}
+
+uint32_t vb_pool_get_num_in_use (VBlockPoolType type)
+{
+    VBlockPool *pool = vb_get_pool (type, HARD_FAIL);
+    return __atomic_load_n (&pool->num_in_use, __ATOMIC_SEQ_CST); // atomic, be for POOL_MAIN, writer thread might update concurrently.
+}
+
+// Note: num_in_use is always AT LEAST sum(vb)->in_use (it can be mometarily less than sum(vb)->in_use as they are getting updated)
+// therefore, this function may return true when pool is actually no longer full.
+bool vb_pool_is_full (VBlockPoolType type)
+{
+    return vb_pool_get_num_in_use (type) == vb_get_pool(type, HARD_FAIL)->num_vbs;
+}
+ 
+// Note: As in vb_pool_is_full, if the function returns false (not empty) the pool might in fact already be empty
+bool vb_pool_is_empty (VBlockPoolType type)
+{
+    return vb_pool_get_num_in_use (type) == 0;
+}
+
+bool vb_is_valid (VBlockP vb)
+{
+    if (vb->pool)
+        for (uint32_t vb_id=0; vb_id < vb->pool->num_vbs; vb_id++)
+            if (vb == vb->pool->vb[vb_id]) return true;
+
+    for (int i=0; i < NUM_NONPOOL_VBs; i++)
+        if (nonpool_vbs[i] == vb) return true;
+
+    return false;
+}
+
+void vb_cleanup_memory_one_vb (VBlockPoolP pool, VBIType vb_i)
+{
+    VBlockP vb = pool->vb[vb_i];
+    
+    if (vb && 
+/*xxx?*/        vb->data_type == z_file->data_type && // skip VBs that were initialized by a previous file of a different data type and not used by this file
+        DTPZ(cleanup_memory))        
+        DTPZ(cleanup_memory)(vb);
+}
+
+// free memory allocations between files, when compressing multiple non-bound files or decompressing multiple files
+void vb_cleanup_memory (void)
+{
+    for (VBlockPoolType type=POOL_MAIN; type <= POOL_BGZF; type++)
+        if (pools[type])
+            for (VBIType vb_i=0; vb_i < pools[type]->num_vbs; vb_i++) 
+                vb_cleanup_memory_one_vb (pools[type], vb_i);
+
+    if (z_file->data_type != DT_NONE && DTPZ(cleanup_memory))
+        DTPZ(cleanup_memory)(evb);
+
+    if ((IS_ZIP && (IS_REF_INTERNAL || IS_REF_EXT_STORE)) ||
+        (IS_PIZ && IS_REF_STORED_PIZ))
+        ref_unload_reference (gref);
+}
+
+// frees memory of all VBs, except for non-pool VBs (evb, cache_create_vb, segconf...)
+void vb_destroy_pool_vbs (VBlockPoolType type)
+{
+    if (!pools[type]) return;
+
+    for (uint32_t vb_id=0; vb_id < pools[type]->num_vbs; vb_id++) 
+        vb_destroy_vb (&pools[type]->vb[vb_id]);
+
+    FREE (pools[type]);
+}
+
+// NOT thread safe, use only in execution-terminating messages
+rom err_vb_pos (void *vb)
+{
+    static char s[80];
+    sprintf (s, "vb i=%u position in %s file=%"PRIu64, 
+             (VB)->vblock_i, dt_name (txt_file->data_type), (VB)->vb_position_txt_file);
+    return s;
+}
+
+unsigned def_vb_size (DataType dt) { return sizeof (VBlock); }
+
+bool vb_is_processed (VBlockP vb)
+{
+    return __atomic_load_n (&vb->is_processed, __ATOMIC_RELAXED);
+}
+
+void vb_set_is_processed (VBlockP vb)
+{
+    __atomic_store_n (&vb->is_processed, (bool)true, __ATOMIC_RELAXED); 
+}