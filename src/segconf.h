// ------------------------------------------------------------------
//   segconf.c
//   Copyright (C) 2021-2023 Genozip Limited. Patent pending.
//   Please see terms and conditions in the file LICENSE.txt
//
//   WARNING: Genozip is proprietary, not open source software. Modifying the source code is strictly prohibited
//   and subject to penalties specified in the license.

#pragma once

#include "genozip.h"

// Documented range for users
#define MIN_VBLOCK_MEMORY  1    // in MB 
#define MAX_VBLOCK_MEMORY  2048 

// Range in developer options eg --vblock 10000B 
#define ABSOLUTE_MIN_VBLOCK_MEMORY ((uint64_t)1000) // in Bytes
#define ABSOLUTE_MAX_VBLOCK_MEMORY ((uint64_t)MAX_VBLOCK_MEMORY MB)

typedef enum __attribute__ ((__packed__)) { TECH_UNKNOWN,   TECH_ILLUM_7, TECH_ILLUM_5, TECH_PACBIO, TECH_ONP,          TECH_454, TECH_MGI,   TECH_IONTORR, TECH_HELICOS, NUM_TECHS } SeqTech;
#define TECH_NAME                         { "Unknown_tech", "Illumina-7", "Illumina-5", "PacBio",    "Oxford_Nanopore", "454",    "MGI_Tech", "IonTorrent", "Helicos"               }
#define TECH(x) (segconf.tech == TECH_##x)

typedef enum __attribute__ ((__packed__)) { SQT_UNKNOWN, SQT_NUKE, SQT_AMINO, SQT_NUKE_OR_AMINO } SeqType;

typedef enum __attribute__ ((__packed__)) { PL_mux_by_DP_TEST, PL_mux_by_DP_NO, PL_mux_by_DP_YES } PLMuxByDP;

typedef enum __attribute__ ((__packed__)) { ms_NONE, ms_BIOBAMBAM, ms_MINIMAP2 } msType; // type of SAM ms:i field 
#define ms_type_NAME { "None", "biobambam", "minimap2"}

typedef enum __attribute__ ((__packed__)) { DP_DEFAULT, by_AD, by_SDP } FormatDPMethod;

typedef enum __attribute__ ((__packed__)) { L3_UNKNOWN, L3_EMPTY, L3_COPY_DESC, L3_QF, NUM_L3s } FastqLine3Type;

typedef enum __attribute__ ((__packed__)) { XG_S_UNKNOWN, XG_WITHOUT_S, XG_WITH_S } XgIncSType;
#define XG_INC_S_NAME { "Unknown", "without-S", "with-S"}

// SamMapperType is part of the file format and values should not be changed (new ones can be added)
typedef enum __attribute__ ((__packed__)) { MP_UNKNOWN, MP_BSBOLT,             MP_bwa,   MP_BWA,   MP_MINIMAP2,   MP_STAR,   MP_BOWTIE2,   MP_DRAGEN,    MP_GEM3,         MP_GEM2SAM,     MP_BISMARK,   MP_BSSEEKER2,     MP_WINNOWMAP,   MP_BAZ2BAM,    MP_BBMAP,   MP_TMAP,   MP_HISAT2,   MP_BOWTIE,   MP_NOVOALIGN,   MP_RAZER3,    MP_BLASR,   MP_NGMLR,           MP_DELVE,   MP_TOPHAT,   MP_CPU,  MP_LONGRANGER,          MP_CLC,              MP_PBMM2,   MP_CCS,   NUM_MAPPERS } SamMapperType;
#define SAM_MAPPER_NAME             { "Unknown_mapper", "bsbolt",              "bwa",    "BWA",    "minimap2",    "STAR",    "bowtie2",    "dragen",     "gem3",          "gem2sam",      "bismark",    "bsseeker2",      "Winnowmap",    "baz2bam",     "BBMap",    "tmap",    "hisat2",    "Bowtie",    "NovoAlign",    "razers3",    "blasr",    "ngmlr",            "Delve",    "TopHat",    "cpu",    "longranger",           "CLCGenomicsWB",    "pbmm2",    "ccs",                }
#define SAM_MAPPER_SIGNATURE        { "Unknown_mapper", "PN:bwa	VN:BSB"/*\t*/, "PN:bwa", "PN:BWA", "PN:minimap2", "PN:STAR", "PN:bowtie2", "ID: DRAGEN", "PN:gem-mapper", "PN:gem-2-sam", "ID:Bismark", "PN:BS Seeker 2", "PN:Winnowmap", "PN:baz2bam",  "PN:BBMap", "ID:tmap", "PN:hisat2", "ID:Bowtie", "PN:novoalign", "PN:razers3", "ID:BLASR", "PN:nextgenmap-lr", "ID:Delve", "ID:TopHat", "PN:cpu", "PN:longranger.lariat", "PN:clcgenomicswb", "PN:pbmm2", "PN:ccs",             }
<<<<<<< HEAD
#define MP(x) (segconf.sam_mapper == MP_##x)
=======
>>>>>>> ac0a3b16

// seg configuration set prior to starting to seg a file during segconfig_calculate or txtheader_zip_read_and_compress
typedef struct {

    // Seg parameters - general
    uint64_t vb_size;           // ZIP/PIZ: compression VBlock size in bytes (PIZ: passed in SectionHeaderGenozipHeader.vb_size)
    bool running;               // currently in segconf_calculate()
    bool has[MAX_DICTS];        // for select did_i's, states whether this field was encountered during segconf.running
    uint32_t line_len;          // approx line len
    float b250_per_line[MAX_DICTS]; // b250.len / num_lines
    #define AT_LEAST(did_i) ((uint64_t)(10.0 + (segconf.b250_per_line[did_i] * (float)(vb->lines.len32))))

    // read characteristics (SAM/BAM, KRAKEN and FASTQ)
    QnameFlavor qname_flavor, qname_flavor2;  
    SeqTech tech;

    // SAM/BAM and FASTQ
    uint32_t longest_seq_len;   // length of the longest seq_len in the segconf data 
    DictId qname_seq_len_dict_id; // dict_id of one of the Q?NAME contexts, which is expected to hold the seq_len for this read. 0 if there is no such item.
    #define UNK_QNANE_LEN 127
    #define NUM_COLLECTED_WORDS 6
    char unknown_flavor_qnames[NUM_COLLECTED_WORDS][UNK_QNANE_LEN+1];

    // SAM/BAM stuff
    STRl (std_cigar, 16);       // first CIGAR in the file - used in case all CIGARs in the file are the same
    int num_mapped;             // number of segconf reads that are mapped - defined as having (!FLAG.unmapped, RNAME, POS, CIGAR)
    bool sam_is_unmapped;       // false if there is at least one read in segconf with (!FLAG.unmapped, RNAME, POS, CIGAR)
    SamMapperType sam_mapper;       
    bool is_biobambam2_sort;    // PG records indicate running biobambam tag-creating programs    
    bool has_bqsr;              // PG records indicate running GATK ApplyBQSR
    bool NM_is_integer;         // true if NM is integer, false if it binary
    bool has_TLEN_non_zero;
    bool has_DP_before_PL;
    bool is_collated;           // Every QNAME appears in two or more consecutive lines
    bool evidence_of_collated;  // during segconf: at least a one pair of consecutive lines has the same QNAME
    bool is_sorted;             // every two consecutive lines that have the same RNAME, have non-decreasing POS
    bool is_paired;             // file has a least one read that is marked as "last" in FLAG
    bool evidence_of_sorted;    // during segconf: at least a one pair of consecutive lines has the same RNAME and increasing POS
    bool sam_multi_RG;          // evidence that file has more than one type of RG
    bool sam_bisulfite;         // this BAM file is of reads that have been treated with bisulfite to detect methylation
    bool sam_predict_meth_call; // ZIP/PIZ: true if segging SEQ should also predict the methylation call in vb->meth_call
    bool bs_strand_not_by_rev_comp; // true if vb->bisulfite_strand cannot be predicted by FLAG.rev_comp
    bool MD_NM_by_unconverted;  // in bisulfate data, we still calculate MD:Z and NM:i vs unconverted reference
    bool has_MD_or_NM;          // ZIP/PIZ: call sam_analyze_copied_SEQ for SEQ copied from prim unless no cigar, no seq or (PIZ) explicitly told not to.
    bool NM_after_MD;           // in all segconf lines that had both NM and MD, NM appeared after MD
    bool nM_after_MD;           // same, for nM:i
    bool pysam_qual;            // ZIP/PIZ: BAM missing QUAL is generated by old versions of pysam: first byte is 0xff, followed by 0s (SAM spec requires all bytes to be 0xff)
    bool sam_has_depn;          // ZIP: true if any line in the segconf sample had SAM_FLAG_SECONDARY or SAM_FLAG_SUPPLEMENTARY
    bool has_barcodes;          // ZIP: file uses barcodes
    bool star_solo;             // ZIP: using STARsolo or cellranger
    uint32_t AS_is_2ref_consumed; // ZIP/PIZ: AS value tends to be double ref_consumed (counter during segconf, bool during seg/piz)
    uint8_t MAPQ_value;         // used during segconf.running to calculate sam_mapq_has_single_value
    bool MAPQ_has_single_value; // all non-0 MAPQ have the same value
    msType sam_ms_type;         // ZIP/PIZ: type of ms:i 
    XgIncSType sam_XG_inc_S;    // Does XG include soft_clip[0]
    bool is_long_reads;
    SagType sag_type;           // Type of sag
    bool depn_CIGAR_can_have_H; // some DEPN CIGARs (of alignments with SA:Z) have H (set while segging MAIN)
    bool SA_CIGAR_can_have_H;   // some SA_CIGARs have H (set while segging MAIN)
    thool SA_HtoS;              // when a DEPN CIGAR has H, the corresponding SA_CIGAR has S
    bool sag_has_AS;            // sag store the AS:i values of prim lines that have them. Set if its beneficial to seg AS:i in depn lines against prim
    uint32_t sam_cigar_len;     // approx average CIGAR len rounded up (during segconf.running==true - total len)
    uint32_t sam_seq_len;       // ZIP/PIZ: approx average (SEQ.len+hard-clips) rounded to the nearest (during segconf.running - total len)
    uint32_t seq_len_to_cm;     // ZIP/PIZ: approx average of (seq_len/cm:i) (during segconf.running - cumulative)
    char CR_CB_seperator;       // ZIP: seperator within CR:Z and CB:Z fields
    bool abort_gencomp;         // ZIP: vb=1 found out that the file actually has no depn or no prim, so we stop sending lines to prim/depn
    bool has_cellranger;        // ZIP/PIZ: if TX:Z and/or AN:Z fields are present, they were generated by cellranger
    uint8_t n_CR_CB_CY_seps, n_BC_QT_seps, n_RX_seps;
    char BC_sep, RX_sep;
    MiniContainer CY_con, QT_con;
    SmallContainer CB_con;

    STRl(CY_con_snip, 64);
    STRl(QT_con_snip, 64);
    STRl(CB_con_snip, 64 + SMALL_CON_NITEMS * 16);     

    // SAM/BAM and FASTQ
    bool nontrivial_qual;       // true if we know that not all QUAL values are the same (as they are in newer PacBio files)

    // VCF stuff
    bool vcf_is_varscan;        // this VCF file was produced by VarScan
    bool vcf_is_gvcf;
    bool vcf_is_beagle;
    bool vcf_is_gwas;           // GWAS-VCF format: https://github.com/MRCIEU/gwas-vcf-specification
    bool vcf_illum_gtyping;     // tags from Illumina GenCall genotyping software
    bool vcf_infinium;
    bool vcf_dbSNP;
    uint64_t count_dosage[2];   // used to calculate pc_has_dosage
    float pc_has_dosage;        // % of the samples x lines that have a valid (0-2) dosage value [0.0,1.0]
    bool use_null_DP_method;    // A method for predicting GT=./. by DP=.
    FormatDPMethod FORMAT_DP_method;
    PLMuxByDP PL_mux_by_DP;
    Mutex PL_mux_by_DP_mutex;
    uint64_t count_GQ_by_PL, count_GQ_by_GP; // used tp calculate GQ_by_PL, GQ_by_GP
    bool GQ_by_PL, GQ_by_GP;
    
    // FASTQ
    FastqLine3Type line3;       // format of line3
    QnameFlavor line3_flavor;   // in case of L3_QF 
    int r1_or_r2;               // in case compression is WITHOUT --pair: our guess of whether this file is R1 or R2
    bool deep_no_qname;         // Deep: true if for some segconf lines which have Deep, qname doesn't match (eg, bc of QNAME modifications between FASTQ and SAM)
    bool deep_no_qual;          // Deep: true if for some segconf lines which have Deep, qual doesn't match (eg, bc of undocumented BQSR)
    unsigned n_full_mch;        // Deep: count segconf lines where hash matches with at least one SAM line - QNAME, SEQ, QUAL
    unsigned n_seq_qual_mch;    // Deep: count segconf lines where hash matches with at least one SAM line - SEQ and QUAL
    unsigned n_seq_qname_mch;   // Deep: count segconf lines where hash matches with at least one SAM line - SEQ and QNAME 
    unsigned n_seq_mch;         // Deep: count segconf lines where hash matches with at least one SAM line - SEQ
    unsigned n_no_mch;          // Deep: count segconf lines that don't match any SAM line (perhaps because SAM is filtered)
    STRl (deep_desc_con_snip, 48); // Deep: container for producing DESC = QNAME + whitespace + more DESC
    char deep_desc_con_snip_sep;// Deep: separator between the two items of deep_desc_con_snip

    // FASTA stuff
    bool fasta_has_contigs;     // the sequences in this FASTA represent contigs (as opposed to reads) - in which case we have a FASTA_CONTIG dictionary and RANDOM_ACCESS
    SeqType seq_type;           // nucleotide or protein
    unsigned seq_type_counter;  // used for calculating seq_type 

    // GFF stuff
    int gff_version;
    bool has_embdedded_fasta;

    // Chain stuff
    bool chain_mismatches_ref;  // Some contigs mismatch the reference files, so this chain file cannot be used with --chain
} SegConf;

extern SegConf segconf; // ZIP: set based on segging a sample of a few first lines of the file
                        // PIZ: select fields are transferred through SectionHeaderGenozipHeader

extern void segconf_initialize (void);
extern void segconf_calculate (void);
extern void segconf_update_qual (STRp (qual));
extern bool segconf_is_long_reads(void);
extern void segconf_mark_as_used (VBlockP vb, unsigned num_ctxs, ...);
extern rom segconf_sam_mapper_name (void);
extern rom segconf_tech_name (void);
<|MERGE_RESOLUTION|>--- conflicted
+++ resolved
@@ -18,7 +18,7 @@
 #define ABSOLUTE_MIN_VBLOCK_MEMORY ((uint64_t)1000) // in Bytes
 #define ABSOLUTE_MAX_VBLOCK_MEMORY ((uint64_t)MAX_VBLOCK_MEMORY MB)
 
-typedef enum __attribute__ ((__packed__)) { TECH_UNKNOWN,   TECH_ILLUM_7, TECH_ILLUM_5, TECH_PACBIO, TECH_ONP,          TECH_454, TECH_MGI,   TECH_IONTORR, TECH_HELICOS, NUM_TECHS } SeqTech;
+typedef enum __attribute__ ((__packed__)) { TECH_UNKNOWN,   TECH_ILLUM_7, TECH_ILLUM_5, TECH_PACBIO, TECH_ONP,          TECH_454, TECH_BGI,   TECH_IONTORR, TECH_HELICOS, NUM_TECHS } SeqTech;
 #define TECH_NAME                         { "Unknown_tech", "Illumina-7", "Illumina-5", "PacBio",    "Oxford_Nanopore", "454",    "MGI_Tech", "IonTorrent", "Helicos"               }
 #define TECH(x) (segconf.tech == TECH_##x)
 
@@ -33,17 +33,11 @@
 
 typedef enum __attribute__ ((__packed__)) { L3_UNKNOWN, L3_EMPTY, L3_COPY_DESC, L3_QF, NUM_L3s } FastqLine3Type;
 
-typedef enum __attribute__ ((__packed__)) { XG_S_UNKNOWN, XG_WITHOUT_S, XG_WITH_S } XgIncSType;
-#define XG_INC_S_NAME { "Unknown", "without-S", "with-S"}
-
 // SamMapperType is part of the file format and values should not be changed (new ones can be added)
 typedef enum __attribute__ ((__packed__)) { MP_UNKNOWN, MP_BSBOLT,             MP_bwa,   MP_BWA,   MP_MINIMAP2,   MP_STAR,   MP_BOWTIE2,   MP_DRAGEN,    MP_GEM3,         MP_GEM2SAM,     MP_BISMARK,   MP_BSSEEKER2,     MP_WINNOWMAP,   MP_BAZ2BAM,    MP_BBMAP,   MP_TMAP,   MP_HISAT2,   MP_BOWTIE,   MP_NOVOALIGN,   MP_RAZER3,    MP_BLASR,   MP_NGMLR,           MP_DELVE,   MP_TOPHAT,   MP_CPU,  MP_LONGRANGER,          MP_CLC,              MP_PBMM2,   MP_CCS,   NUM_MAPPERS } SamMapperType;
 #define SAM_MAPPER_NAME             { "Unknown_mapper", "bsbolt",              "bwa",    "BWA",    "minimap2",    "STAR",    "bowtie2",    "dragen",     "gem3",          "gem2sam",      "bismark",    "bsseeker2",      "Winnowmap",    "baz2bam",     "BBMap",    "tmap",    "hisat2",    "Bowtie",    "NovoAlign",    "razers3",    "blasr",    "ngmlr",            "Delve",    "TopHat",    "cpu",    "longranger",           "CLCGenomicsWB",    "pbmm2",    "ccs",                }
 #define SAM_MAPPER_SIGNATURE        { "Unknown_mapper", "PN:bwa	VN:BSB"/*\t*/, "PN:bwa", "PN:BWA", "PN:minimap2", "PN:STAR", "PN:bowtie2", "ID: DRAGEN", "PN:gem-mapper", "PN:gem-2-sam", "ID:Bismark", "PN:BS Seeker 2", "PN:Winnowmap", "PN:baz2bam",  "PN:BBMap", "ID:tmap", "PN:hisat2", "ID:Bowtie", "PN:novoalign", "PN:razers3", "ID:BLASR", "PN:nextgenmap-lr", "ID:Delve", "ID:TopHat", "PN:cpu", "PN:longranger.lariat", "PN:clcgenomicswb", "PN:pbmm2", "PN:ccs",             }
-<<<<<<< HEAD
 #define MP(x) (segconf.sam_mapper == MP_##x)
-=======
->>>>>>> ac0a3b16
 
 // seg configuration set prior to starting to seg a file during segconfig_calculate or txtheader_zip_read_and_compress
 typedef struct {
@@ -83,6 +77,16 @@
     bool is_paired;             // file has a least one read that is marked as "last" in FLAG
     bool evidence_of_sorted;    // during segconf: at least a one pair of consecutive lines has the same RNAME and increasing POS
     bool sam_multi_RG;          // evidence that file has more than one type of RG
+    bool is_bwa;                // aligner used is based on bwa
+    bool is_minimap2;           // aligner used is based on minimap2
+    bool is_bowtie2;            // aligner used is based on bowtie2
+    bool sam_has_SA_Z;
+    thool sam_has_BWA_XA_Z;
+    bool sam_has_BWA_XS_i;
+    bool sam_has_BWA_XM_i;
+    bool sam_has_BWA_XT_A ;
+    bool sam_has_BWA_XC_i;
+    bool sam_has_BWA_X01_i;
     bool sam_bisulfite;         // this BAM file is of reads that have been treated with bisulfite to detect methylation
     bool sam_predict_meth_call; // ZIP/PIZ: true if segging SEQ should also predict the methylation call in vb->meth_call
     bool bs_strand_not_by_rev_comp; // true if vb->bisulfite_strand cannot be predicted by FLAG.rev_comp
@@ -98,7 +102,7 @@
     uint8_t MAPQ_value;         // used during segconf.running to calculate sam_mapq_has_single_value
     bool MAPQ_has_single_value; // all non-0 MAPQ have the same value
     msType sam_ms_type;         // ZIP/PIZ: type of ms:i 
-    XgIncSType sam_XG_inc_S;    // Does XG include soft_clip[0]
+    thool sam_XG_inc_S;         // Does XG include soft_clip[0]
     bool is_long_reads;
     SagType sag_type;           // Type of sag
     bool depn_CIGAR_can_have_H; // some DEPN CIGARs (of alignments with SA:Z) have H (set while segging MAIN)
@@ -165,6 +169,9 @@
 
     // Chain stuff
     bool chain_mismatches_ref;  // Some contigs mismatch the reference files, so this chain file cannot be used with --chain
+
+    // BED stuff
+    int bed_num_columns;
 } SegConf;
 
 extern SegConf segconf; // ZIP: set based on segging a sample of a few first lines of the file
@@ -177,3 +184,6 @@
 extern void segconf_mark_as_used (VBlockP vb, unsigned num_ctxs, ...);
 extern rom segconf_sam_mapper_name (void);
 extern rom segconf_tech_name (void);
+extern void segconf_test_sorted (VBlockP vb, WordIndex prev_line_chrom, PosType32 pos, PosType32 prev_line_pos);
+extern void segconf_finalize_is_sorted (void);
+extern rom segconf_qf_name (void);