--- conflicted
+++ resolved
@@ -753,18 +753,7 @@
 
     if (segconf.running) {
         vcf_seg_FORMAT_PS_segconf (vb, ctx, STRa(PS));
-        return;
-<<<<<<< HEAD
-=======
-    }
-
-    // case first PS line appears after the lines segged by segconf - so we need to initialize
-    else if (!segconf.ps_type) {
-        vcf_seg_FORMAT_PS_segconf (vb, ctx, STRa(PS)); // set global segconf parameter - no harm even if multiple threads will set concurrently as regardless of the winner, the value is legitimate
-        vcf_samples_PS_initialize (vb);
-    }
->>>>>>> ea1ac534
-    
+        return;    
     } 
     
     // case first PS line appears after the lines segged by segconf - so we need to initialize
@@ -1698,12 +1687,6 @@
 
             lookback_insert_txt (VB, VCF_LOOKBACK, FORMAT_PS, &sample[sample_len], 0); // lookback must have num_samples per line
         }
-<<<<<<< HEAD
-=======
-
-        seg_by_ctx (VB, NULL, 0, ctxs[i], 0); // generates WORD_INDEX_MISSING
-    }
->>>>>>> ea1ac534
 
         seg_by_ctx (VB, NULL, 0, ctxs[i], 0); // generates WORD_INDEX_MISSING
     }
