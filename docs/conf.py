--- conflicted
+++ resolved
@@ -22,11 +22,7 @@
 author = 'Divon Lan'
 
 # The full version, including alpha/beta/rc tags
-<<<<<<< HEAD
-release = '11.0.8'
-=======
 release = '11.0.9'
->>>>>>> e7ae8635
 
 
 # -- General configuration ---------------------------------------------------
