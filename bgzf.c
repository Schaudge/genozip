--- conflicted
+++ resolved
@@ -222,8 +222,7 @@
 {
     ARRAY (uint16_t, isizes, txt_file->bgzf_isizes);
     #define next_isize txt_file->bgzf_isizes.param // during PIZ, we use bgzf_isizes.param as "next" - iterator on bgzf_isizes
-    
-<<<<<<< HEAD
+     
     // if we don't have isize (either source is not BGZF, or compressed with --optimize, or data-modifying piz options, or v8)
     // create our own isizes just for this vb
     if (!txt_file->bgzf_isizes.len) {
@@ -234,24 +233,12 @@
     // if we have an initial region of txt_data that has a split block with the previous VB - 
     // that will be our first block, with a negative index. the previous VBs final data is now in bzgf_passed_down_len
     int32_t index = -txt_file->bzgf_passed_down_len; // first block should cover passed down data too
-=======
-    // skip the initial region of txt_data that has a split block with the previous VB - 
-    // the previous VBs final data is now in txt_file->unconsumed_txt
-    int32_t index = -(int32_t)txt_file->unconsumed_txt.len; // first block should cover unconsumed data too
->>>>>>> 41924357
 
     while (next_isize < txt_file->bgzf_isizes.len) { 
         
         int32_t isize = (int32_t)isizes[next_isize] + 1;// +1 bc the array values are (isize-1)
-<<<<<<< HEAD
 
         ASSERT (index + isize > 0, "Error in bgzf_calculate_blocks_one_vb: expecting index=%d + isize=%d > 0", index, isize); // if isize is small than the unconsumed data, then this block should have belonged to the previous VB
-=======
-
-        ASSERT (index + isize > 0, "Error in bgzf_calculate_blocks_one_vb: expecting index=%d + isize=%d > 0", index, isize); // if isize is small than the unconsumed data, then this block should have belonged to the previous VB
-
-        if (index + isize > (int32_t)vb_txt_data_len) break; // this bgzf block doesn't fit in the VB
->>>>>>> 41924357
 
         if (index + isize > (int32_t)vb_txt_data_len) {
             txt_file->bzgf_passed_down_len = (int32_t)vb_txt_data_len - index; // pass down to next vb 
