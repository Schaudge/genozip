--- conflicted
+++ resolved
@@ -94,8 +94,4 @@
 
 END OF TERMS AND CONDITIONS
 
-<<<<<<< HEAD
-Genozip license version: 14.0.-1
-=======
 Genozip license version: 13.0.15
->>>>>>> 8d046b87
