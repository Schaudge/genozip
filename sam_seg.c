--- conflicted
+++ resolved
@@ -494,10 +494,6 @@
 void sam_zip_after_vbs (void)
 {
     // shorten unused RNAME / RNEXT dictionary strings to "" (dict pre-populated in sam_zip_initialize)
-<<<<<<< HEAD
-    // note: some rnames may be protected from removal by ctx_protect_from_removal
-=======
->>>>>>> 8d046b87
     if (flag.reference != REF_INTERNAL) { // TO DO: for this to work for REF_INTERNAL, ctx_shorten_unused_dict_words needs to update char_index to the new value
         ctx_shorten_unused_dict_words (SAM_RNAME);
         ctx_shorten_unused_dict_words (SAM_RNEXT);
