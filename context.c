// ------------------------------------------------------------------
//   context.c
//   Copyright (C) 2019-2022 Black Paw Ventures Limited
//   Please see terms and conditions in the file LICENSE.txt

#include <errno.h>
#include "genozip.h"
#include "profiler.h"
#include "sections.h"
#include "vcf.h"
#include "base250.h"
#include "vblock.h"
#include "context.h"
#include "zfile.h"
#include "endianness.h"
#include "file.h"
#include "hash.h"
#include "seg.h"
#include "dict_id.h"
#include "reference.h"
#include "mutex.h"
#include "progress.h"
#include "dispatcher.h"
#include "compressor.h"
#include "strings.h"
#include "codec.h"
#include "flags.h"
#include "zip.h"
#include "piz.h"
#include "reconstruct.h"
#include "contigs.h"
#include "segconf.h"
#include "chrom.h"
#include "buffer.h"
#include "version.h"

#define INITIAL_NUM_NODES 10000

// ZIP only: set a bit in counts of a node, so it is not removed by ctx_shorten_unused_dict_words
#define COUNT_PROTECTED_FROM_REMOVAL 0x4000000000000000ULL // 2nd MSb, so to not make the number negative

// inserts dict_id->did_i to the map, if one of the two entries is available
static inline void set_dict_id_to_did_i_map (DidIType *map, DictId dict_id, DidIType did_i)
{
    // thread safety for z_file map: we don't bother with having a mutex, in the worst case scenario, two threads will test an entry
    // as empty and then both write to it, with one of them prevailing. that's fine (+ Likely its the same did_i anyway).

    if (map[dict_id.map_key] == DID_I_NONE)  // map is free
        map[dict_id.map_key] = did_i;

    else if (map[dict_id.map_key] == did_i)  // already has requested value - nothing to do 
        {}
    
    else if (map[ALT_KEY(dict_id)] == DID_I_NONE) // fallback entry is free or we can override it
        map[ALT_KEY(dict_id)] = did_i;
}

// ZIP: add a snip to the dictionary the first time it is encountered in the VCF file.
// the dictionary will be written to GENOZIP and used to reconstruct the MTF during decompression
typedef enum { DICT_VB, DICT_ZF, DICT_ZF_SINGLETON } DictType;
static inline CharIndex ctx_insert_to_dict (VBlockP vb_of_dict, ContextP ctx, DictType type, STRp(snip))
{
    Buffer *dict = (type == DICT_ZF_SINGLETON) ? &ctx->ol_dict : &ctx->dict; // in z_file, ol_dict contains singletons

    static rom buf_name[3] = { "contexts->dict", "zctx->dict", "zctx->ol_dict" };
    buf_alloc (vb_of_dict, dict, snip_len + 1, INITIAL_NUM_NODES * MIN_(10, snip_len), char,CTX_GROWTH, buf_name[type]);
    
    if (type == DICT_ZF) buf_set_overlayable (dict); // during merge
    
    CharIndex char_index = dict->len;
    char *dict_p = Bc (*dict, char_index);

    memcpy (dict_p, snip, snip_len);
    dict_p[snip_len] = 0; // dictionaries have a \0 separating snips, so that PIZ can generate word_list

    dict->len += snip_len + 1;
    return char_index;
}

// ZIP only (PIZ doesn't have nodes) nodes index to node - possibly in ol_nodes, or in nodes
CtxNode *ctx_node_vb_do (ConstContextP vctx, WordIndex node_index, 
                         rom *snip_in_dict, uint32_t *snip_len,  // optional outs
                         FUNCLINE)
{
    ASSERT (vctx->dict_id.num, "this vctx is not initialized (dict_id.num=0) - called from %s:%u", func, code_line);
    
    ASSERT (node_index < vctx->nodes.len + vctx->ol_nodes.len, "out of range: dict=%s node_index=%d nodes.len=%u ol_nodes.len=%u. Caller: %s:%u",  
            vctx->tag_name, node_index, (uint32_t)vctx->nodes.len, (uint32_t)vctx->ol_nodes.len, func, code_line);

    bool is_ol = node_index < vctx->ol_nodes.len; // is this entry from a previous vb (overlay buffer)

    CtxNode *node = is_ol ? B(CtxNode, vctx->ol_nodes, node_index)
                          : B(CtxNode, vctx->nodes, node_index - vctx->ol_nodes.len);

    if (snip_in_dict) {
        const Buffer *dict = is_ol ? &vctx->ol_dict : &vctx->dict;
        ASSERT0 (buf_is_alloc (dict), "dict not allocated");

        ASSERT (node->char_index + (uint64_t)node->snip_len < dict->len, "snip of %s out of range: node->char_index=%"PRIu64" + node->snip_len=%u >= %s->len=%"PRIu64,
                vctx->tag_name, node->char_index, node->snip_len, is_ol ? "ol_dict" : "dict", dict->len);

        *snip_in_dict = Bc (*dict, node->char_index);
    }

    if (snip_len) *snip_len = node->snip_len;
    
    return node;
}

// ZIP only (PIZ doesn't have nodes) nodes index to node - possibly in ol_nodes, or in nodes
CtxNode *ctx_node_zf_do (ConstContextP zctx, int32_t node_index, 
                         rom *snip_in_dict, uint32_t *snip_len,  // optional outs
                         FUNCLINE)
{
    ASSERT (zctx->dict_id.num, "this zctx is not initialized (dict_id.num=0) - called from %s:%u", func, code_line);
    
    ASSERT (node_index > -2 - (int32_t)zctx->ol_nodes.len && node_index < (int32_t)zctx->nodes.len, 
            "out of range: dict=%s node_index=%d nodes.len=%u ol_nodes.len=%u. Caller: %s:%u",  
            zctx->tag_name, node_index, (uint32_t)zctx->nodes.len, (uint32_t)zctx->ol_nodes.len, func, code_line);

    bool is_singleton = node_index < 0; // is this entry from a previous vb (overlay buffer)

    CtxNode *node = is_singleton ? B(CtxNode, zctx->ol_nodes, -node_index - 2)
                                 : B(CtxNode, zctx->nodes, node_index);

    if (snip_in_dict) {
        const Buffer *dict = is_singleton ? &zctx->ol_dict : &zctx->dict;
        ASSERT0 (buf_is_alloc (dict), "dict not allocated");

        *snip_in_dict = &dict->data[node->char_index];
    }

    if (snip_len) *snip_len = node->snip_len;
    
    return node;
}

// PIZ: search for a node matching this snip in a directory and return the node index. note that we do a linear
// search as PIZ doesn't have hash tables.
WordIndex ctx_search_for_word_index (ContextP ctx, STRp(snip))
{
    CtxWord *words = B1ST (CtxWord, ctx->word_list);
    ASSERT (words, "word_list is empty for context %s", ctx->tag_name);

    for (unsigned i=0; i < ctx->word_list.len; i++)
        if (words[i].snip_len == snip_len && !memcmp (&ctx->dict.data[words[i].char_index], snip, snip_len))
            return i;

    return WORD_INDEX_NONE;
}

// PIZ and reading Pair1 in ZIP (uses word_list): returns word index, and advances the iterator
WordIndex ctx_get_next_snip (VBlockP vb, ContextP ctx, bool all_the_same, bool is_pair, pSTRp (snip)/*optional out*/)
{
    ASSERT (ctx, "ctx is NULL. vb_i=%u", vb->vblock_i);

    const Buffer *b250 = is_pair ? &ctx->pair : &ctx->b250;
    SnipIterator *iterator = is_pair ? &ctx->pair_b250_iter : &ctx->iterator;

    // if the entire b250 in a VB consisted of word_index=0, we don't output the b250 to the file, and just 
    // consider it to always emit 0
    if (!b250->len) {
        if (snip) {
            CtxWord *dict_word = B1ST (CtxWord, ctx->word_list);
            *snip = Bc (ctx->dict, dict_word->char_index);
            *snip_len = dict_word->snip_len;
        }
        return 0;
    }
    
    if (!iterator->next_b250)  // initialize
        *iterator = (SnipIterator){ .next_b250       = B1ST8 (*b250), 
                                    .prev_word_index = WORD_INDEX_NONE };

    WordIndex word_index = base250_decode (&iterator->next_b250, !all_the_same, ctx->tag_name);  // if this line has no non-GT subfields, it will not have a ctx 

    // we check after (no risk of segfault because of buffer overflow protector) - since b250 word is variable length
    if (command == PIZ)
        ASSPIZ (iterator->next_b250 <= BAFT8 (*b250), 
                "while reconstructing (vb->lines.len=%"PRIu64"): iterator for %s (did_i=%u) %sreached end of b250. b250.len=%"PRIu64, 
                vb->lines.len, ctx->tag_name, ctx->did_i, is_pair ? "(PAIR) ": "", b250->len);
    else
        ASSERT (iterator->next_b250 <= BAFT8 (*b250), 
                "while reconstructing vb->line_i=%"PRIu64" (last line of vb is %"PRIu64") in vb_i=%u: iterator for %s (did_i=%u) %sreached end of b250. b250.len=%"PRIu64, 
                vb->line_i, vb->first_line + vb->lines.len - 1, vb->vblock_i, ctx->tag_name, ctx->did_i, is_pair ? "(PAIR) ": "", b250->len);

    // case: a Container item is missing (eg a subfield in a Sample, a FORMAT or Samples items in a file)
    if (word_index == WORD_INDEX_MISSING) {
        if (snip) {
            *snip = NULL; // ignore this dict_id - don't even output a separator
            *snip_len = 0;
        }
    }

    // case: a subfield snip is empty, eg "AB::CD" (VCF GT Data) or "OA:Z:chr13,52863337,-,56S25M70S,0,;" (SAM OA optional field)
    else if (word_index == WORD_INDEX_EMPTY) { 
        if (snip) {
            *snip = ""; // pointer to static empty string
            *snip_len = 0;
        }
    }

    else {
        if (word_index == WORD_INDEX_ONE_UP) 
            word_index = iterator->prev_word_index + 1;

        ASSERT (word_index < ctx->word_list.len, 
                "while parsing vb=%u comp=%s line=%"PRIu64": word_index=%u is out of bounds - %s %sdictionary (did=%u) has only %u entries. b250.len=%"PRId64" iterator(after)=%"PRId64,
                vb->vblock_i, comp_name(vb->comp_i), vb->line_i, word_index, ctx->tag_name, is_pair ? "(PAIR) ": "", 
                ctx->did_i, (uint32_t)ctx->word_list.len, b250->len, (uint64_t)((char*)iterator->next_b250 - (char*)b250->data));

        CtxWord *dict_word = B(CtxWord, ctx->word_list, word_index);

        if (snip) {
            *snip = Bc (ctx->dict, dict_word->char_index);
            *snip_len = dict_word->snip_len;
        }
    }
    
    iterator->prev_word_index = word_index;    

    return word_index;
}

// similar to ctx_get_next_snip, except iterator is left intact 
WordIndex ctx_peek_next_snip (VBlockP vb, ContextP ctx, bool all_the_same, pSTRp (snip)/*optional out*/)  
{
    SnipIterator save_iterator = ctx->iterator;
    WordIndex wi = ctx_get_next_snip (vb, ctx, all_the_same, false, STRa(snip));
    ctx->iterator = save_iterator;
    return wi;
}

// Process and snip - return its node index, and enter it into the directory if its not already there. Called
// 1. During segregate - as snips are encountered in the data. No base250 encoding yet
// 2. During ctx_merge_in_one_vctx() - to enter snips into z_file->contexts - also encoding in base250
static WordIndex ctx_commit_node (VBlockP vb, ContextP zctx, ContextP vctx, STRp(snip), int64_t count, CtxNode **node, bool *is_new)  // out
{
    // if this turns out to be a singelton - i.e. a new snip globally - where it goes depends on whether its a singleton in the VB 
    // and whether we are allowed to move singletons to local. if its a singleton:
    // 1. we keep it in ston_nodes and the index in the node is negative to indicate that
    // 2. we insert it to ston_nodes instead of dict - i.e. it doesn't get written the dict section
    // 3. we move it to the local section of this vb
    // 4. we set the word_index of its nodes to be the word_index of the SNIP_LOOKUP snip
    bool is_singleton_in_vb = (count == 1 && ctx_can_have_singletons (vctx)); // is singleton in this VB

    // attempt to get the node from the hash table 
    WordIndex node_index = hash_global_get_entry (zctx, STRa(snip), 
                                                  is_singleton_in_vb ? HASH_NEW_OK_SINGLETON_IN_VB : HASH_NEW_OK_NOT_SINGLETON, node);

    // case: existing non-singleton node. Possibly it was a singleton node before, that thanks to us hash_global_get_entry
    // converted to non-singleton - i.e. node_index is always >= 0.
    if (*node) { 
        *is_new = false;
        return node_index; // >= 0
    }
    
    // NEW SNIP globally - this snip was just added to the hash table - either as a regular or singleton node
    bool is_singleton_in_global = (node_index < 0);
    Buffer *nodes = is_singleton_in_global ? &zctx->ston_nodes : &zctx->nodes;
    ASSERT (nodes->len <= MAX_WORDS_IN_CTX, 
            "too many words in ctx %s, max allowed number of words is is %u", zctx->tag_name, MAX_WORDS_IN_CTX);

    // set either singleton node or regular node with this snip
    buf_alloc (evb, nodes, 1, INITIAL_NUM_NODES, CtxNode, CTX_GROWTH, is_singleton_in_global ? "zctx->ston_nodes" : "zctx->nodes");
    *node = BLST (CtxNode, *nodes); // note: (*nodes).len was already incremented in hash_global_get_entry
    **node = (CtxNode){
        .snip_len   = snip_len,
        .char_index = ctx_insert_to_dict (evb, zctx, (is_singleton_in_global ? DICT_ZF_SINGLETON : DICT_ZF), snip, snip_len)
    };

    // case: vb singleton turns out to be a global singleton - we add it to local and return the SNIP_LOOKUP node
    // instead of the singleton node (which is guaranteed to be non-singleton, and hence >= 0)
    // note: local is dedicated to singletons and contains nothing else, since inst.no_stons is not set
    if (node_index < 0) {
        seg_add_to_local_text (vb, vctx, snip, snip_len, false, 0);

        if (HAS_DEBUG_SEG(vctx)) {
            char printable_snip[snip_len+20];
            iprintf ("commit_node: vb_i=%u %s: SINGLETON replaced by SNIP_LOCAL: snip=%s snip_len=%u\n", 
                     vb->vblock_i, vctx->tag_name, str_print_snip (snip, snip_len, printable_snip), snip_len);
        }

        static char lookup = SNIP_LOOKUP;
        return ctx_commit_node (vb, zctx, vctx, &lookup, 1, -1 /* not singleton */, node, is_new);
    }

    // case: not singleton - we return this (new) node
    else {
        buf_set_overlayable (&zctx->nodes);
        (*node)->word_index.n = node_index;

        buf_alloc_zero (evb, &zctx->counts, 1, INITIAL_NUM_NODES, int64_t, CTX_GROWTH, "zctx->counts");
        zctx->counts.len++; // actually assigned in ctx_merge_in_one_vctx 

        if (chrom_2ref_seg_is_needed (zctx->did_i)) { 
            buf_alloc_255 (evb, &z_file->chrom2ref_map, 1, INITIAL_NUM_NODES, WordIndex, CTX_GROWTH, "z_file->chrom2ref_map");
            z_file->chrom2ref_map.len++; // actually assigned in ctx_merge_in_one_vctx 
        }

        if (is_new) *is_new = true;

        return node_index; // >= 0
    }
}

// Make ctx an "all-the-same" with SNIP_MATE_LOOKUP. Runs during generate.
void ctx_convert_generated_b250_to_mate_lookup (VBlockP vb, ContextP vctx)
{
    ContextP zctx  = ctx_get_zctx_from_vctx (vctx);
    ASSERTNOTNULL (zctx);

    // ctx_create_node MUST be run for SNIP_MATE_LOOKUP in seg_initialize, so here we know it exists
    CtxNode *node;
    WordIndex word_index = hash_global_get_entry (zctx, (char[]){ SNIP_MATE_LOOKUP }, 1, HASH_READ_ONLY, &node);
    ASSERT (word_index != WORD_INDEX_NONE, "SNIP_MATE_LOOKUP node not found in ctx=%s - expected it to be created in seg_initialize", vctx->tag_name);

    vctx->flags.all_the_same = true;

    Base250 b250 = base250_encode (word_index);
    vctx->b250.len = base250_len (b250.encoded.numerals);
    memcpy (vctx->b250.data, b250.encoded.numerals, vctx->b250.len);
}

// Seg: inserts snip into the hash, nodes and dictionary, if it was not already there, and returns its node index.
// Does NOT add the word index to b250.
WordIndex ctx_create_node_do (VBlockP vb, ContextP vctx, STRp(snip), bool *is_new /* out */)
{
    ASSERTNOTNULL (vctx);
    ASSERT (vctx->dict_id.num, "vctx has no dict_id (did_i=%u)", (unsigned)(vctx - vb->contexts));
    WordIndex node_index;
    #define RETURN(ni) { node_index=(ni); goto done; }

    if (!snip_len) {
        if (is_new) *is_new = false;
        RETURN ((!snip || (vb->data_type == DT_VCF && dict_id_is_vcf_format_sf (vctx->dict_id) && *snip != ':')) 
                 ? WORD_INDEX_MISSING : WORD_INDEX_EMPTY);
    }

    // short-circuit if identical to previous snip
    if (vctx->last_snip && str_issame (snip, vctx->last_snip)) {
        (*B(int64_t, vctx->counts, vctx->last_snip_ni))++; 
        if (is_new) *is_new = false;
        RETURN (vctx->last_snip_ni);
    }
    
    WordIndex node_index_if_new = vctx->ol_nodes.len + vctx->nodes.len;
    
#ifdef DEBUG // time consuming and only needed during development
    unsigned actual_len = strnlen (snip, snip_len);
    ASSERT (actual_len == snip_len, "vb=%u ctx=%s: snip_len=%u but unexpectedly has an 0 at index %u: \"%.*s\"", 
            vb->vblock_i, vctx->tag_name, snip_len, actual_len, snip_len, snip);
#endif

    ASSERT (node_index_if_new <= MAX_NODE_INDEX, 
            "ctx of %s is full (max allowed words=%u): ol_nodes.len=%u nodes.len=%u",
            vctx->tag_name, MAX_WORDS_IN_CTX, (uint32_t)vctx->ol_nodes.len, (uint32_t)vctx->nodes.len);

    // get the node from the hash table if it already exists, or add this snip to the hash table if not
    CtxNode *node;
    WordIndex existing_node_index = hash_get_entry_for_seg (vb, vctx, snip, snip_len, node_index_if_new, &node);
    if (existing_node_index != NODE_INDEX_NONE) {
        (*B(int64_t, vctx->counts, existing_node_index))++; // note: counts.len = nodes.len + ol_nodes.len
        if (is_new) *is_new = false;
        
        // populate last_snip 
        bool is_ol = existing_node_index < vctx->ol_nodes.len; // is this entry from a previous vb (overlay buffer)
        const Buffer *dict = is_ol ? &vctx->ol_dict : &vctx->dict;
        vctx->last_snip     = Bc (*dict, node->char_index);
        vctx->last_snip_len = snip_len;
        vctx->last_snip_ni  = existing_node_index;

        RETURN (existing_node_index); // snip found - we're done
    }
    
    // this snip isn't in the hash table - its a new snip
    ASSERT (vctx->nodes.len < MAX_NODE_INDEX, "too many words in dictionary %s (MAX_NODE_INDEX=%u)", vctx->tag_name, MAX_NODE_INDEX);

    buf_alloc (vb, &vctx->nodes,  1, INITIAL_NUM_NODES, CtxNode, CTX_GROWTH, "contexts->nodes");
    buf_alloc (vb, &vctx->counts, 1, INITIAL_NUM_NODES, int64_t, CTX_GROWTH, "contexts->counts");

    BNXT (CtxNode, vctx->nodes) = (CtxNode){
        .snip_len     = snip_len,
        .char_index   = ctx_insert_to_dict (vb, vctx, DICT_VB, snip, snip_len),
        .word_index.n = node_index_if_new
    };

    // populate last_snip / last_snip_len if requested
    vctx->last_snip     = Bc (vctx->dict, BLST (CtxNode, vctx->nodes)->char_index);
    vctx->last_snip_len = snip_len;
    vctx->last_snip_ni  = node_index_if_new;

    BNXT (int64_t, vctx->counts) = 1;

    ASSERT (vctx->counts.len == vctx->nodes.len + vctx->ol_nodes.len, "Expecting vctx->counts.len=%"PRId64" == vctx->nodes.len=%"PRId64" + vctx->ol_nodes.len=%"PRId64,
            vctx->counts.len, vctx->nodes.len, vctx->ol_nodes.len);

    if (is_new) *is_new = true;
    RETURN (node_index_if_new);

done:
    if (HAS_DEBUG_SEG(vctx)) { 
        char printable_snip[snip_len+20];
        if (snip) iprintf ("create_node: vb_i=%u line=%"PRIu64" %s(%u): snip=%s snip_len=%u node_index=%d\n", vb->vblock_i, vb->line_i, vctx->tag_name, vctx->did_i, str_print_snip (snip, snip_len, printable_snip), snip_len, node_index);
        else      iprintf ("create_node: vb_i=%u line=%"PRIu64" %s(%u): snip=NULL snip_len=0 node_index=%d\n", vb->vblock_i, vb->line_i, vctx->tag_name, vctx->did_i, node_index);
    }

    return node_index;
    #undef RETURN
}

// Seg only: create a node without adding to counts
WordIndex ctx_create_node (VBlockP vb, DidIType did_i, STRp (snip))
{
    WordIndex node_index = ctx_create_node_do (vb, CTX(did_i), STRa(snip), NULL); 
    ctx_decrement_count (vb, CTX(did_i), node_index);

    return node_index;
}

int64_t ctx_get_count (VBlockP vb, ContextP ctx, WordIndex node_index)
{
    ASSERT (node_index >= 0 && node_index < (WordIndex)ctx->counts.len, "node_index=%d out of range counts[%s].len=%"PRIu64, node_index, ctx->tag_name, ctx->counts.len);

    return *B(int64_t, ctx->counts, node_index);
}

// Seg only: if after ctx_create_node_do we don't add the snip to b250, we need to reduce its count
int64_t ctx_decrement_count (VBlockP vb, ContextP ctx, WordIndex node_index)
{
    ASSERT (node_index < (WordIndex)ctx->counts.len, "node_index=%d out of range counts[%s].len=%"PRIu64, node_index, ctx->tag_name, ctx->counts.len);

    int64_t *count_p = B(int64_t, ctx->counts, node_index);

    if (node_index < 0) return 0; // WORD_INDEX_EMPTY or WORD_INDEX_MISSING
     
    ASSERT (*count_p >= 1, "count[%s]=%"PRId64" too low to be decremented", ctx->tag_name, *count_p);
    (*count_p)--;

    // edge case: if we removed the last b250 of this node_index, we now have an unused node and an unused word dict. 
    // this may in some cases cause the condition "ctx->nodes.len != ctx->b250.len" in zip_handle_unique_words_ctxs to
    // incorrectly fail, causing moving of an incorrect dict to local. to prevent this, we don't allow singletons in this case.
    if (! *count_p && node_index >= ctx->ol_nodes.len) ctx->no_stons = true;

    return *count_p;
}

// Seg only: if we add a b250 without evaluating (if node_index is known)
void ctx_increment_count (VBlockP vb, ContextP ctx, WordIndex node_index)
{
    ASSERT (node_index < ctx->counts.len, "node_index=%d out of range counts[%s].len=%"PRIu64, node_index, ctx->tag_name, ctx->counts.len);

    (*B(int64_t, ctx->counts, node_index))++;
}

// Seg only: mark this node as one that should NOT be removed by ctx_shorten_unused_dict_words if it is unused
void ctx_protect_from_removal (VBlockP vb, ContextP ctx, WordIndex node_index)
{
    ASSERT (node_index < ctx->counts.len, "node_index=%d out of range counts[%s].len=%"PRIu64, node_index, ctx->tag_name, ctx->counts.len);

    *B(int64_t, ctx->counts, node_index) |= COUNT_PROTECTED_FROM_REMOVAL;
}

void ctx_append_b250 (VBlockP vb, ContextP vctx, WordIndex node_index)
{
    // case: context is currently all_the_same - (ie len>=1, but only one actual entry)...
    if (vctx->flags.all_the_same) {
        WordIndex first_node_index; 

        // ... and the new entry is more of the same
        if (node_index == (first_node_index = *B1ST (WordIndex,vctx->b250)))
            vctx->b250.len++; // increment len, but don't actually grow the array

        // ... and the new entry is different - add (len-1) copies of first_node, and the new one
        else {
            buf_alloc (vb, &vctx->b250, 1, AT_LEAST(vctx->did_i), WordIndex, CTX_GROWTH, "contexts->b250"); // add 1 more, meaning a total of len+1
        
            for (unsigned i=1; i < vctx->b250.len; i++) *B(WordIndex, vctx->b250, i) = first_node_index;
            BNXT32 (vctx->b250) = node_index;

            vctx->flags.all_the_same = false; // no longer all_the_same 
        }
    }

    // b250 is not all_the_same: either it is empty, or it contains multiple different node_index values
    else {
        // case: this is the first entry - its all_the_same in a trivial way (still, we mark it so zip_generate_b250_section can potentially eliminate it)
        if (!vctx->b250.len) vctx->flags.all_the_same = true;

        buf_alloc (vb, &vctx->b250, 1, AT_LEAST(vctx->did_i), WordIndex, CTX_GROWTH, "contexts->b250");
        BNXT32 (vctx->b250) = node_index;
    }
}

// ZIP only: overlay and/or copy the current state of the global contexts to the vb, ahead of segging this vb.
void ctx_clone (VBlockP vb)
{
    unsigned z_num_contexts = __atomic_load_n (&z_file->num_contexts, __ATOMIC_RELAXED);

    START_TIMER; // including mutex wait time

    // note: because each dictionary has its own mutex, it is possible that we will see only a partial set
    // of dictionaries (eg some but not all of the fields) when we are arrive here while another thread is mid-way 
    // through merging and adding a bunch of dictionaries.
    // however z_num_contexts will always correctly state the number of dictionaries that are available.

    for (DidIType did_i=0; did_i < z_num_contexts; did_i++) {
        ContextP vctx = CTX(did_i);
        ContextP zctx = ZCTX(did_i);

        // case: this context doesn't really exist (happens when incrementing num_contexts when adding RNAME and RNEXT in ctx_populate_zf_ctx_from_contigs)
        if (!zctx->mutex.initialized) continue;

        mutex_lock (zctx->mutex);

        if (buf_is_alloc (&zctx->dict)) {  // something already for this dict_id

            // overlay the global dict and nodes - these will not change by this (or any other) VB
            //iprintf ( ("ctx_clone: overlaying old dict %.8s, to vb_i=%u vb_did_i=z_did_i=%u\n", dis_dict_id (zctx->dict_id).s, vb->vblock_i, did_i);
            buf_overlay (vb, &vctx->ol_dict,  &zctx->dict,  "contexts->ol_dict");   
            buf_overlay (vb, &vctx->ol_nodes, &zctx->nodes, "contexts->ol_nodes");   

            // overlay the hash table, that may still change by future vb's merging... this vb will only use
            // entries that are up to this merge_num
            buf_overlay (vb, &vctx->global_hash, &zctx->global_hash, "contexts->global_hash");
            vctx->merge_num = zctx->merge_num;
            vctx->global_hash_prime = zctx->global_hash_prime; // can never change
            vctx->num_new_entries_prev_merged_vb = zctx->num_new_entries_prev_merged_vb;

            buf_alloc_zero (vb, &vctx->counts, 0, vctx->ol_nodes.len, int64_t, CTX_GROWTH, "contexts->counts");
            vctx->counts.len = vctx->ol_nodes.len;

        }

        vctx->did_i       = did_i;
        vctx->dict_id     = zctx->dict_id;
        vctx->st_did_i    = zctx->st_did_i;
        vctx->luft_trans  = zctx->luft_trans;
        vctx->last_line_i = LAST_LINE_I_INIT;
        vctx->tag_i       = -1;

        // note: lcodec and bcodec are inherited in merge (see comment in zip_assign_best_codec)

        memcpy ((char*)vctx->tag_name, zctx->tag_name, sizeof (vctx->tag_name));

        set_dict_id_to_did_i_map (vb->dict_id_to_did_i_map, vctx->dict_id, did_i);
        
        ctx_init_iterator (vctx);

        // note: chrom2ref_map is protected by ZCTX[CHROM]->mutex
        if (chrom_2ref_seg_is_needed(did_i) && z_file->chrom2ref_map.len) {
            buf_set_overlayable (&z_file->chrom2ref_map);
            buf_overlay (vb, &vb->ol_chrom2ref_map, &z_file->chrom2ref_map, "ol_chrom2ref_map");
        }

        mutex_unlock (zctx->mutex);
    }

    vb->num_contexts = z_num_contexts;
    
    COPY_TIMER (ctx_clone);
}

static void ctx_initialize_ctx (ContextP ctx, DidIType did_i, DictId dict_id, DidIType *dict_id_to_did_i_map, STRp(tag_name))
{
    ctx->did_i       = did_i;
    ctx->st_did_i    = DID_I_NONE;
    ctx->dict_id     = dict_id;
    ctx->last_line_i = LAST_LINE_I_INIT;
    ctx->tag_i       = -1;
    ctx->dict.can_be_big = true; // don't warn if dict buffers grow really big

    if (tag_name_len) {
        ASSINP (tag_name_len <= MAX_TAG_LEN-1, "Tag name \"%.*s\" is of length=%u beyond the maximum tag length supported by Genozip=%u",
                tag_name_len, tag_name, tag_name_len, MAX_TAG_LEN-1);

        memcpy ((char*)ctx->tag_name, tag_name, tag_name_len);
    }
    else
        strcpy ((char*)ctx->tag_name, dis_dict_id (dict_id).s);

    ctx_init_iterator (ctx);
    
    set_dict_id_to_did_i_map (dict_id_to_did_i_map, dict_id, did_i);

    bool is_zf_ctx = z_file && (ctx - z_file->contexts) >= 0 && (ctx - z_file->contexts) <= (sizeof(z_file->contexts)/sizeof(z_file->contexts[0]));

    // add a user-requested SEC_COUNTS section
    if (command == ZIP) {
        if (flag.show_one_counts.num == dict_id_typeless (ctx->dict_id).num) 
            ctx->counts_section = ctx->no_stons = true;

        if (is_zf_ctx) mutex_initialize (ctx->mutex);

        // a new non-field context that is not defined in the header - see if we have a default translator for it
        if (z_is_dvcf && !dict_id_is_field (dict_id)) 
            ctx->luft_trans = vcf_lo_luft_trans_id (dict_id, '.'); // TO DO: make data-type agnostic (bug 359)
    } 
}

WordIndex ctx_populate_zf_ctx (DidIType dst_did_i, STRp (contig_name), WordIndex ref_index)
{
    ContextP zctx = ZCTX(dst_did_i);
    
    if (!buf_is_alloc (&zctx->global_hash)) { // first call
        zctx->no_stons = true;
        zctx->st_did_i = DID_I_NONE;    
        hash_alloc_global (zctx, 0);
    }

    if (flag.reference & REF_ZIP_LOADED)
        buf_alloc_255 (evb, &z_file->chrom2ref_map, 1, INITIAL_NUM_NODES, WordIndex, 1, "z_file->chrom2ref_map");

    bool is_primary = (dst_did_i == DTFZ (prim_chrom));
    
    CtxNode *zf_node;
    WordIndex zf_node_index = ctx_commit_node (NULL, zctx, NULL, STRa(contig_name), 0, &zf_node, NULL);
    zf_node->word_index = base250_encode (zf_node_index);

    if (is_primary && ref_index != WORD_INDEX_NONE && (flag.reference & REF_ZIP_LOADED))
        *B(WordIndex, z_file->chrom2ref_map, zf_node_index) = ref_index;

    return zf_node_index;
}

// ZIP main thread: 
// 1. when starting to zip a new file, with pre-loaded external reference, we integrate the reference's FASTA CONTIG
//    dictionary as the chrom dictionary of the new file
// 2. in SAM, DENOVO: after creating contigs from SQ records, we copy them to the RNAME dictionary
// 3. When loading a chain file - copy tName word_list/dict read from the chain file to a context
void ctx_populate_zf_ctx_from_contigs (Reference ref, DidIType dst_did_i, ConstContigPkgP ctgs)
{
    if (!ctgs->contigs.len) return; // nothing to do

    ContextP zctx = ZCTX(dst_did_i);
    
    if (!buf_is_alloc (&zctx->global_hash)) { // first call
        zctx->no_stons = true;
        zctx->st_did_i = DID_I_NONE;
        hash_alloc_global (zctx, 0);
    }

    ARRAY (Contig, contigs, ctgs->contigs);

    if (flag.reference & REF_ZIP_LOADED)
        buf_alloc_255 (evb, &z_file->chrom2ref_map, contigs_len, INITIAL_NUM_NODES, WordIndex, 1, "z_file->chrom2ref_map");

    bool is_primary = (dst_did_i == DTFZ (prim_chrom));

    for (uint64_t i=0; i < contigs_len; i++) {
        CtxNode *zf_node;
        bool is_new;

        STR(contig_name);
        contig_name = contigs_get_name (ctgs, i, &contig_name_len);

        WordIndex zf_node_index = ctx_commit_node (NULL, zctx, NULL, STRa(contig_name), 0, &zf_node, &is_new);
        zf_node->word_index = base250_encode (zf_node_index);

        if (is_new && is_primary && (flag.reference & REF_ZIP_LOADED))
            *B(WordIndex, z_file->chrom2ref_map, zf_node_index) = (contigs[i].ref_index != WORD_INDEX_NONE) 
                ? contigs[i].ref_index // header contigs also know the ref_index
                : ref_contigs_get_matching (ref, 0, STRa(contig_name), NULL, NULL, false, NULL, NULL);
    }
}

// find the z_file context that corresponds to dict_id. It could be possibly a different did_i
// than in the vb - in case this dict_id is new to this vb, but another vb already inserted
// it to z_file
static ContextP ctx_get_zctx (DictId dict_id, bool check_predefined)
{
    DidIType z_num_contexts = __atomic_load_n (&z_file->num_contexts, __ATOMIC_RELAXED);

    for (ContextP zctx=ZCTX(check_predefined ? 0 : DTFZ(num_fields)); zctx < ZCTX(z_num_contexts); zctx++)
        if (dict_id.num == zctx->dict_id.num) 
            return zctx;

    return NULL;
}

ContextP ctx_get_zctx_from_vctx (ConstContextP vctx)  // returns NULL if context doesn't exist
{
    if (vctx->did_i < DTFZ(num_fields)) 
        return ZCTX(vctx->did_i); 
    
    // check dict_id->did_i map, and if not found search linearly
    DidIType did_i = ctx_get_existing_did_i_do (vctx->dict_id, z_file->contexts, z_file->dict_id_to_did_i_map, NULL, z_file->num_contexts);
    return did_i != DID_I_NONE ? ZCTX(did_i) : NULL;
}

// ZIP only: called by merging VBs to add a new dict to z_file - copying some stuff from vctx
static ContextP ctx_add_new_zf_ctx (VBlockP vb, ConstContextP vctx)
{
    // adding a new dictionary is proctected by a mutex. note that z_file->num_contexts is accessed by other threads
    // without mutex proction when searching for a dictionary - that's why we update it at the end, after the new
    // zctx is set up with the new dict_id (ready for another thread to search it)
    mutex_lock (z_file->dicts_mutex);

    // check if another thread raced and created this dict before us
    ContextP zctx = ctx_get_zctx_from_vctx (vctx);
    if (zctx) goto finish;

    ASSERT (z_file->num_contexts+1 < MAX_DICTS, // load num_contexts - this time with mutex protection - it could have changed
            "z_file has more dict_id types than MAX_DICTS=%u", MAX_DICTS);

    zctx = ZCTX(z_file->num_contexts);

    mutex_initialize (zctx->mutex);

    zctx->did_i           = z_file->num_contexts; 
    zctx->dict_id         = vctx->dict_id;
    zctx->luft_trans      = vctx->luft_trans;
    zctx->st_did_i        = vctx->st_did_i;
    zctx->is_stats_parent = vctx->is_stats_parent;

    memcpy ((char*)zctx->tag_name, vctx->tag_name, sizeof(zctx->tag_name));
    // note: lcodec is NOT copied here, see comment in zip_assign_best_codec

    // only when the new entry is finalized, do we increment num_contexts, atmoically , this is because
    // other threads might access it without a mutex when searching for a dict_id
    __atomic_fetch_add (&z_file->num_contexts, 1, __ATOMIC_RELAXED); 

    // only after updating num_contexts, we add it to the map. 
    set_dict_id_to_did_i_map (z_file->dict_id_to_did_i_map, zctx->dict_id, zctx->did_i);

finish:
    mutex_unlock (z_file->dicts_mutex);
    return zctx;
}

// ZIP only: called by main thread when inspecting a txtheader for assigning liftover translators
ContextP ctx_add_new_zf_ctx_from_txtheader (STRp(tag_name), DictId dict_id, TranslatorId luft_translator)
{
    ASSINP (tag_name_len <= MAX_TAG_LEN-1, "Tag name \"%.*s\" is of length=%u beyond the maximum tag length supported by Genozip=%u",
            tag_name_len, tag_name, tag_name_len, MAX_TAG_LEN-1);

    // adding a new dictionary is proctected by a mutex. note that z_file->num_contexts is accessed by other threads
    // without mutex proction when searching for a dictionary - that's why we update it at the end, after the new
    // zctx is set up with the new dict_id (ready for another thread to search it)
    mutex_lock (z_file->dicts_mutex); // note: mutex needed bc VBs of a previous component might still be merging

    // possibly a tag is duplicate in the header, OR two tag names map to the same dict_id
    ContextP zctx = ctx_get_zctx (dict_id, true);
    if (zctx) {
        zctx = NULL; // not new
        goto finish;
    }

    ASSERT (z_file->num_contexts+1 < MAX_DICTS, // load num_contexts - this time with mutex protection - it could have changed
            "z_file has more dict_id types than MAX_DICTS=%u", MAX_DICTS);

    zctx = ZCTX(z_file->num_contexts);

    mutex_initialize (zctx->mutex);

    zctx->did_i      = z_file->num_contexts; 
    zctx->st_did_i   = DID_I_NONE;
    zctx->dict_id    = dict_id;
    zctx->luft_trans = luft_translator;
    memcpy ((char*)zctx->tag_name, tag_name, tag_name_len);

    // only when the new entry is finalized, do we increment num_contexts, atmoically, this is because
    // other threads might access it without a mutex when searching for a dict_id
    __atomic_fetch_add (&z_file->num_contexts, 1, __ATOMIC_RELAXED); 

finish:
    mutex_unlock (z_file->dicts_mutex);

    return zctx; // NULL if not new
}

// update zctx with codec as it is assigned - don't wait for merge, to increase the chance that subsequent
// VBs can get this codec and don't need to test for themselves.
void ctx_commit_codec_to_zf_ctx (VBlockP vb, ContextP vctx, bool is_lcodec)
{
    ContextP zctx  = ctx_get_zctx_from_vctx (vctx);
    if (!zctx) zctx = ctx_add_new_zf_ctx (vb, vctx); // this context doesn't exist yet in z_file, because no VB with it has merged yet. create it now.

    mutex_lock (zctx->mutex);

// printf ("xxxq vb=%u is_lcodec=%u is ASSIGNED %s\n", vb->vblock_i, is_lcodec, zctx->tag_name);
    if (is_lcodec) {
        if (zctx->lcodec == vctx->lcodec) {
            if (zctx->lcodec_count < 255) zctx->lcodec_count++; // counts number of VBs in a row that set this codec
        }
        else {
            zctx->lcodec_count = 0;
            zctx->lcodec = vctx->lcodec; 
        }
    }
    else {
        if (zctx->bcodec == vctx->bcodec) {
            if (zctx->bcodec_count < 255) zctx->bcodec_count++; 
        }
        else {
            zctx->bcodec_count = 0;
            zctx->bcodec = vctx->bcodec; 
        }
    }           

    mutex_unlock (zctx->mutex);
}

static inline void ctx_drop_all_the_same (VBlockP vb, ContextP zctx, ContextP vctx)
{
    rom reason=0;
    #define NO_DROP(s) { reason=(s); goto no_drop; }

    // note: pair_b250/local will causes zfile_compress_b250/local_data to set flags.paired, which will be different than vb_i=1 flags
    if (!vctx->flags.all_the_same) return;
    
    if (vctx->no_drop_b250) NO_DROP("no_drop_b250 is set");
    if (vctx->pair_b250)    NO_DROP("pair_b250 is set");
    if (vctx->pair_local)   NO_DROP("pair_local is set");

    ASSERTISALLOCED (vctx->b250);
<<<<<<< HEAD
    WordIndex node_index = *B1ST (WordIndex, vctx->b250); // the only b250 in this context, as it is all_the_same
    
=======
    WordIndex node_index = *FIRSTENT (WordIndex, vctx->b250); // the only b250 in this context, as it is all_the_same

>>>>>>> 1e6534c6
    // - if we have ol_node - we can only drop the existing word_index=0
    // - if we don't have ol_node - we can only drop new node_index=0 (possibly we have ctx_create_node'd several)
    // - a special WORD_INDEX_* - not droppable
    if (node_index != 0) NO_DROP ("node_index is not 0"); 

    bool is_new_word = node_index >= vctx->ol_nodes.len; // its a new word if its not in the overlayed nodes (from previous VBs)
    
    if (!is_new_word && B(CtxNode, vctx->ol_nodes, node_index)->word_index.n > 0) NO_DROP ("existing word_index is not 0"); // old word - but not word_index=0

    if (is_new_word && 
        zctx->dict.len && strcmp (zctx->dict.data, vctx->dict.data)) // if it is_new_word - b250 can still be droppable if this new word (the only word in vctx->dict) is the same as word_index_i=0 in zctx->dict, created independently by two VBs in parallel 
        NO_DROP ("new word_index is not 0"); // new word - but not the first in the dictionary so not word_index=0

    STR(snip);
    ctx_get_vb_snip_ex (vctx, node_index, pSTRa(snip)); // get the snip of the only b250 we have

    if (*snip == SNIP_SELF_DELTA) NO_DROP ("snip is SNIP_SELF_DELTA");

    bool is_simple_lookup = (*snip == SNIP_LOOKUP) && (snip_len == 1);

    // we can't drop b250 if we have local data (as reconstructor will reconstruct from local rather than dict), unless it is a simple SNIP_LOOKUP
    if (vctx->local.len && !is_simple_lookup) NO_DROP ("ctx has local, but snip is not SNIP_LOOKUP"); 

    struct FlagsCtx my_flags = vctx->flags;
    struct FlagsCtx vb_1_flags = (vb->vblock_i==1) ? (struct FlagsCtx){} : zctx->flags; // flags are set by vb_i=1 
    my_flags.all_the_same = vb_1_flags.all_the_same = false; // compare flags, except for all_the_same

    // we can't drop if vctx has flags that need to be passed to piz (unless its vb_i>1 and flags are same as vb_i=1)
    if (((SectionFlags)my_flags).flags != ((SectionFlags)vb_1_flags).flags) NO_DROP (vb->vblock_i==1 ? "this is vb_i=1, and vctx has flags" : "vctx has flags, different from those set by vb_i=1");

    // we survived all tests - we can now drop the b250 and maybe also dict

    if (flag.debug_generate) 
        iprintf ("%s vb_i=%u is \"all_the_same\" - dropped %sb250 b250.len=%"PRIu64"\n", vctx->tag_name, vb->vblock_i, (is_simple_lookup ? "dict AND " : ""), vctx->b250.len);
    
    buf_free (vctx->b250);
    if (is_simple_lookup) buf_free (vctx->dict); // if this is a SNIP_LOOKUP, we don't need the new dict entry added in this VB, as absent dict, lookup will happen 
    return;

no_drop:
    if (flag.debug_generate) 
        iprintf ("%s vb_i=%u is all_the_same but cannot drop b250 because %s\n", vctx->tag_name, vb->vblock_i, reason);
}

// in case we're dropping vctx after already merging it - substract txt_len added in ctx_merge_in_one_vctx
void ctx_substract_txt_len (VBlockP vb, ContextP vctx)
{
    ContextP zctx  = ctx_get_zctx_from_vctx (vctx);
    if (!zctx) return;

    mutex_lock (zctx->mutex);
    zctx->txt_len -= vctx->txt_len;
    mutex_unlock (zctx->mutex);
}

// increment counts, where increment may or may not have the protection bit. if it does, it sets the
// protection bit of the counter.
static inline void add_count (int64_t *counter, int64_t increment)
{
    if (increment & COUNT_PROTECTED_FROM_REMOVAL) {
        *counter += increment & ~COUNT_PROTECTED_FROM_REMOVAL; 
        *counter |= COUNT_PROTECTED_FROM_REMOVAL; // this bit needs to be ORed, not added.
    }
    else
        *counter += increment;
}

// ZIP only: this is called towards the end of compressing one vb - merging its dictionaries into the z_file 
// each dictionary is protected by its own mutex, and there is one z_file mutex protecting num_dicts.
// we are careful never to hold two muteces at the same time to avoid deadlocks
static bool ctx_merge_in_one_vctx (VBlockP vb, ContextP vctx)
{
    // get the ctx or create a new one. note: ctx_add_new_zf_ctx() must be called before mutex_lock() because it locks the z_file mutex (avoid a deadlock)
    ContextP zctx  = ctx_get_zctx_from_vctx (vctx);
    if (!zctx) zctx = ctx_add_new_zf_ctx (vb, vctx);

    if (!mutex_trylock (zctx->mutex)) 
        return false; // zctx is currently locked by another VB 

    //iprintf ( ("Merging dict_id=%.8s into z_file vb_i=%u vb_did_i=%u z_did_i=%u\n", dis_dict_id (vctx->dict_id).s, vb->vblock_i, did_i, z_did_i);

    ctx_drop_all_the_same (vb, zctx, vctx); // drop b250 and maybe also dict, if warranted
    
    zctx->merge_num++; // first merge is #1 (first clone which happens before the first merge, will get vb-)
    zctx->num_new_entries_prev_merged_vb = vctx->nodes.len; // number of new words in this dict from this VB
    zctx->counts_section |= vctx->counts_section; // for use of ctx_compress_counts
    zctx->counts.count   += vctx->counts.count;   // context-specific counter

    if (vb->vblock_i == 1 && (vctx->b250.len || vctx->local.len))  // vb=1 must have either a b250 or local section to carry the flags, otherwise the default flags are 0
        zctx->flags = vctx->flags; // vb_1 flags will be the default flags for this context, used by piz in case there are no b250 or local sections due to all_the_same. see zip_generate_b250_section and piz_read_all_ctxs

    uint64_t ol_len = vctx->ol_nodes.len;
    bool has_count = !DTP(zip_vb_has_count) || DTP(zip_vb_has_count)(vb); // normally we count, but callback can override

    if (!(vb->data_type == DT_VCF && vb->comp_i == VCF_COMP_PRIM_ONLY)) // we don't include ##primary_only VBs as they are not in the primary reconstruction, but we do include ##luft_only
        zctx->txt_len += vctx->txt_len; // for stats

    if (vctx->st_did_i != DID_I_NONE && zctx->st_did_i == DID_I_NONE) {
        ContextP st_ctx = ctx_get_zctx_from_vctx (CTX(vctx->st_did_i));
        if (st_ctx) zctx->st_did_i = st_ctx->did_i; // st_did_i is not necessarily the same for vb and zf
    }

    if (vctx->is_stats_parent)
        zctx->is_stats_parent = true; // we set, but we never revert back

    // we assign VB a codec from zctx, if not already assigned by Seg. See comment in zip_assign_best_codec
    if (!vctx->lcodec) vctx->lcodec = zctx->lcodec;
    if (!vctx->bcodec) vctx->bcodec = zctx->bcodec;
    
    if (!buf_is_alloc (&vctx->dict)) goto finish; // no new snips introduced in this VB
 
    if (!buf_is_alloc (&zctx->dict)) {
        // allocate hash table, based on the statistics gather by this first vb that is merging this dict and 
        // populate the hash table without needing to reevalate the snips (we know none are in the hash table, but all are in nodes and dict)
        if (zctx->global_hash.size <= 1) { // only initial allocation in zip_dict_data_initialize
            uint32_t estimated_entries = hash_get_estimated_entries (vb, zctx, vctx);
            hash_alloc_global (zctx, estimated_entries);
        }
    }

    // merge in words that are potentially new (but may have been already added by other VBs since we cloned for this VB)
    // (vctx->nodes contains only new words, old words from previous vbs are in vctx->ol_nodes)
    for (uint64_t i=0; i < vctx->nodes.len; i++) {
        CtxNode *vb_node = B(CtxNode, vctx->nodes, i), *zf_node;

        if (vb_node->word_index.n == WORD_INDEX_NONE) continue; // canceled in ctx_rollback

        rom snip = Bc (vctx->dict, vb_node->char_index);
        int64_t count = *B(int64_t, vctx->counts, ol_len + i);
        bool is_new;

        // use evb and not vb because zf_context is z_file (which belongs to evb)
        WordIndex zf_node_index = 
            ctx_commit_node (vb, zctx, vctx, snip, vb_node->snip_len, count, &zf_node, &is_new); // also allocs nodes, counts and chrom2ref_map

        ASSERT (zf_node_index >= 0 && zf_node_index < zctx->nodes.len, 
                "zf_node_index=%d out of range - len=%i", zf_node_index, (uint32_t)vctx->nodes.len);

        if (has_count) 
            add_count (B(int64_t, zctx->counts, zf_node_index), count);

        // set word_index to be indexing the global dict - to be used by vcf_zip_generate_genotype_one_section() and zip_generate_b250_section()
        if (is_new) {
            vb_node->word_index = zf_node->word_index = base250_encode (zf_node_index);

            // note: chrom2ref_map is protected by ZCTX[CHROM]->mutex
            if (chrom_2ref_seg_is_needed(vctx->did_i) && vb->chrom2ref_map.len) // SAM: it is vb->chrom2ref_map.len=0 and nodes.len>0: in case of gencomp_len=2 will will have a SPECIAL snip node, but we don't use chrom2ref as all contigs must be in the SAM header
                *B(WordIndex, z_file->chrom2ref_map, zf_node_index) = *B(WordIndex, vb->chrom2ref_map, i);

        } else 
            // a previous VB already already calculated the word index for this node. if it was done by vb_i=1,
            // then it is also re-sorted and the word_index is no longer the same as the node_index
            vb_node->word_index = zf_node->word_index;
    }

    // warn if dict > 512 MB
    if (zctx->dict.len > (512 << 20) && !zctx->dict_len_excessive) {
        zctx->dict_len_excessive = true; // warn only once (per context)
        WARN ("WARNING: excessive dictionary size - causing slow compression and decompression and reduced compression ratio. Please report this to support@genozip.com.\n"
              "data_type=%s ctx=%s vb=%u vb_size=%"PRIu64" dict.len=%"PRIu64" version=%s. First 1000 bytes: ", 
              dt_name (z_file->data_type), zctx->tag_name, vb->vblock_i, segconf.vb_size, zctx->dict.len, GENOZIP_CODE_VERSION);
        str_print_dict (stderr, zctx->dict.data, 1000, false, false);
    }

finish:
    // just update counts for ol_node (i.e. known to be existing) snips
    if (has_count) {
        ARRAY (int64_t, vcounts, vctx->counts);
        ARRAY (int64_t, zcounts, zctx->counts);

        for (uint64_t i=0; i < ol_len; i++) 
            add_count (&zcounts[i], vcounts[i]);
    }

    mutex_unlock (zctx->mutex);
    return true; // merge was done
}

// ZIP only: merge new words added in this vb into the z_file.contexts, and compresses dictionaries.
void ctx_merge_in_vb_ctx (VBlockP vb)
{
    START_TIMER;
    
    // merge all contexts 
    bool all_merged=false;
    while (!all_merged) {

        all_merged=true; // unless proven otherwise
        bool any_merged=false;
        for (volatile ContextP vctx=CTX(0); vctx < CTX(vb->num_contexts); vctx++) { // not sure why I put volatile here
            if (!(   vctx->nodes.len                       // nodes need merging (some might pre-populated without b250)
                  || vctx->ol_nodes.len                    // possibly need to update counts 
                  || vctx->b250.len                        // some b250 might not have nodes (eg WORD_INDEX_MISSING)
                  || vctx->txt_len                         // a context may have txt_len but the txt was segged to another context
                  || (vctx->local.len && vb->vblock_i==1)  // zctx->flags needs setting
                  || vctx->st_did_i != DID_I_NONE          // st_did_i needs setting
                  || vctx->is_stats_parent))               // is_stats_parent needs setting
               continue; // nothing to merge

            if (!vctx->dict_merged && vctx->dict_id.num) {
                vctx->dict_merged = ctx_merge_in_one_vctx (vb, (ContextP)vctx); // false if zctx is locked by another VB
                all_merged &= vctx->dict_merged;
                any_merged |= vctx->dict_merged;
            }
        }
        
        // case: couldn't merge any - perhaps the one large final vctx is busy - sleep a bit rather than busy-wait
        if (!any_merged && !all_merged) usleep (100); 
    }

    // note: z_file->num_contexts might be larger than vb->num_contexts at this point, for example:
    // vb_i=1 started, z_file is empty, created 20 contexts
    // vb_i=2 started, z_file is empty, created 10 contexts
    // vb_i=1 completes, merges 20 contexts to z_file, which has 20 contexts after
    // vb_i=2 completes, merges 10 contexts, of which 5 (for example) are shared with vb_i=1. Now z_file has 25 contexts after.

    COPY_TIMER_VB (vb, ctx_merge_in_vb_ctx);
}

// ZIP / PIZ : called from main thread
void ctx_add_compressor_time_to_zf_ctx (VBlockP vb)
{
    for (DidIType vb_did_i=0; vb_did_i < vb->num_contexts; vb_did_i++) {
        ContextP vctx = CTX(vb_did_i); 
        if (vctx->compressor_time) {
            ContextP zctx = vctx->st_did_i != DID_I_NONE ? ctx_get_zctx_from_vctx (CTX(vctx->st_did_i)) // we accumulate at stats parent context if there is one
                                                         : ctx_get_zctx_from_vctx (vctx);
            zctx->compressor_time += vctx->compressor_time;
        }
    }
}

static DidIType ctx_did_i_search (const ContextIndex *ctx_index, DidIType num_contexts, DictId dict_id, DidIType first, DidIType last)
{
    if (last < first) return DID_I_NONE;

    DidIType mid = (first + last) / 2;
    DictId dict_id_mid = ctx_index[mid].dict_id;

    if (dict_id_mid.num == dict_id.num)    
        return ctx_index[mid].did_i;

    else if (dict_id_mid.num < dict_id.num) 
        return ctx_did_i_search (ctx_index, num_contexts, dict_id, mid+1, last);

    else
        return ctx_did_i_search (ctx_index, num_contexts, dict_id, first, mid-1);
}

// returns an existing did_i in this vb, or DID_I_NONE if there isn't one
DidIType ctx_get_unmapped_existing_did_i (ConstContextP contexts, const ContextIndex *ctx_index, DidIType num_contexts, DictId dict_id)
{
    int did_i; // signed

    // binary search if we have ctx_index (we will have it in PIZ compute threads)
    if (ctx_index) {
        if ((did_i = ctx_did_i_search (ctx_index, num_contexts, dict_id, 0, num_contexts-1)) != DID_I_NONE)
            return did_i;
    }

    else // linear search if not
        for (did_i=num_contexts-1; did_i >= 0 ; did_i--)  // Search backwards as unmapped ctxs are more likely to be towards the end.
            if (dict_id.num == contexts[did_i].dict_id.num) return did_i;

    // PIZ only: check if its an alias that's not mapped in ctx_initialize_predefined_ctxs (due to contention)
    if (command != ZIP && dict_id_aliases) {
        for (uint32_t alias_i=0; alias_i < dict_id_num_aliases; alias_i++)
            if (dict_id.num == dict_id_aliases[alias_i].alias.num) { // yes! its an alias

                if (ctx_index)
                    return ctx_did_i_search (ctx_index, num_contexts, dict_id_aliases[alias_i].dst, 0, num_contexts-1);

                else 
                    for (did_i=0; did_i < num_contexts; did_i++) 
                        if (dict_id_aliases[alias_i].dst.num == contexts[did_i].dict_id.num) return did_i;
            }
    }

    return DID_I_NONE; // not found
}

// gets did_id if the dictionary exists, and creates a new dictionary if its the first time dict_id is encountered
// threads: no issues - called by PIZ for vb and zf (but dictionaries are immutable) and by Seg (ZIP) on vctx only
ContextP ctx_get_unmapped_ctx (Context *contexts/* array */, DataType dt, DidIType *dict_id_to_did_i_map, 
                               DidIType *num_contexts, DictId dict_id, STRp(tag_name))
{
    // search to see if this dict_id has a context, despite not in the map (due to contention). 
    for (int/*signed*/ did_i=*num_contexts-1; did_i >= 0 ; did_i--)  // Search backwards as unmapped ctxs are more likely to be towards the end.
        if (dict_id.num == contexts[did_i].dict_id.num) 
            return &contexts[did_i];

    ContextP ctx = &contexts[*num_contexts]; 
 
    //iprintf ("New context: dict_id=%s in did_i=%u \n", dis_dict_id (dict_id).s, did_i);
    ASSERT (*num_contexts < MAX_DICTS, "cannot create a context for %.*s (dict_id=%s) because number of dictionaries would exceed MAX_DICTS=%u", 
            tag_name_len, tag_name, dis_dict_id (dict_id).s, MAX_DICTS);

    ctx_initialize_ctx (ctx, *num_contexts, dict_id, dict_id_to_did_i_map, STRa (tag_name));

    // thread safety: the increment below MUST be AFTER the initialization of ctx, bc piz_get_line_subfields
    // might be reading this data at the same time as the piz dispatcher thread adding more dictionaries
    (*num_contexts)++;

    return ctx;
}

// called from seg_all_data_lines (ZIP) and dict_io_read_all_dictionaries (PIZ) to initialize all
// primary field ctx's. these are not always used (e.g. when some are not read from disk due to genocat options)
// but we maintain their fixed positions anyway as the code relies on it
void ctx_initialize_predefined_ctxs (Context *contexts /* an array */, 
                                     DataType dt,
                                     DidIType *dict_id_to_did_i_map,
                                     DidIType *num_contexts)
{
    *num_contexts = MAX_(dt_fields[dt].num_fields, *num_contexts);

    for (int did_i=0; did_i < dt_fields[dt].num_fields; did_i++) {
        DictId dict_id = dt_fields[dt].predefined[did_i].dict_id;
        ASSERT (dict_id.num, "No did_i->dict_id mapping is defined for predefined did_i=%u in dt=%s", did_i, dt_name (dt));

        // check if its an alias (PIZ only)
        ContextP dst_ctx = NULL;
        if (command != ZIP && dict_id_aliases) 
            for (uint32_t alias_i=0; alias_i < dict_id_num_aliases; alias_i++)
                if (dict_id.num == dict_id_aliases[alias_i].alias.num) 
                    // note: all alias destinations that ever existed previous versions of Genozip must be defined in #pragma GENDICT for this to work
                    dst_ctx = ctx_get_zctx (dict_id_aliases[alias_i].dst, true); 

        if (!dst_ctx) // normal field, not an alias
            ctx_initialize_ctx (&contexts[did_i], did_i, dict_id, dict_id_to_did_i_map, 
                                dt_fields[dt].predefined[did_i].tag_name, dt_fields[dt].predefined[did_i].tag_name_len);

        else { // an alias
            contexts[did_i].did_i = dst_ctx->did_i;
            contexts[did_i].dict_id = DICT_ID_NONE; // this is how reconstruct_from_ctx_do identifies it is an alias
            
            set_dict_id_to_did_i_map (dict_id_to_did_i_map, dict_id, dst_ctx->did_i);
        }
    }
}

// PIZ only: this is called by the main thread after it integrated all the dictionary fragment read from disk for one VB.
// Here we hand over the integrated dictionaries to the VB - in preparation for the Compute Thread to use them.
// We overlay the z_file's dictionaries and word lists to the vb. these data remain unchanged - neither
// the vb nor the dispatcher thread will ever change snips placed in these. the dispatcher thread may append
// the dictionary and word list as new fragments become available from subsequent VBs. If the memory is not 
// sufficient, the dispatcher thread will "abandon" this memory, leaving it to the VB to continue to use it
// while starting a larger dict/word_list on a fresh memory allocation.
void ctx_overlay_dictionaries_to_vb (VBlockP vb)
{
    for (DidIType did_i=0; did_i < MAX_DICTS; did_i++) {
        ContextP zctx = ZCTX(did_i);
        ContextP vctx = CTX(did_i);

        if (!zctx->dict_id.num) continue;

        // we create a VB contexts even if there are now dicts (perhaps skipped due to flag) - needed for containers to work
        vctx->did_i       = did_i;
        vctx->dict_id     = zctx->dict_id;
        vctx->is_loaded   = zctx->is_loaded;  // dictionary loaded - this will be updated in piz_read_all_ctxs
        vctx->last_line_i = LAST_LINE_I_INIT;
        memcpy ((char*)vctx->tag_name, zctx->tag_name, sizeof (vctx->tag_name));

        set_dict_id_to_did_i_map (vb->dict_id_to_did_i_map, vctx->dict_id, did_i);

        ctx_init_iterator (vctx);

        if (buf_is_alloc (&zctx->dict))
            buf_overlay (vb, &vctx->dict, &zctx->dict, "ctx->dict");    
        
        if (buf_is_alloc (&zctx->word_list))
            buf_overlay (vb, &vctx->word_list, &zctx->word_list, "ctx->word_list");
    }
    vb->num_contexts = z_file->num_contexts;
}

// used by random_access_show_index
CtxNode *ctx_get_node_by_word_index (ConstContextP ctx, WordIndex word_index)
{
    ARRAY (CtxNode, nodes, ctx->nodes);

    for (uint64_t i=0; i < ctx->nodes.len; i++)
        if (nodes[i].word_index.n == word_index) return &nodes[i];

    ABORT_R ("ctx_get_node_by_word_index failed to find word_index=%d in did_i=%u", word_index, ctx->did_i);
}

// PIZ: get snip by normal word index (doesn't support WORD_INDEX_* - returns "")
rom ctx_get_snip_by_word_index_do (ConstContextP ctx, WordIndex word_index, STRp(*snip), FUNCLINE)
{
    ASSERT (buf_is_alloc (&ctx->word_list), "called from %s:%u: word_list is not allocated for ctx=%s", func, code_line, ctx->tag_name);

    ASSERT ((uint32_t)word_index < ctx->word_list.len, "called from %s:%u: word_index=%d out of range: word_list.len=%u for ctx=%s",
            func, code_line, word_index, (uint32_t)ctx->word_list.len, ctx->tag_name);

    if (word_index < 0) {
        static rom empty="";
        if (snip) *snip = empty;
        if (snip_len) *snip_len = 0;
        return empty;
    }

    CtxWord *word = B(CtxWord, ctx->word_list, word_index);
    rom my_snip = B(const char, ctx->dict, word->char_index);
    
    if (snip) *snip = my_snip;
    if (snip_len) *snip_len = word->snip_len;

    return my_snip; 
}

// PIZ: returns word index of the snip, or WORD_INDEX_NONE if it is not in the dictionary
WordIndex ctx_get_word_index_by_snip (VBlockP vb, ContextP ctx, STRp(snip))
{
    if (!snip_len) snip_len = strlen (snip);

    ARRAY (const CtxWord, words, ctx->word_list);
    ARRAY (const char, dict, ctx->dict);

    if (!ctx->piz_word_list_hash.data) 
        buf_alloc_255 (vb, &ctx->piz_word_list_hash, 0, 5*ctx->word_list.len, WordIndex, 0, "piz_word_list_hash");

    WordIndex *hash_ent = B(WordIndex, ctx->piz_word_list_hash, hash_do (5*ctx->word_list.len, STRa(snip)));
    if (*hash_ent != WORD_INDEX_NONE && str_issame_(STRa(snip), &dict[words[*hash_ent].char_index], words[*hash_ent].snip_len))
        return *hash_ent;

    for (WordIndex i=0; i < words_len; i++)
        if (str_issame_(STRa(snip), &dict[words[i].char_index], words[i].snip_len)) {
            *hash_ent = i;
            return i;
        }

    return WORD_INDEX_NONE;
}

// ZIP
rom ctx_get_zf_nodes_snip (ConstContextP zctx, WordIndex node_index, pSTRp(snip))
{
    ASSERT (node_index >= 0 && node_index < zctx->nodes.len, 
            "node_index=%d out of range, nodes.len=%"PRIu64, node_index, zctx->nodes.len);

    CtxNode *node = B(CtxNode, zctx->nodes, node_index);
    rom my_snip = Bc (zctx->dict, node->char_index);
    
    if (snip) *snip = my_snip;
    if (snip_len) *snip_len = node->snip_len;

    return my_snip; 
}

// get the node_index=word_index of a snip from zctx. its an error if the snip doesn't exist.
WordIndex ctx_get_ol_node_index_by_snip (VBlockP vb, ContextP ctx, STRp(snip))
{
    CtxNode *node = NULL;
    return hash_get_entry_for_seg (vb, ctx, STRa(snip), NODE_INDEX_NONE/*read-only*/, &node);
}

static Buffer *sorter_cmp_counts = NULL; // for use by sorter_cmp - used only in vblock_i=1, so no thread safety issues
static SORTER (sorter_cmp)  
{ 
    return DESCENDING_RAW (*B(int64_t, *sorter_cmp_counts, *(WordIndex *)a), 
                           *B(int64_t, *sorter_cmp_counts, *(WordIndex *)b));
}

void ctx_sort_dictionaries_vb_1(VBlockP vb)
{
    // thread safety note: no issues here, as this is run only by the compute thread of vblock_i=1
    for (DidIType did_i=0; did_i < vb->num_contexts; did_i++) {

        ContextP ctx = CTX(did_i);

        if (ctx->no_vb1_sort || !ctx->nodes.len) continue;
        
        // prepare sorter array containing indices into ctx->nodes. We are going to sort it rather than sort nodes directly
        // as the b250 data contains node indices into ctx->nodes.
        static Buffer sorter = EMPTY_BUFFER;
        buf_alloc (vb, &sorter, 0, ctx->nodes.len, WordIndex, CTX_GROWTH, "sorter");
        for (WordIndex i=0; i < ctx->nodes.len; i++)
            BNXT (WordIndex, sorter) = i;

        // sort in ascending order of nodes->count
        sorter_cmp_counts = &ctx->counts; // communicate the ctx to sorter_cmp via a global var
        qsort (sorter.data, ctx->nodes.len, sizeof (WordIndex), sorter_cmp);

        // rebuild dictionary is the sorted order, and update char and word indices in nodes
        static Buffer unsorted_dict   = EMPTY_BUFFER;
        buf_move (vb, &unsorted_dict, vb, &ctx->dict);
        buf_alloc (vb, &ctx->dict, 0, unsorted_dict.len, char, CTX_GROWTH, "contexts->dict");
        ctx->dict.len = unsorted_dict.len;

        // note: we sort dict and update nodes->char_index and word_index. nodes and counts are not sorted.
        char *next = B1STc (ctx->dict);
        for (WordIndex i=0; i < (WordIndex)ctx->nodes.len; i++) {
            WordIndex node_index = *B(WordIndex, sorter, i);
            CtxNode *node = B(CtxNode, ctx->nodes, node_index);

            if (node->word_index.n == WORD_INDEX_NONE) continue; // node was canceled in ctx_rollback

            rom snip = Bc (unsorted_dict, node->char_index); 
            memcpy (next, snip, node->snip_len + 1 /* +1 for SNIP_SEP */);
            node->char_index = BNUM (ctx->dict, next);
            node->word_index.n = i;
            next += node->snip_len + 1;

            if (HAS_DEBUG_SEG(ctx)) {
                char printable_snip[node->snip_len+20];
                iprintf ("ctx_sort_dictionaries_vb_1: %s: word_index=%u snip=%s snip_len=%u count=%"PRId64"\n",
                          ctx->tag_name, i, str_print_snip (snip, node->snip_len, printable_snip), node->snip_len, 
                          *B(int64_t, ctx->counts, ctx->ol_nodes.len + node_index));
            }
        }

        buf_destroy (sorter); // destroy and not free as it is first allocated by vb=0 and then again vb=1
        buf_destroy (unsorted_dict);
    }
}

// ZIP only: run by main thread during zfile_output_processed_vb()
void ctx_update_stats (VBlockP vb)
{
    for (ContextP vctx=CTX(0); vctx < CTX(vb->num_contexts); vctx++) {
        ContextP zctx = ctx_get_zctx_from_vctx (vctx);
        if (!zctx) continue; // this can happen if FORMAT subfield appears, but no line has data for it

        zctx->b250.count      += vctx->b250.count; 
        zctx->local_num_words += vctx->local_num_words;

        // fields segged of this type in the file - if we have both, take the MAX. cases:
        // - all fields have b250, some with look up and local too, some without local (max is b250)
        // - all fields are lookup - b250 is 1 (all the same), all fields in local (take local)
        zctx->local.len       += MAX_(vctx->local_num_words, vctx->b250.count);
    }
}

void ctx_free_context (ContextP ctx, DidIType did_i)
{
    ctx_foreach_buffer (ctx, false, buf_free_do);

    memset ((char*)ctx->tag_name, 0, sizeof(ctx->tag_name));
    ctx->did_i = 0; 
    ctx->st_did_i = 0;
    ctx->ltype = 0;
    ctx->flags = (struct FlagsCtx){};
    ctx->pair_flags = (struct FlagsCtx){};
    ctx->dict_id.num = 0;
    ctx->pair_b250_iter = (SnipIterator){};
    ctx->lcodec = ctx->bcodec = ctx->lsubcodec_piz = 0;

    ctx->no_stons = ctx->pair_local = ctx->pair_b250 = ctx->no_callback = ctx->line_is_luft_trans =
    ctx->local_param = ctx->no_vb1_sort = ctx->local_always = ctx->counts_section = ctx->no_drop_b250 = 
    ctx->is_frozen = ctx->value_is_missing = ctx->please_remove_dict = ctx->local_is_lten = ctx->dict_len_excessive = 0;
    ctx->dynamic_size_local = 0;
    ctx->is_stats_parent = ctx->is_initialized = ctx->local_compressed = ctx->b250_compressed = ctx->dict_merged = ctx->is_loaded = 0;
    ctx->local_dep = 0;
    ctx->local_hash_prime = 0;
    ctx->num_new_entries_prev_merged_vb = 0;
    ctx->nodes_len_at_1_3 = ctx->nodes_len_at_2_3 = 0;
    ctx->luft_trans = 0;
    ctx->lcodec_count = ctx->bcodec_count = 0;
    ctx->global_hash_prime = 0;
    ctx->merge_num = 0;
    ctx->txt_len = ctx->num_failed_singletons = 0;
    ctx->rback_b250_len = ctx->rback_local_len = ctx->rback_txt_len = ctx->rback_nodes_len = 0;    
    ctx->rback_last_txt_index = ctx->rback_last_txt_len = ctx->rback_b250_count = ctx->rback_local_num_words = 0;
    ctx->rback_last_value.i = 0;
    ctx->rback_last_delta = 0;
    ctx->rback_id = 0;

    mutex_destroy (ctx->mutex);

    ctx->iterator = (SnipIterator){};
    ctx->next_local = 0;
    ctx->local_num_words = 0;
    ctx->last_line_i = ctx->last_sample_i = ctx->ctx_specific = 0; 
    ctx->last_value.i = 0;
    ctx->last_delta = 0;
    ctx->last_txt_index = ctx->last_txt_len = 0;
    ctx->semaphore = 0;
    ctx->compressor_time = 0;
    ctx->tag_i = 0;

    ctx->last_snip = 0; 
    ctx->last_snip_len = 0;
    ctx->last_snip_ni = 0;

    ctx->local_in_z = ctx->local_in_z_len = ctx->b250_in_z = ctx->b250_in_z_len = 0;

    memset (ctx->tag_name, 0, sizeof(ctx->tag_name));
}

// Called by file_close ahead of freeing File memory containing contexts
void ctx_destroy_context (ContextP ctx, DidIType did_i)
{
    ctx_foreach_buffer (ctx, false, buf_destroy_do);
    mutex_destroy (ctx->mutex);

    // test that ctx_free_context indeed frees everything
    #ifdef DEBUG
        ctx_free_context (ctx, did_i);

        #define REL_LOC(field) ((char*)(&ctx->field) - (char*)ctx)
        for (char *c=(char*)ctx; c  < (char*)(ctx+1); c++)
            if (*c) {
                fprintf (stderr, "relative location for debugging: %"PRIu64"\n", REL_LOC(please_remove_dict)); // help find the offending field 
                ABORT ("ctx_free_context didn't fully clear the context did_i=%u, byte %u != 0", did_i, (unsigned)(c - (char*)ctx)); 
            }
    #endif

    memset (ctx, 0, sizeof (Context));
}

void ctx_dump_binary (VBlockP vb, ContextP ctx, bool local /* true = local, false = b250 */)
{
    char dump_fn[MAX_TAG_LEN + 50];
    sprintf (dump_fn, "%s.%05u.%s", ctx->tag_name, vb->vblock_i, local ? "local" : "b250");
    
    bool success = local ? buf_dump_to_file (dump_fn, &ctx->local, lt_desc[ctx->ltype].width, false, true, true, false)
                         : buf_dump_to_file (dump_fn, &ctx->b250, 1, false, true, true, false);

    ASSERTW (success, "Warning: ctx_dump_binary failed to output file %s: %s", dump_fn, strerror (errno));
}

// rewrite unused (i.e count=0) zctx dict words as "" (we don't delete them completely, so word_index's in b250 sections remain correct)
void ctx_shorten_unused_dict_words (DidIType did_i)
{
    ContextP zctx = ZCTX(did_i);
    ARRAY (CtxNode, nodes, zctx->nodes);
    ARRAY (int64_t, counts, zctx->counts);
    ARRAY (char, dict, zctx->dict);

    // note that dict words are not in the order of the nodes array. 
    // pass 1: mark characters for deletion
    for (uint64_t ni=0; ni < nodes_len; ni++) 
        if (!counts[ni]) {
            memset (&dict[nodes[ni].char_index], SNIP_RESERVED, nodes[ni].snip_len); // A value guaranteed not to exist in dictionary data
            nodes[ni].snip_len = 0;
        }
        
    // pass 2: delete characters
    char *next = dict;
    for (uint64_t i=0; i < dict_len; i++)
        if (dict[i] != SNIP_RESERVED)
            *next++ = dict[i];
    
    zctx->dict.len = next - dict;
}

// -----------------------------
// ZIP & PIZ: SEC_COUNTS sections
// -----------------------------

typedef struct {
    int64_t count;
    WordIndex word_index;
    rom snip;
} ShowCountsEnt;

static DESCENDING_SORTER (show_counts_cmp, ShowCountsEnt, count)

static void ctx_show_counts (ContextP zctx)
{
    static Buffer show_counts_buf = EMPTY_BUFFER;
    buf_free (show_counts_buf);
    buf_alloc (evb, &show_counts_buf, 0, zctx->counts.len, ShowCountsEnt, 0, "show_counts_buf");

    // QUAL counts store Longr value-to-bin mapping
    bool is_qual = zctx->dict_id.num == _SAM_DOMQRUNS;

    int64_t total=0;
    for (uint32_t i=0; i < zctx->counts.len; i++) {
        int64_t count = *B(int64_t, zctx->counts, i) & ~COUNT_PROTECTED_FROM_REMOVAL;
        if (!count && !is_qual) continue;

        total += count;
        BNXT (ShowCountsEnt, show_counts_buf) = (ShowCountsEnt){ 
            .count = count,
            .word_index = i,
            .snip  = is_qual         ? "" 
                   : (command==ZIP)  ? ctx_get_zf_nodes_snip (zctx, i, 0, 0) 
                   :                   ctx_get_words_snip (zctx, i)
        };
    }

    ARRAY (ShowCountsEnt, counts, show_counts_buf);
    
    if (!is_qual)
        qsort (counts, counts_len, sizeof (ShowCountsEnt), show_counts_cmp);

    iprintf ("Showing counts of %s (did_i=%u). Total items=%"PRId64" Number of categories=%u\n", zctx->tag_name, zctx->did_i, total, (unsigned)counts_len);    

    if (total)
        for (uint32_t i=0; i < counts_len; i++) 
            iprintf ("\"%s\"(%d)\t%"PRId64"\t%-4.2f%%\n", counts[i].snip, counts[i].word_index, counts[i].count, 
                        100 * (float)counts[i].count / (float)total);

    if (exe_type == EXE_GENOCAT) exit_ok();
}

rom ctx_get_snip_with_largest_count (DidIType did_i, int64_t *count)
{
    ContextP ctx = ZCTX(did_i);
    ARRAY (CtxNode, nodes, ctx->nodes);
    ARRAY (int64_t, counts, ctx->counts);

    *count = -1;
    rom snip = "";

    for (WordIndex i=0; i < nodes_len; i++)
        if (counts[i] > *count) {
            *count = counts[i] & ~COUNT_PROTECTED_FROM_REMOVAL;
            snip = Bc (ctx->dict, nodes[i].char_index);
        }

    return snip;
}

rom ctx_get_vb_snip_ex (ConstContextP vctx, WordIndex vb_node_index, pSTRp(snip))
{
    CtxNode *node;
    rom out_snip;

    if (vb_node_index < vctx->ol_nodes.len) { // is this entry from a previous vb (overlay buffer)
        node = B(CtxNode, vctx->ol_nodes, vb_node_index);
        out_snip = Bc (vctx->ol_dict, node->char_index);
    }
    else {
        ASSERT (vb_node_index - vctx->ol_nodes.len < vctx->nodes.len, 
                "Expecting node_index=%u < ol_nodes.len=%"PRIu64" + nodes.len=%"PRIu64, 
                vb_node_index, vctx->ol_nodes.len, vctx->nodes.len);

        node = B(CtxNode, vctx->nodes, vb_node_index - vctx->ol_nodes.len);
        out_snip = Bc (vctx->dict, node->char_index);
    }

    if (snip) *snip = out_snip;
    if (snip_len) *snip_len = node->snip_len;

    return out_snip;
}

void ctx_compress_counts (void)
{
    for (DidIType did_i=0; did_i < z_file->num_contexts; did_i++) {
        ContextP ctx = ZCTX(did_i);

        if (flag.show_one_counts.num == dict_id_typeless (ctx->dict_id).num) 
            ctx_show_counts (ctx);

        if (ctx->counts_section && ctx->counts.len) {

            // remove protection bit
            ARRAY (int64_t, counts, ctx->counts);
            for (uint32_t i=0; i < counts_len; i++)
                counts[i] &= ~COUNT_PROTECTED_FROM_REMOVAL;
                
            BGEN_u64_buf (&ctx->counts, NULL);       

            ctx->counts.len *= sizeof (int64_t);

            Codec codec = codec_assign_best_codec (evb, NULL, &ctx->counts, SEC_COUNTS);

            SectionHeaderCounts header = (SectionHeaderCounts){ 
                .h.magic                 = BGEN32 (GENOZIP_MAGIC),
                .h.section_type          = SEC_COUNTS,
                .h.data_uncompressed_len = BGEN32 (ctx->counts.len),
                .h.compressed_offset     = BGEN32 (sizeof(SectionHeaderCounts)),
                .h.codec                 = codec,
                .h.vblock_i              = 0,
                .nodes_param             = BGEN64 (ctx->nodes.param),
                .dict_id                 = ctx->dict_id
            };

            comp_compress (evb, &evb->z_data, (SectionHeader*)&header, ctx->counts.data, NO_CALLBACK, "SEC_COUNTS");
            ctx->counts.len /= sizeof (int64_t);

            BGEN_u64_buf (&ctx->counts, NULL); // we need it for stats
        }
    }
}

// PIZ: called by the main threads from piz_read_global_area
void ctx_read_all_counts (void)
{
    Section sec = NULL;
    bool counts_shown=false;
    while (sections_next_sec (&sec, SEC_COUNTS))  {

        ContextP ctx = ctx_get_zctx (sec->dict_id, true);
        
        zfile_get_global_section (SectionHeaderCounts, sec, &ctx->counts, "counts");
        if (flag.only_headers || !ctx->counts.len) continue; // only show headers, or section skipped

        ctx->counts.len /= sizeof (int64_t);
        BGEN_u64_buf (&ctx->counts, NULL);

        ctx->nodes.param = BGEN64 (header.nodes_param);
        
        if (flag.show_one_counts.num == dict_id_typeless (sec->dict_id).num) {
            ctx_show_counts (ctx);
            counts_shown=true;
        }
    }

    ASSINP (counts_shown || !flag.show_one_counts.num || exe_type != EXE_GENOCAT, "There is no SEC_COUNTS section for %s", dis_dict_id (flag.show_one_counts).s);
}

TagNameEx ctx_tag_name_ex (ConstContextP ctx)
{
    TagNameEx s = {};

    if (!ctx) return (TagNameEx){ .s = "<none>" };

    unsigned start=0;
    if (z_file && (Z_DT(DT_VCF) || Z_DT(DT_BCF))) {
        if      (dict_id_is_vcf_format_sf (ctx->dict_id)) { memcpy (s.s, "FORMAT/", 7); start = 7; }
        else if (dict_id_is_vcf_info_sf   (ctx->dict_id)) { memcpy (s.s, "INFO/",   5); start = 5; }
    }

    memcpy (&s.s[start], ctx->tag_name, MAX_TAG_LEN);

    return s;
}

// rolls back a context to the rollback point registered in ctx_set_rollback
void ctx_rollback (VBlockP vb, ContextP ctx, bool override_id)
{
    ASSERT (override_id || ctx->rback_id == vb->rback_id, "Expected ctx->rback_id=%"PRId64" == vb->rback_id=%"PRId64, 
            ctx->rback_id, vb->rback_id);
             
    if (HAS_DEBUG_SEG(ctx)) 
        iprintf ("ctx_rollback: vb_i=%u %s: rolling back b250=%u nodes=%u\n", vb->vblock_i, ctx->tag_name, 
                 (int)(ctx->b250.len - ctx->rback_b250_len), (int)(ctx->nodes.len - ctx->rback_nodes_len));

    // if we evaluated this context since the rollback count - undo
    while (ctx->b250.len > ctx->rback_b250_len) { 
        WordIndex node_index = LASTb250(ctx);
        if (node_index >= 0)
            (*B(int64_t, ctx->counts, node_index))--;
        ctx->b250.len--;
    }

    // update all_the_same - true, if len is down to 1, and false if it is down to 0
    if (ctx->b250.len <= 1) ctx->flags.all_the_same = (bool)ctx->b250.len;

    // we can't actually remove nodes as they are refered to from the hash table, instead, we mark them as unused
    // this will prevent merging the word into the zctx->dict, and also prevent hash_get_entry_for_seg from returning this node if this word
    // is segged again in this VB - a new node will be created.
    for (WordIndex node_index_i = ctx->rback_nodes_len ; node_index_i < ctx->nodes.len ; node_index_i++) 
        B(CtxNode, ctx->nodes, node_index_i)->word_index.n = WORD_INDEX_NONE;
    
    ctx->local.len       = ctx->rback_local_len;
    ctx->txt_len         = ctx->rback_txt_len;
    ctx->local_num_words = ctx->rback_local_num_words;
    ctx->b250.count      = ctx->rback_b250_count;
    ctx->last_value      = ctx->rback_last_value;
    ctx->last_delta      = ctx->rback_last_delta;
    ctx->last_txt_index  = ctx->rback_last_txt_index;
    ctx->last_txt_len    = ctx->rback_last_txt_len;
    ctx->last_line_i     = LAST_LINE_I_INIT; // undo "encountered in line"
    ctx->last_snip       = NULL; // cancel caching in ctx_create_node_do
    ctx->rback_id        = -1; // rolled back
}

// ZIP: get total length in VB's z_data of b250 and local of all contexts in a context group
uint64_t ctx_get_ctx_group_z_len (VBlockP vb, DidIType group_did_i)
{
    DidIType save = CTX(group_did_i)->st_did_i;
    CTX(group_did_i)->st_did_i = group_did_i; // so parent is also included in the loop

    uint64_t z_len = 0;
    for (ContextP ctx=CTX(0); ctx < CTX(vb->num_contexts); ctx++)
        if (ctx->st_did_i == group_did_i) 
            z_len += ctx->local_in_z_len + ctx->b250_in_z_len; 

    CTX(group_did_i)->st_did_i = save;

    return z_len;
}

// ZIP: one per file from vcf_after_vbs - set the st_did_i of the winning group, 
// and mark the directories of the losing group for deletion
void ctx_declare_winning_group (DidIType winning_group_did_i, DidIType losing_group_did_i, DidIType new_st_did_i) 
{
    ZCTX(winning_group_did_i)->st_did_i = winning_group_did_i; // so group head is also included in the loop
    ZCTX(losing_group_did_i) ->st_did_i = losing_group_did_i;

    for (ContextP zctx=ZCTX(0); zctx < ZCTX(z_file->num_contexts); zctx++)
        if (zctx->st_did_i == winning_group_did_i) {
            zctx->st_did_i = new_st_did_i; 
            zctx->is_stats_parent = false;
        }
        else if (zctx->st_did_i == losing_group_did_i)             
            zctx->please_remove_dict = true;

    ZCTX(new_st_did_i)->is_stats_parent = true; // assuming it is predefined - no need for mutex - set once and never reset
}

void ctx_foreach_buffer(ContextP ctx, bool set_name, void (*func)(BufferP buf, rom func, unsigned line)) 
{
    { Buffer *buf = &(ctx)->dict;        if (set_name) buf->name = "contexts->dict"        ; func (buf, __FUNCLINE); }  
    { Buffer *buf = &(ctx)->b250;        if (set_name) buf->name = "contexts->b250"        ; func (buf, __FUNCLINE); }  
    { Buffer *buf = &(ctx)->local;       if (set_name) buf->name = "contexts->local"       ; func (buf, __FUNCLINE); }  
    { Buffer *buf = &(ctx)->pair;        if (set_name) buf->name = "contexts->pair"        ; func (buf, __FUNCLINE); }  
    { Buffer *buf = &(ctx)->ol_dict;     if (set_name) buf->name = "contexts->ol_dict"     ; func (buf, __FUNCLINE); }  
    { Buffer *buf = &(ctx)->ol_nodes;    if (set_name) buf->name = "contexts->ol_nodes"    ; func (buf, __FUNCLINE); }  
    { Buffer *buf = &(ctx)->nodes;       if (set_name) buf->name = "contexts->nodes"       ; func (buf, __FUNCLINE); }  
    { Buffer *buf = &(ctx)->counts;      if (set_name) buf->name = "contexts->counts"      ; func (buf, __FUNCLINE); }  
    { Buffer *buf = &(ctx)->local_hash;  if (set_name) buf->name = "contexts->local_hash"  ; func (buf, __FUNCLINE); }  
    { Buffer *buf = &(ctx)->global_hash; if (set_name) buf->name = "contexts->global_hash" ; func (buf, __FUNCLINE); }  
    { Buffer *buf = &(ctx)->word_list;   if (set_name) buf->name = "contexts->word_list"   ; func (buf, __FUNCLINE); }  
    { Buffer *buf = &(ctx)->con_cache;   if (set_name) buf->name = "contexts->con_cache"   ; func (buf, __FUNCLINE); }  
    { Buffer *buf = &(ctx)->con_index;   if (set_name) buf->name = "contexts->con_index"   ; func (buf, __FUNCLINE); }  
    { Buffer *buf = &(ctx)->con_len;     if (set_name) buf->name = "contexts->con_len"     ; func (buf, __FUNCLINE); }  
}

// qsort comparison function
ASCENDING_SORTER (sort_by_dict_id, ContextIndex, dict_id.num)<|MERGE_RESOLUTION|>--- conflicted
+++ resolved
@@ -1,6 +1,6 @@
 // ------------------------------------------------------------------
 //   context.c
-//   Copyright (C) 2019-2022 Black Paw Ventures Limited
+//   Copyright (C) 2019-2022 Genozip Limited
 //   Please see terms and conditions in the file LICENSE.txt
 
 #include <errno.h>
@@ -37,7 +37,8 @@
 #define INITIAL_NUM_NODES 10000
 
 // ZIP only: set a bit in counts of a node, so it is not removed by ctx_shorten_unused_dict_words
-#define COUNT_PROTECTED_FROM_REMOVAL 0x4000000000000000ULL // 2nd MSb, so to not make the number negative
+#define COUNT_PROTECTED_FROM_REMOVAL64 0x8000000000000000ULL 
+#define COUNT_PROTECTED_FROM_REMOVAL32 0x80000000
 
 // inserts dict_id->did_i to the map, if one of the two entries is available
 static inline void set_dict_id_to_did_i_map (DidIType *map, DictId dict_id, DidIType did_i)
@@ -181,8 +182,8 @@
                 vb->lines.len, ctx->tag_name, ctx->did_i, is_pair ? "(PAIR) ": "", b250->len);
     else
         ASSERT (iterator->next_b250 <= BAFT8 (*b250), 
-                "while reconstructing vb->line_i=%"PRIu64" (last line of vb is %"PRIu64") in vb_i=%u: iterator for %s (did_i=%u) %sreached end of b250. b250.len=%"PRIu64, 
-                vb->line_i, vb->first_line + vb->lines.len - 1, vb->vblock_i, ctx->tag_name, ctx->did_i, is_pair ? "(PAIR) ": "", b250->len);
+                "while reconstructing vb->line_i=%d (last line of vb is %d) in vb_i=%u: iterator for %s (did_i=%u) %sreached end of b250. b250.len=%u", 
+                vb->line_i, vb->lines.len32 - 1, vb->vblock_i, ctx->tag_name, ctx->did_i, is_pair ? "(PAIR) ": "", b250->len32);
 
     // case: a Container item is missing (eg a subfield in a Sample, a FORMAT or Samples items in a file)
     if (word_index == WORD_INDEX_MISSING) {
@@ -205,9 +206,9 @@
             word_index = iterator->prev_word_index + 1;
 
         ASSERT (word_index < ctx->word_list.len, 
-                "while parsing vb=%u comp=%s line=%"PRIu64": word_index=%u is out of bounds - %s %sdictionary (did=%u) has only %u entries. b250.len=%"PRId64" iterator(after)=%"PRId64,
+                "while parsing vb=%u comp=%s line=%d: word_index=%u is out of bounds - %s %sdictionary (did=%u) has only %u entries. b250.len=%"PRId64" iterator(after)=%"PRId64,
                 vb->vblock_i, comp_name(vb->comp_i), vb->line_i, word_index, ctx->tag_name, is_pair ? "(PAIR) ": "", 
-                ctx->did_i, (uint32_t)ctx->word_list.len, b250->len, (uint64_t)((char*)iterator->next_b250 - (char*)b250->data));
+                ctx->did_i, ctx->word_list.len32, b250->len, (uint64_t)((char*)iterator->next_b250 - (char*)b250->data));
 
         CtxWord *dict_word = B(CtxWord, ctx->word_list, word_index);
 
@@ -290,7 +291,7 @@
         buf_set_overlayable (&zctx->nodes);
         (*node)->word_index.n = node_index;
 
-        buf_alloc_zero (evb, &zctx->counts, 1, INITIAL_NUM_NODES, int64_t, CTX_GROWTH, "zctx->counts");
+        buf_alloc_zero (evb, &zctx->counts, 1, INITIAL_NUM_NODES, uint64_t, CTX_GROWTH, "zctx->counts");
         zctx->counts.len++; // actually assigned in ctx_merge_in_one_vctx 
 
         if (chrom_2ref_seg_is_needed (zctx->did_i)) { 
@@ -339,7 +340,7 @@
 
     // short-circuit if identical to previous snip
     if (vctx->last_snip && str_issame (snip, vctx->last_snip)) {
-        (*B(int64_t, vctx->counts, vctx->last_snip_ni))++; 
+        (*B32(vctx->counts, vctx->last_snip_ni))++; 
         if (is_new) *is_new = false;
         RETURN (vctx->last_snip_ni);
     }
@@ -360,7 +361,7 @@
     CtxNode *node;
     WordIndex existing_node_index = hash_get_entry_for_seg (vb, vctx, snip, snip_len, node_index_if_new, &node);
     if (existing_node_index != NODE_INDEX_NONE) {
-        (*B(int64_t, vctx->counts, existing_node_index))++; // note: counts.len = nodes.len + ol_nodes.len
+        (*B32(vctx->counts, existing_node_index))++; // note: counts.len = nodes.len + ol_nodes.len
         if (is_new) *is_new = false;
         
         // populate last_snip 
@@ -376,8 +377,8 @@
     // this snip isn't in the hash table - its a new snip
     ASSERT (vctx->nodes.len < MAX_NODE_INDEX, "too many words in dictionary %s (MAX_NODE_INDEX=%u)", vctx->tag_name, MAX_NODE_INDEX);
 
-    buf_alloc (vb, &vctx->nodes,  1, INITIAL_NUM_NODES, CtxNode, CTX_GROWTH, "contexts->nodes");
-    buf_alloc (vb, &vctx->counts, 1, INITIAL_NUM_NODES, int64_t, CTX_GROWTH, "contexts->counts");
+    buf_alloc (vb, &vctx->nodes,  1, INITIAL_NUM_NODES, CtxNode,  CTX_GROWTH, "contexts->nodes");
+    buf_alloc (vb, &vctx->counts, 1, INITIAL_NUM_NODES, uint32_t, CTX_GROWTH, "contexts->counts");
 
     BNXT (CtxNode, vctx->nodes) = (CtxNode){
         .snip_len     = snip_len,
@@ -390,7 +391,7 @@
     vctx->last_snip_len = snip_len;
     vctx->last_snip_ni  = node_index_if_new;
 
-    BNXT (int64_t, vctx->counts) = 1;
+    BNXT32 (vctx->counts) = 1;
 
     ASSERT (vctx->counts.len == vctx->nodes.len + vctx->ol_nodes.len, "Expecting vctx->counts.len=%"PRId64" == vctx->nodes.len=%"PRId64" + vctx->ol_nodes.len=%"PRId64,
             vctx->counts.len, vctx->nodes.len, vctx->ol_nodes.len);
@@ -401,8 +402,8 @@
 done:
     if (HAS_DEBUG_SEG(vctx)) { 
         char printable_snip[snip_len+20];
-        if (snip) iprintf ("create_node: vb_i=%u line=%"PRIu64" %s(%u): snip=%s snip_len=%u node_index=%d\n", vb->vblock_i, vb->line_i, vctx->tag_name, vctx->did_i, str_print_snip (snip, snip_len, printable_snip), snip_len, node_index);
-        else      iprintf ("create_node: vb_i=%u line=%"PRIu64" %s(%u): snip=NULL snip_len=0 node_index=%d\n", vb->vblock_i, vb->line_i, vctx->tag_name, vctx->did_i, node_index);
+        if (snip) iprintf ("create_node: vb_i=%u line=%d %s(%u): snip=%s snip_len=%u node_index=%d\n",  vb->vblock_i, vb->line_i, vctx->tag_name, vctx->did_i, str_print_snip (snip, snip_len, printable_snip), snip_len, node_index);
+        else      iprintf ("create_node: vb_i=%u line=%d %s(%u): snip=NULL snip_len=0 node_index=%d\n", vb->vblock_i, vb->line_i, vctx->tag_name, vctx->did_i, node_index);
     }
 
     return node_index;
@@ -418,31 +419,29 @@
     return node_index;
 }
 
-int64_t ctx_get_count (VBlockP vb, ContextP ctx, WordIndex node_index)
+uint32_t ctx_get_count (VBlockP vb, ContextP ctx, WordIndex node_index)
 {
     ASSERT (node_index >= 0 && node_index < (WordIndex)ctx->counts.len, "node_index=%d out of range counts[%s].len=%"PRIu64, node_index, ctx->tag_name, ctx->counts.len);
 
-    return *B(int64_t, ctx->counts, node_index);
+    return *B32(ctx->counts, node_index);
 }
 
 // Seg only: if after ctx_create_node_do we don't add the snip to b250, we need to reduce its count
-int64_t ctx_decrement_count (VBlockP vb, ContextP ctx, WordIndex node_index)
+void ctx_decrement_count (VBlockP vb, ContextP ctx, WordIndex node_index)
 {
     ASSERT (node_index < (WordIndex)ctx->counts.len, "node_index=%d out of range counts[%s].len=%"PRIu64, node_index, ctx->tag_name, ctx->counts.len);
 
-    int64_t *count_p = B(int64_t, ctx->counts, node_index);
-
-    if (node_index < 0) return 0; // WORD_INDEX_EMPTY or WORD_INDEX_MISSING
+    uint32_t *count_p = B32(ctx->counts, node_index);
+
+    if (node_index < 0) return; // WORD_INDEX_EMPTY or WORD_INDEX_MISSING
      
-    ASSERT (*count_p >= 1, "count[%s]=%"PRId64" too low to be decremented", ctx->tag_name, *count_p);
+    ASSERT (*count_p >= 1, "count[%s]=%u too low to be decremented", ctx->tag_name, *count_p);
     (*count_p)--;
 
     // edge case: if we removed the last b250 of this node_index, we now have an unused node and an unused word dict. 
     // this may in some cases cause the condition "ctx->nodes.len != ctx->b250.len" in zip_handle_unique_words_ctxs to
     // incorrectly fail, causing moving of an incorrect dict to local. to prevent this, we don't allow singletons in this case.
     if (! *count_p && node_index >= ctx->ol_nodes.len) ctx->no_stons = true;
-
-    return *count_p;
 }
 
 // Seg only: if we add a b250 without evaluating (if node_index is known)
@@ -450,7 +449,7 @@
 {
     ASSERT (node_index < ctx->counts.len, "node_index=%d out of range counts[%s].len=%"PRIu64, node_index, ctx->tag_name, ctx->counts.len);
 
-    (*B(int64_t, ctx->counts, node_index))++;
+    (*B32(ctx->counts, node_index))++;
 }
 
 // Seg only: mark this node as one that should NOT be removed by ctx_shorten_unused_dict_words if it is unused
@@ -458,7 +457,7 @@
 {
     ASSERT (node_index < ctx->counts.len, "node_index=%d out of range counts[%s].len=%"PRIu64, node_index, ctx->tag_name, ctx->counts.len);
 
-    *B(int64_t, ctx->counts, node_index) |= COUNT_PROTECTED_FROM_REMOVAL;
+    *B32(ctx->counts, node_index) |= COUNT_PROTECTED_FROM_REMOVAL32;
 }
 
 void ctx_append_b250 (VBlockP vb, ContextP vctx, WordIndex node_index)
@@ -527,7 +526,7 @@
             vctx->global_hash_prime = zctx->global_hash_prime; // can never change
             vctx->num_new_entries_prev_merged_vb = zctx->num_new_entries_prev_merged_vb;
 
-            buf_alloc_zero (vb, &vctx->counts, 0, vctx->ol_nodes.len, int64_t, CTX_GROWTH, "contexts->counts");
+            buf_alloc_zero (vb, &vctx->counts, 0, vctx->ol_nodes.len, uint32_t, CTX_GROWTH, "contexts->counts");
             vctx->counts.len = vctx->ol_nodes.len;
 
         }
@@ -814,13 +813,8 @@
     if (vctx->pair_local)   NO_DROP("pair_local is set");
 
     ASSERTISALLOCED (vctx->b250);
-<<<<<<< HEAD
     WordIndex node_index = *B1ST (WordIndex, vctx->b250); // the only b250 in this context, as it is all_the_same
     
-=======
-    WordIndex node_index = *FIRSTENT (WordIndex, vctx->b250); // the only b250 in this context, as it is all_the_same
-
->>>>>>> 1e6534c6
     // - if we have ol_node - we can only drop the existing word_index=0
     // - if we don't have ol_node - we can only drop new node_index=0 (possibly we have ctx_create_node'd several)
     // - a special WORD_INDEX_* - not droppable
@@ -878,11 +872,11 @@
 
 // increment counts, where increment may or may not have the protection bit. if it does, it sets the
 // protection bit of the counter.
-static inline void add_count (int64_t *counter, int64_t increment)
-{
-    if (increment & COUNT_PROTECTED_FROM_REMOVAL) {
-        *counter += increment & ~COUNT_PROTECTED_FROM_REMOVAL; 
-        *counter |= COUNT_PROTECTED_FROM_REMOVAL; // this bit needs to be ORed, not added.
+static inline void add_count (uint64_t *counter, uint32_t increment)
+{
+    if (increment & COUNT_PROTECTED_FROM_REMOVAL32) {
+        *counter += increment & ~COUNT_PROTECTED_FROM_REMOVAL64; 
+        *counter |= COUNT_PROTECTED_FROM_REMOVAL64; // this bit needs to be ORed, not added.
     }
     else
         *counter += increment;
@@ -943,13 +937,13 @@
 
     // merge in words that are potentially new (but may have been already added by other VBs since we cloned for this VB)
     // (vctx->nodes contains only new words, old words from previous vbs are in vctx->ol_nodes)
-    for (uint64_t i=0; i < vctx->nodes.len; i++) {
+    for (uint32_t i=0; i < vctx->nodes.len32; i++) {
         CtxNode *vb_node = B(CtxNode, vctx->nodes, i), *zf_node;
 
         if (vb_node->word_index.n == WORD_INDEX_NONE) continue; // canceled in ctx_rollback
 
         rom snip = Bc (vctx->dict, vb_node->char_index);
-        int64_t count = *B(int64_t, vctx->counts, ol_len + i);
+        uint32_t count = *B32(vctx->counts, ol_len + i);
         bool is_new;
 
         // use evb and not vb because zf_context is z_file (which belongs to evb)
@@ -960,7 +954,7 @@
                 "zf_node_index=%d out of range - len=%i", zf_node_index, (uint32_t)vctx->nodes.len);
 
         if (has_count) 
-            add_count (B(int64_t, zctx->counts, zf_node_index), count);
+            add_count (B64(zctx->counts, zf_node_index), count);
 
         // set word_index to be indexing the global dict - to be used by vcf_zip_generate_genotype_one_section() and zip_generate_b250_section()
         if (is_new) {
@@ -988,10 +982,10 @@
 finish:
     // just update counts for ol_node (i.e. known to be existing) snips
     if (has_count) {
-        ARRAY (int64_t, vcounts, vctx->counts);
-        ARRAY (int64_t, zcounts, zctx->counts);
-
-        for (uint64_t i=0; i < ol_len; i++) 
+        ARRAY (uint32_t, vcounts, vctx->counts);
+        ARRAY (uint64_t, zcounts, zctx->counts);
+
+        for (uint32_t i=0; i < ol_len; i++) 
             add_count (&zcounts[i], vcounts[i]);
     }
 
@@ -1281,16 +1275,14 @@
 static Buffer *sorter_cmp_counts = NULL; // for use by sorter_cmp - used only in vblock_i=1, so no thread safety issues
 static SORTER (sorter_cmp)  
 { 
-    return DESCENDING_RAW (*B(int64_t, *sorter_cmp_counts, *(WordIndex *)a), 
-                           *B(int64_t, *sorter_cmp_counts, *(WordIndex *)b));
+    return DESCENDING_RAW (*B32(*sorter_cmp_counts, *(WordIndex *)a), 
+                           *B32(*sorter_cmp_counts, *(WordIndex *)b));
 }
 
 void ctx_sort_dictionaries_vb_1(VBlockP vb)
 {
     // thread safety note: no issues here, as this is run only by the compute thread of vblock_i=1
-    for (DidIType did_i=0; did_i < vb->num_contexts; did_i++) {
-
-        ContextP ctx = CTX(did_i);
+    for (ContextP ctx=CTX(0); ctx < CTX(vb->num_contexts); ctx++) {
 
         if (ctx->no_vb1_sort || !ctx->nodes.len) continue;
         
@@ -1327,9 +1319,9 @@
 
             if (HAS_DEBUG_SEG(ctx)) {
                 char printable_snip[node->snip_len+20];
-                iprintf ("ctx_sort_dictionaries_vb_1: %s: word_index=%u snip=%s snip_len=%u count=%"PRId64"\n",
+                iprintf ("ctx_sort_dictionaries_vb_1: %s: word_index=%u snip=%s snip_len=%u count=%u\n",
                           ctx->tag_name, i, str_print_snip (snip, node->snip_len, printable_snip), node->snip_len, 
-                          *B(int64_t, ctx->counts, ctx->ol_nodes.len + node_index));
+                          *B32(ctx->counts, ctx->ol_nodes.len + node_index));
             }
         }
 
@@ -1447,13 +1439,13 @@
 void ctx_shorten_unused_dict_words (DidIType did_i)
 {
     ContextP zctx = ZCTX(did_i);
-    ARRAY (CtxNode, nodes, zctx->nodes);
-    ARRAY (int64_t, counts, zctx->counts);
+    ARRAY (CtxNode,  nodes,  zctx->nodes);
+    ARRAY (uint64_t, counts, zctx->counts);
     ARRAY (char, dict, zctx->dict);
 
     // note that dict words are not in the order of the nodes array. 
     // pass 1: mark characters for deletion
-    for (uint64_t ni=0; ni < nodes_len; ni++) 
+    for (WordIndex ni=0; ni < nodes_len; ni++) 
         if (!counts[ni]) {
             memset (&dict[nodes[ni].char_index], SNIP_RESERVED, nodes[ni].snip_len); // A value guaranteed not to exist in dictionary data
             nodes[ni].snip_len = 0;
@@ -1489,9 +1481,9 @@
     // QUAL counts store Longr value-to-bin mapping
     bool is_qual = zctx->dict_id.num == _SAM_DOMQRUNS;
 
-    int64_t total=0;
+    uint64_t total=0;
     for (uint32_t i=0; i < zctx->counts.len; i++) {
-        int64_t count = *B(int64_t, zctx->counts, i) & ~COUNT_PROTECTED_FROM_REMOVAL;
+        uint64_t count = *B64(zctx->counts, i) & ~COUNT_PROTECTED_FROM_REMOVAL64;
         if (!count && !is_qual) continue;
 
         total += count;
@@ -1509,11 +1501,11 @@
     if (!is_qual)
         qsort (counts, counts_len, sizeof (ShowCountsEnt), show_counts_cmp);
 
-    iprintf ("Showing counts of %s (did_i=%u). Total items=%"PRId64" Number of categories=%u\n", zctx->tag_name, zctx->did_i, total, (unsigned)counts_len);    
+    iprintf ("Showing counts of %s (did_i=%u). Total items=%"PRIu64" Number of categories=%u\n", zctx->tag_name, zctx->did_i, total, (unsigned)counts_len);    
 
     if (total)
         for (uint32_t i=0; i < counts_len; i++) 
-            iprintf ("\"%s\"(%d)\t%"PRId64"\t%-4.2f%%\n", counts[i].snip, counts[i].word_index, counts[i].count, 
+            iprintf ("\"%s\"(%d)\t%"PRIu64"\t%-4.2f%%\n", counts[i].snip, counts[i].word_index, counts[i].count, 
                         100 * (float)counts[i].count / (float)total);
 
     if (exe_type == EXE_GENOCAT) exit_ok();
@@ -1521,17 +1513,17 @@
 
 rom ctx_get_snip_with_largest_count (DidIType did_i, int64_t *count)
 {
-    ContextP ctx = ZCTX(did_i);
-    ARRAY (CtxNode, nodes, ctx->nodes);
-    ARRAY (int64_t, counts, ctx->counts);
+    ContextP zctx = ZCTX(did_i);
+    ARRAY (CtxNode,  nodes,  zctx->nodes);
+    ARRAY (uint64_t, counts, zctx->counts);
 
     *count = -1;
     rom snip = "";
 
     for (WordIndex i=0; i < nodes_len; i++)
         if (counts[i] > *count) {
-            *count = counts[i] & ~COUNT_PROTECTED_FROM_REMOVAL;
-            snip = Bc (ctx->dict, nodes[i].char_index);
+            *count = counts[i] & ~COUNT_PROTECTED_FROM_REMOVAL64;
+            snip = Bc (zctx->dict, nodes[i].char_index);
         }
 
     return snip;
@@ -1563,40 +1555,39 @@
 
 void ctx_compress_counts (void)
 {
-    for (DidIType did_i=0; did_i < z_file->num_contexts; did_i++) {
-        ContextP ctx = ZCTX(did_i);
-
-        if (flag.show_one_counts.num == dict_id_typeless (ctx->dict_id).num) 
-            ctx_show_counts (ctx);
-
-        if (ctx->counts_section && ctx->counts.len) {
+    for (ContextP zctx=ZCTX(0); zctx < ZCTX(z_file->num_contexts); zctx++) {
+
+        if (flag.show_one_counts.num == dict_id_typeless (zctx->dict_id).num) 
+            ctx_show_counts (zctx);
+
+        if (zctx->counts_section && zctx->counts.len) {
 
             // remove protection bit
-            ARRAY (int64_t, counts, ctx->counts);
+            ARRAY (uint64_t, counts, zctx->counts);
             for (uint32_t i=0; i < counts_len; i++)
-                counts[i] &= ~COUNT_PROTECTED_FROM_REMOVAL;
+                counts[i] &= ~COUNT_PROTECTED_FROM_REMOVAL64;
                 
-            BGEN_u64_buf (&ctx->counts, NULL);       
-
-            ctx->counts.len *= sizeof (int64_t);
-
-            Codec codec = codec_assign_best_codec (evb, NULL, &ctx->counts, SEC_COUNTS);
+            BGEN_u64_buf (&zctx->counts, NULL);       
+
+            zctx->counts.len *= sizeof (uint64_t);
+
+            Codec codec = codec_assign_best_codec (evb, NULL, &zctx->counts, SEC_COUNTS);
 
             SectionHeaderCounts header = (SectionHeaderCounts){ 
                 .h.magic                 = BGEN32 (GENOZIP_MAGIC),
                 .h.section_type          = SEC_COUNTS,
-                .h.data_uncompressed_len = BGEN32 (ctx->counts.len),
+                .h.data_uncompressed_len = BGEN32 (zctx->counts.len32),
                 .h.compressed_offset     = BGEN32 (sizeof(SectionHeaderCounts)),
                 .h.codec                 = codec,
                 .h.vblock_i              = 0,
-                .nodes_param             = BGEN64 (ctx->nodes.param),
-                .dict_id                 = ctx->dict_id
+                .nodes_param             = BGEN64 (zctx->nodes.param),
+                .dict_id                 = zctx->dict_id
             };
 
-            comp_compress (evb, &evb->z_data, (SectionHeader*)&header, ctx->counts.data, NO_CALLBACK, "SEC_COUNTS");
-            ctx->counts.len /= sizeof (int64_t);
-
-            BGEN_u64_buf (&ctx->counts, NULL); // we need it for stats
+            comp_compress (evb, &evb->z_data, (SectionHeader*)&header, zctx->counts.data, NO_CALLBACK, "SEC_COUNTS");
+            zctx->counts.len /= sizeof (uint64_t);
+
+            BGEN_u64_buf (&zctx->counts, NULL); // we need it for stats
         }
     }
 }
@@ -1608,18 +1599,18 @@
     bool counts_shown=false;
     while (sections_next_sec (&sec, SEC_COUNTS))  {
 
-        ContextP ctx = ctx_get_zctx (sec->dict_id, true);
+        ContextP zctx = ctx_get_zctx (sec->dict_id, true);
         
-        zfile_get_global_section (SectionHeaderCounts, sec, &ctx->counts, "counts");
-        if (flag.only_headers || !ctx->counts.len) continue; // only show headers, or section skipped
-
-        ctx->counts.len /= sizeof (int64_t);
-        BGEN_u64_buf (&ctx->counts, NULL);
-
-        ctx->nodes.param = BGEN64 (header.nodes_param);
+        zfile_get_global_section (SectionHeaderCounts, sec, &zctx->counts, "counts");
+        if (flag.only_headers || !zctx->counts.len) continue; // only show headers, or section skipped
+
+        zctx->counts.len /= sizeof (uint64_t);
+        BGEN_u64_buf (&zctx->counts, NULL);
+
+        zctx->nodes.param = BGEN64 (header.nodes_param);
         
         if (flag.show_one_counts.num == dict_id_typeless (sec->dict_id).num) {
-            ctx_show_counts (ctx);
+            ctx_show_counts (zctx);
             counts_shown=true;
         }
     }
@@ -1658,7 +1649,7 @@
     while (ctx->b250.len > ctx->rback_b250_len) { 
         WordIndex node_index = LASTb250(ctx);
         if (node_index >= 0)
-            (*B(int64_t, ctx->counts, node_index))--;
+            (*B32(ctx->counts, node_index))--;
         ctx->b250.len--;
     }
 
