Note on versioning:
Major version change occurs when genozip file format changes
Middle version changes when major features are updated without file format change
Minor version changes with bug fixes and minor feature updates

1.1.3
- --unbind option - required storing the VCF header of all files, and keeping md5 for both the bound file and each component
- Improvement in memory and thread management - to reduce memory consumption when compressing very large files (100s of GB to TBs)
- Separate --help text for each command
- Optimize MD5 performance (move to 32b and eliminate memory copying)
- Many bug fixes.

2.0.0
- New genozip file format 
- backward compatibility to decompress genozip v1 files
- Columns 1-9 (CHROM to FORMAT) are now put into their own dictionaries (except REF and ALT that are compressed together)
- Each INFO tag is its own dictionary
- --vblock for setting the variant block size
- Allow variant blocks larger than 64K and set the default variant block size based on the number of samples to balance 
  compression ratio with memory consumption.
- --sblock for setting the sample block size
- change haplotype permutation to keep within sample block boundaries
- create "random access" (index) section 
- new genozip header section with payload that is list of all sections - at end of file
- due to random access, .genozip files must be read from a file only and can no longer be streamed from stdin during genounzip / genocat
- all dictionaries are moved to the end of the genozip file, and are read upfront before any VB, to facilitate random access.
- genocat --regions to filter specific chromosomes and regions. these are accessed via random access
- genocat --samples to see specific samples only
- genocat --no-header to skip showing the VCF header
- genocat --header-only to show only the VCF header
- genocat --drop-genotypes to show only columns CHROM-INFO
- Many new developer --show-* options (see genozip -h -f)
- Better, more compressable B250 encoding
- --test for both genozip (compressed and then tests) and genounzip (tests without outputting)
- Support for --output in genocat
- Added --noisy which overrides default --quiet when outputting to stdout (using --stdout, or the default in genocat)
- --list can now show metadata for encrypted files too
- Many bug fixes, performance and memory consumption optimizations

2.1.0
- Rewrote VCF file data reader to avoid redudant copies and passes on the data
- Moved to size-constained rather than number-of-lines constrained variant blocks - change in --vblocks logic.
- Make MD5 calculation non-default, requires --md5. genounzip --test possible only if file was compressed with --md5
- Improved memory consumption for large VCFs with a single or small number of samples

2.1.1
- Reduced thread serialization to improve CPU core scalability
- New developer options --show-threads and --debug-memory
- Many bug fixes
- Improved help text

2.1.2
- Added --optimize and within it optimization for PL and GL

2.1.3
- Fixed bug in optimization in GL in --optimize

2.1.4
- rewrote the Hash subsystem - 
  (1) by removing a thread synchronization bottleneck, genozip now scales better with number of cores (esp better in files with very large dictionaries)
  (2) more advanced shared memory management reduces the overall memory consumption of hash tables, and allows to make them bigger - improving speed
- --show-sections now shows all dictionaries, not just FORMAT and INFO
- --added optimization for VQSLOD

3.0.0
- added --gtshark allowing the final stage of allele compression to be done with gtshark (provided it is installed
  on the computer an accessible on the path) instead of the default bzlib. This required a change to the genozip 
  file format and hence increment in major version. As usual, genozip is backward compatible -
  newer versions of genozip can uncompress files compressed with older versions.

3.0.2
- changed default number of sample blocks from 1024 for non-gtshark and 16384 in gtshark to 4096 for both modes.
- bug fixes

3.0.9
- bug fixes

3.0.11
- added genocat --strip

3.0.12
- added genocat --GT-only

4.0.0
- a bug that existed in versions 2.x.x and 3.x.x, related to an edge case in compression of INFO subfields. 
  fixing the bug resulted in the corrected intended file format that is slightly different than that used in v2/3.
  Because of this file format change, we are increasing the major version number. Backward compatibility is provided
  for correctly decompressing all files compressed with v2/3.

- VCF files that contain lines with Windows-style line ending \r\n will now compress losslessly preserving the line 
  ending

4.0.2
- genozip can now compress .bcf .bcf.gz .bcf.bgz and .xz files
- genounzip can now de-compress into a bgzip-ed .vcf.gz file

4.0.4
- add support for compressing a file directly from a URL
- remove support for 32-bit Windows (its been broken for a while)

4.0.6
- bug fixes

4.0.9
- improve performance for --samples --drop-genotypes --gt-only --strip and --regions - skip reading and decompressing
  all unneeded sections (previously partially implemented, now complete)
- bug fixes
  
4.0.10 
- updated license
- added --header-one to genocat
- query user whether to overwrite an existing file
- better error messages when running external tools
- bug fixes

4.0.11
- bug fixes

5.0.5
- Updated license
- Added user registration
- Added full support for compressing SAM/BAM, FASTQ, FASTA, GVF and 23andMe files
- Compression improvements for VCF files with any of these:
    1. lots of non-GT FORMAT subfields 
    2. ID data 
    3. END INFO subfield 
    4. MIN_DP FORMAT subfield
- Added genounzip output options: --bcf for VCF files and --bam for SAM files
- Added --input-type - tell genozip what type of file this is - if re-directing or file has non-standard extension
- Added --stdin-size - tell genozip the size of a redirected input file, for faster execution
- Added --show-index for genounzip and genocat - see index embedded in a genozip file
- Added --fast option for (a lot) faster compression, with (somewhat) reduced compression ratio
- Added --grep for genocat FASTQ
- Added --debug-progress and --show-hash, useful mostly for genozip developers
- Reduce default vblock from 128MB to 16MB
- Cancel option --strip
list
Note: some versions numbers are skipped due to failed conda builds (every build attempt consumes a version number)

5.0.7
- bug fixes

5.0.9
- fix bug with compressing VCF / GVF with an INFO / ATTRS field of '.'

6.0.3
- Added new data type for reference files - and an option for creating a reference file from a FASTA - --make-reference
- Added compression against reference for FASTQ, SAM and VCF - new options --reference and --REFERENCE
- Added --pair to compresses pairs of paired-end fastq files together, resulting in significantly better compression
- Added Domqual compression method, for handling dominant quality scores such as Illumina binned quality scores in FASTQ and SAM
- Added ACGT compression codec for nucleotide sequences
- Added support for compressing CRAM files
- Added better compression for FORMAT/PS, INFO/AC, INFO/AF, INFO/AN, INFO/SVLEN in VCF
- Added --optimize-DESC for FASTQ optimization
- Added --optimize-SEQ for FASTQ, FASTA, SAM optimization
- Added many options including --list-chroms, --dump-one-local, --show-reference, --show-ref-index, --show-ref-seq, --show-ref-alts,
  --show-ref-contigs, --show-ref-hash
- Removed backward compatability with versions v1 and v5. Use genozip version 5 to decompress files of all previous versions.

6.0.11
- Bug fixes

7.0.0
- Re-write the VCF segmenter to use the modern infrastructure of recursive data definition. In the process, some little-used
  features were discontinued: --gtshark, --sblocks. Non-GT subfields are now compressed as is (not transposed), and each  
  field on its own. Samples as well as the GT field are defined as Structured.
- Removed gloptimization - too small of a benefit for non-standard code
- Change all data types to be fully recursive starting at TOPLEVEL, removing data-type specific reconstruction loop
- Added caching of Structured in PIZ
- Better BD and BI compression for SAM
- Not backward compatible
- Bug fixes

7.0.1
- bug fixes
- new --test-seg debug option
- change default number of threads to 1.4 * number of cores

7.0.2
- Even better SAM BD/BI codec

7.0.3
- Bug fixes

7.0.4
- Bug fixes

7.0.5
- Add --show-stats and --SHOW-STATS to genocat/genounzip by introducing a new section SEC_STATS ; remove limitation of only one file when -w or -W

8.0.0
- Added libbsc codec
- Dynamic selection of codec between lzma, bz2, bsc for each local and b250 buffer
- --show-ref-seq can now work in combination with --regions in genocat/genounzip
- Better license registration flow
- Consume ~0.5GB (for human data) less RAM in genounzip of SAM files compressed without a reference 
- In --regions, allow specification or ranges using length eg "chr22:1000+151" - equivalent to "chr22:1000-1150"
- Canceled optimize-SEQ (benefits were tiny if any, but it slowed down --optimize considerably)
- Added --best to contrast --fast. --best doesn't have any additional effect as its the default mode of genozip.
- Added =prefix option to --unbind, to add a prefix when unbinding
- --reference in genounzip is now optional - will use original reference filename absent --reference
- Not backward compatible

8.0.2
- Bug fixes
- Improved 'genocat --show-headers'

8.0.3
- Support samtools with or without --no-PG
- Fix reading and writing BAM files using samtools
- Fix bug in genocat --show-headers
- Add back gtshark as a codec for VCF allele data, --gtshark option

8.0.4
- 10X improvement in --gtshark speed by moving to in-memory comms using fifo
<<<<<<< HEAD
- fixed thread safety issue in bit_array.c 

9.0.0
Functionality:
- Native compression of BAM (no longer using samtools for BAM)
- Native reading and writing of BGZF data
- New data type: "generic" for compressing any file beyond our supported genomic formats
- Framework supports file translations SAM->BAM, BAM->SAM, SAM/BAM->FASTQ, 23andM3->VCF
- Framework supports binary source files
- Backwards compatible with v8 - v8-compressed files can be read by v9
- When decompressing a file that was originally compressed with BGZF (eg BAM, fq.gz...) - the BGZF blocks are reconstructed,
  with an attempt to guess the original compression level
- File is now always verified - if md5 is not selected, then Adler32 is used

- New / changed flags: 
    --sam (new flag) for genounzip/genocat - reconstruct a SAM/BAM file as SAM
    --bam (new flag) for genounzip/genocat - reconstruct a SAM/BAM file as BAM
    --no-PG (new flag) refrain from adding a @PG record to the header when converting SAM->BAM or BAM->SAM
    --fastq (new flag) for genounzip/genocat - reconstruct a SAM/BAM file as FASTQ
    --vcf (new flag) genounzip/genocat - reconstruct a 23andMe file as a VCF
    --plain (new flag) in genounzip / genocat - negates implicit --bgzf
    --dump-local and --dump-b250 (renamed from dump-one-local and dump-one-b250) now output a file per VB
    --bytes (new flag) for genols - show sizes in bytes
    --dump-section (new flag)
    --show-bgzf (new flag) for genozip - show bgzf blocks
    --show-containers (new flag) for genounzip/genocat - show flow of container reconstruction
    --show-time can now accept an optional argument eg. --show-time=compressor
    --show-txt-contigs - shows contigs from the SAM/BAM header (SQ lines)
    --show-mutex - shows locks and unlocks of a particular mutex
    --unbind in genols (new flag) - shows the components of bound files
    --show-dict and show-b250 now accept an optional paramter + removed --show-one-dict and --show-one-b250
    --show-digest show (md5 or Adler32) updates
    --stdout - flag canceled for compression (genozip), available for decompression (genounzip, genocat, genozip -d)
    --input - renamed from --input-type
    
Compression improvements:
- For b250 sections that have all the same entry - store the entry only once. If the entry is word_index=0, drop the section
- Improvements in codec assignment algorithm, and use it for dictionary and some other section types in addition to b250 and local
- 30% improvment in dictionary size of disk due to consolidation of fragments and codec assignment.
- Multi-threaded decompression of dictionaries.
- Speed improvements by having bsc and zlib use libdeflate's version of adler32 and crc32

Cleanup:
- removed support for Visual C compiler
=======
- fix thread safety issue in bit_array.c 
>>>>>>> 7308e1b1
<|MERGE_RESOLUTION|>--- conflicted
+++ resolved
@@ -213,8 +213,7 @@
 
 8.0.4
 - 10X improvement in --gtshark speed by moving to in-memory comms using fifo
-<<<<<<< HEAD
-- fixed thread safety issue in bit_array.c 
+- fix thread safety issue in bit_array.c 
 
 9.0.0
 Functionality:
@@ -257,7 +256,4 @@
 - Speed improvements by having bsc and zlib use libdeflate's version of adler32 and crc32
 
 Cleanup:
-- removed support for Visual C compiler
-=======
-- fix thread safety issue in bit_array.c 
->>>>>>> 7308e1b1
+- removed support for Visual C compiler