1.1.3
- --unbind option - required storing the VCF header of all files, and keeping md5 for both the bound file and each component
- Improvement in memory and thread management - to reduce memory consumption when compressing very large files (100s of GB to TBs)
- Separate --help text for each command
- Optimize MD5 performance (move to 32b and eliminate memory copying)
- Many bug fixes.

2.0.0
- New genozip file format 
- backward compatibility to decompress genozip v1 files
- Columns 1-9 (CHROM to FORMAT) are now put into their own dictionaries (except REF and ALT that are compressed together)
- Each INFO tag is its own dictionary
- --vblock for setting the variant block size
- Allow variant blocks larger than 64K and set the default variant block size based on the number of samples to balance 
  compression ratio with memory consumption.
- --sblock for setting the sample block size
- change haplotype permutation to keep within sample block boundaries
- create "random access" (index) section 
- new genozip header section with payload that is list of all sections - at end of file
- due to random access, .genozip files must be read from a file only and can no longer be streamed from stdin during genounzip / genocat
- all dictionaries are moved to the end of the genozip file, and are read upfront before any VB, to facilitate random access.
- genocat --regions to filter specific chromosomes and regions. these are accessed via random access
- genocat --samples to see specific samples only
- genocat --no-header to skip showing the VCF header
- genocat --header-only to show only the VCF header
- genocat --drop-genotypes to show only columns CHROM-INFO
- Many new developer --show-* options (see genozip -h -f)
- Better, more compressable B250 encoding
- --test for both genozip (compressed and then tests) and genounzip (tests without outputting)
- Support for --output in genocat
- Added --noisy which overrides default --quiet when outputting to stdout (using --stdout, or the default in genocat)
- --list can now show metadata for encrypted files too
- Many bug fixes, performance and memory consumption optimizations

2.1.0
- Rewrote VCF file data reader to avoid redudant copies and passes on the data
- Moved to size-constained rather than number-of-lines constrained variant blocks - change in --vblocks logic.
- Make MD5 calculation non-default, requires --md5. genounzip --test possible only if file was compressed with --md5
- Improved memory consumption for large VCFs with a single or small number of samples

2.1.1
- Reduced thread serialization to improve CPU core scalability
- New developer options --show-threads and --debug-memory
- Many bug fixes
- Improved help text

2.1.2
- Added --optimize and within it optimization for PL and GL

2.1.3
- Fixed bug in optimization in GL in --optimize

2.1.4
- rewrote the Hash subsystem - 
  (1) by removing a thread synchronization bottleneck, genozip now scales better with number of cores (esp better in files with very large dictionaries)
  (2) more advanced shared memory management reduces the overall memory consumption of hash tables, and allows to make them bigger - improving speed
- --show-sections now shows all dictionaries, not just FORMAT and INFO
- --added optimization for VQSLOD

3.0.0
- added --gtshark allowing the final stage of allele compression to be done with gtshark (provided it is installed
  on the computer an accessible on the path) instead of the default bzlib. This required a change to the genozip 
  file format and hence increment in major version. As usual, genozip is, and will always be, backward compatible -
  newer versions of genozip can uncompress files compressed with older versions.

3.0.2
- changed default number of sample blocks from 1024 for non-gtshark and 16384 in gtshark to 4096 for both modes.
- bug fixes

3.0.9
- bug fixes

3.0.11
- added genocat --strip

3.0.12
- added genocat --GT-only

4.0.0
- a bug that existed in versions 2.x.x and 3.x.x, related to an edge case in compression of INFO subfields. 
  fixing the bug resulted in the corrected intended file format that is slightly different than that used in v2/3.
  Because of this file format change, we are increasing the major version number. Backward compatibility is provided
  for correctly decompressing all files compressed with v2/3.

- VCF files that contain lines with Windows-style line ending \r\n will now compress losslessly preserving the line 
  ending

4.0.2
- genozip can now compress .bcf .bcf.gz .bcf.bgz and .xz files
- genounzip can now de-compress into a bgzip-ed .vcf.gz file

4.0.4
- add support for compressing a file directly from a URL
- remove support for 32-bit Windows (its been broken for a while)

4.0.6
- bug fixes

4.0.9
- improve performance for --samples --drop-genotypes --gt-only --strip and --regions - skip reading and decompressing
  all unneeded sections (previously partially implemented, now complete)
- bug fixes
  
4.0.10 
- updated license
- added --header-one to genocat
- query user whether to overwrite an existing file
- better error messages when running external tools
- bug fixes

4.0.11
- bug fixes

5.0.5
- Updated license
- Added user registration
- Added full support for compressing SAM/BAM, FASTQ, FASTA, GVF and 23andMe files
- Compression improvements for VCF files with any of these:
    1. lots of non-GT FORMAT subfields 
    2. ID data 
    3. END INFO subfield 
    4. MIN_DP FORMAT subfield
- Added genounzip output options: --bcf for VCF files and --bam for SAM files
- Added --input-type - tell genozip what type of file this is - if re-directing or file has non-standard extension
- Added --stdin-size - tell genozip the size of a redirected input file, for faster execution
- Added --show-index for genounzip and genocat - see index embedded in a genozip file
- Added --fast option for (a lot) faster compression, with (somewhat) reduced compression ratio
- Added --grep for genocat FASTQ
- Added --debug-progress and --show-hash, useful mostly for genozip developers
- Reduce default vblock from 128MB to 16MB
- Cancel option --strip
list
Note: some versions numbers are skipped due to failed conda builds (every build attempt consumes a version number)

5.0.7
- bug fixes

<<<<<<< HEAD
6.0.0
- Added new data type for reference files - and an option for creating a reference file from a FASTA - --make-reference
- Added compression against reference for FASTQ, SAM and VCF - new options --reference and --REFERENCE
- Added --pair to compresses pairs of pair-ended fastq files together, resulting in significantly better compression
- Added Domqual compression method, for handling dominant quality scores such as Illumina binned quality scores in FASTQ and SAM
- Added ACGT compression codec for nucleotide sequences
- Added support for compressing CRAM files
- Added better compression for FORMAT/PS, INFO/AC, INFO/AF, INFO/AN, INFO/SVLEN in VCF
- Added --optimize-DESC for FASTQ optimization
- Added --optimize-SEQ for FASTQ, FASTA, SAM optimization
- Added many options including --list-chroms, --dump-one-local, --show-reference, --show-ref-index, --show-ref-seq, --show-ref-alts,
  --show-ref-contigs, --show-ref-hash
- Removed backward compatability with versions v1 and v5. Use genozip version 5 to decompress files of all previous versions.
=======
5.0.9
- fix bug with compressing VCF / GVF with an INFO / ATTRS field of '.'
>>>>>>> 6a293069
<|MERGE_RESOLUTION|>--- conflicted
+++ resolved
@@ -135,7 +135,9 @@
 5.0.7
 - bug fixes
 
-<<<<<<< HEAD
+5.0.9
+- fix bug with compressing VCF / GVF with an INFO / ATTRS field of '.'
+
 6.0.0
 - Added new data type for reference files - and an option for creating a reference file from a FASTA - --make-reference
 - Added compression against reference for FASTQ, SAM and VCF - new options --reference and --REFERENCE
@@ -148,8 +150,4 @@
 - Added --optimize-SEQ for FASTQ, FASTA, SAM optimization
 - Added many options including --list-chroms, --dump-one-local, --show-reference, --show-ref-index, --show-ref-seq, --show-ref-alts,
   --show-ref-contigs, --show-ref-hash
-- Removed backward compatability with versions v1 and v5. Use genozip version 5 to decompress files of all previous versions.
-=======
-5.0.9
-- fix bug with compressing VCF / GVF with an INFO / ATTRS field of '.'
->>>>>>> 6a293069
+- Removed backward compatability with versions v1 and v5. Use genozip version 5 to decompress files of all previous versions.