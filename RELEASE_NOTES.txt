Note on versioning:
Major version change occurs when genozip file format changes
Middle version changes when major features are updated without file format change
Minor version changes with bug fixes and minor feature updates
Some minor versions are skipped due to failed conda deployments

1.1.3
- --unbind option - required storing the VCF header of all files, and keeping md5 for both the bound file and each component
- Improvement in memory and thread management - to reduce memory consumption when compressing very large files (100s of GB to TBs)
- Separate --help text for each command
- Optimize MD5 performance (move to 32b and eliminate memory copying)
- Many bug fixes.

2.0.0
- New genozip file format 
- backward compatibility to decompress genozip v1 files
- Columns 1-9 (CHROM to FORMAT) are now put into their own dictionaries (except REF and ALT that are compressed together)
- Each INFO tag is its own dictionary
- --vblock for setting the variant block size
- Allow variant blocks larger than 64K and set the default variant block size based on the number of samples to balance 
  compression ratio with memory consumption.
- --sblock for setting the sample block size
- change haplotype permutation to keep within sample block boundaries
- create "random access" (index) section 
- new genozip header section with payload that is list of all sections - at end of file
- due to random access, .genozip files must be read from a file only and can no longer be streamed from stdin during genounzip / genocat
- all dictionaries are moved to the end of the genozip file, and are read upfront before any VB, to facilitate random access.
- genocat --regions to filter specific chromosomes and regions. these are accessed via random access
- genocat --samples to see specific samples only
- genocat --no-header to skip showing the VCF header
- genocat --header-only to show only the VCF header
- genocat --drop-genotypes to show only columns CHROM-INFO
- Many new developer --show-* options (see genozip -h -f)
- Better, more compressable B250 encoding
- --test for both genozip (compressed and then tests) and genounzip (tests without outputting)
- Support for --output in genocat
- Added --noisy which overrides default --quiet when outputting to stdout (using --stdout, or the default in genocat)
- --list can now show metadata for encrypted files too
- Many bug fixes, performance and memory consumption optimizations

2.1.0
- Rewrote VCF file data reader to avoid redudant copies and passes on the data
- Moved to size-constained rather than number-of-lines constrained variant blocks - change in --vblocks logic.
- Make MD5 calculation non-default, requires --md5. genounzip --test possible only if file was compressed with --md5
- Improved memory consumption for large VCFs with a single or small number of samples

2.1.1
- Reduced thread serialization to improve CPU core scalability
- New developer options --show-threads and --debug-memory
- Many bug fixes
- Improved help text

2.1.2
- Added --optimize and within it optimization for PL and GL

2.1.3
- Fixed bug in optimization in GL in --optimize

2.1.4
- rewrote the Hash subsystem - 
  (1) by removing a thread synchronization bottleneck, genozip now scales better with number of cores (esp better in files with very large dictionaries)
  (2) more advanced shared memory management reduces the overall memory consumption of hash tables, and allows to make them bigger - improving speed
- --show-sections now shows all dictionaries, not just FORMAT and INFO
- --added optimization for VQSLOD

3.0.0
- added --gtshark allowing the final stage of allele compression to be done with gtshark (provided it is installed
  on the computer an accessible on the path) instead of the default bzlib. This required a change to the genozip 
  file format and hence increment in major version. As usual, genozip is backward compatible -
  newer versions of genozip can uncompress files compressed with older versions.

3.0.2
- changed default number of sample blocks from 1024 for non-gtshark and 16384 in gtshark to 4096 for both modes.
- bug fixes

3.0.9
- bug fixes

3.0.11
- added genocat --strip

3.0.12
- added genocat --GT-only

4.0.0
- a bug that existed in versions 2.x.x and 3.x.x, related to an edge case in compression of INFO subfields. 
  fixing the bug resulted in the corrected intended file format that is slightly different than that used in v2/3.
  Because of this file format change, we are increasing the major version number. Backward compatibility is provided
  for correctly decompressing all files compressed with v2/3.

- VCF files that contain lines with Windows-style line ending \r\n will now compress losslessly preserving the line 
  ending

4.0.2
- genozip can now compress .bcf .bcf.gz .bcf.bgz and .xz files
- genounzip can now de-compress into a bgzip-ed .vcf.gz file

4.0.4
- add support for compressing a file directly from a URL
- remove support for 32-bit Windows (its been broken for a while)

4.0.6
- bug fixes

4.0.9
- improve performance for --samples --drop-genotypes --gt-only --strip and --regions - skip reading and decompressing
  all unneeded sections (previously partially implemented, now complete)
- bug fixes
  
4.0.10 
- updated license
- added --header-one to genocat
- query user whether to overwrite an existing file
- better error messages when running external tools
- bug fixes

4.0.11
- bug fixes

5.0.5
- Updated license
- Added user registration
- Added full support for compressing SAM/BAM, FASTQ, FASTA, GVF and 23andMe files
- Compression improvements for VCF files with any of these:
    1. lots of non-GT FORMAT subfields 
    2. ID data 
    3. END INFO subfield 
    4. MIN_DP FORMAT subfield
- Added genounzip output options: --bcf for VCF files and --bam for SAM files
- Added --input-type - tell genozip what type of file this is - if re-directing or file has non-standard extension
- Added --stdin-size - tell genozip the size of a redirected input file, for faster execution
- Added --show-index for genounzip and genocat - see index embedded in a genozip file
- Added --fast option for (a lot) faster compression, with (somewhat) reduced compression ratio
- Added --grep for genocat FASTQ
- Added --debug-progress and --show-hash, useful mostly for genozip developers
- Reduce default vblock from 128MB to 16MB
- Cancel option --strip
list
Note: some versions numbers are skipped due to failed conda builds (every build attempt consumes a version number)

5.0.7
- bug fixes

5.0.9
- fix bug with compressing VCF / GVF with an INFO / ATTRS field of '.'

6.0.3
- Added new data type for reference files - and an option for creating a reference file from a FASTA - --make-reference
- Added compression against reference for FASTQ, SAM and VCF - new options --reference and --REFERENCE
- Added --pair to compresses pairs of paired-end fastq files together, resulting in significantly better compression
- Added Domqual compression method, for handling dominant quality scores such as Illumina binned quality scores in FASTQ and SAM
- Added ACGT compression codec for nucleotide sequences
- Added support for compressing CRAM files
- Added better compression for FORMAT/PS, INFO/AC, INFO/AF, INFO/AN, INFO/SVLEN in VCF
- Added --optimize-DESC for FASTQ optimization
- Added --optimize-SEQ for FASTQ, FASTA, SAM optimization
- Added many options including --list-chroms, --dump-one-local, --show-reference, --show-ref-index, --show-ref-seq, --show-ref-alts,
  --show-ref-contigs, --show-ref-hash
- Removed backward compatability with versions v1 and v5. Use genozip version 5 to decompress files of all previous versions.

6.0.11
- Bug fixes

7.0.0
- Re-write the VCF segmenter to use the modern infrastructure of recursive data definition. In the process, some little-used
  features were discontinued: --gtshark, --sblocks. Non-GT subfields are now compressed as is (not transposed), and each  
  field on its own. Samples as well as the GT field are defined as Structured.
- Removed gloptimization - too small of a benefit for non-standard code
- Change all data types to be fully recursive starting at TOPLEVEL, removing data-type specific reconstruction loop
- Added caching of Structured in PIZ
- Better BD and BI compression for SAM
- Not backward compatible
- Bug fixes

7.0.1
- bug fixes
- new --test-seg debug option
- change default number of threads to 1.4 * number of cores

7.0.2
- Even better SAM BD/BI codec

7.0.3
- Bug fixes

7.0.4
- Bug fixes

7.0.5
- Add --show-stats and --SHOW-STATS to genocat/genounzip by introducing a new section SEC_STATS ; remove limitation of only one file when -w or -W

8.0.0
- Added libbsc codec
- Dynamic selection of codec between lzma, bz2, bsc for each local and b250 buffer
- --show-ref-seq can now work in combination with --regions in genocat/genounzip
- Better license registration flow
- Consume ~0.5GB (for human data) less RAM in genounzip of SAM files compressed without a reference 
- In --regions, allow specification or ranges using length eg "chr22:1000+151" - equivalent to "chr22:1000-1150"
- Canceled optimize-SEQ (benefits were tiny if any, but it slowed down --optimize considerably)
- Added --best to contrast --fast. --best doesn't have any additional effect as its the default mode of genozip.
- Added =prefix option to --unbind, to add a prefix when unbinding
- --reference in genounzip is now optional - will use original reference filename absent --reference
- Not backward compatible

8.0.2
- Bug fixes
- Improved 'genocat --show-headers'

8.0.3
- Support samtools with or without --no-PG
- Fix reading and writing BAM files using samtools
- Fix bug in genocat --show-headers
- Add back gtshark as a codec for VCF allele data, --gtshark option

8.0.4
- 10X improvement in --gtshark speed by moving to in-memory comms using fifo
- fix thread safety issue in bit_array.c 

9.0.0
Functionality:
- Native compression of BAM (no longer using samtools for BAM)
- Native reading and writing of BGZF data
- New data type: "generic" for compressing any file beyond our supported genomic formats
- Framework supports file translations SAM->BAM, BAM->SAM, SAM/BAM->FASTQ, 23andM3->VCF
- Framework supports binary source files
- Backwards compatible with v8 - v8-compressed files can be read by v9
- When decompressing a file that was originally compressed with BGZF (eg BAM, fq.gz...) - the BGZF blocks are reconstructed,
  with an attempt to guess the original compression level
- File is now always verified - if md5 is not selected, then Adler32 is used

- New / changed flags: 
    --sam (new flag) for genounzip/genocat - reconstruct a SAM/BAM file as SAM
    --bam (new flag) for genounzip/genocat - reconstruct a SAM/BAM file as BAM
    --no-PG (new flag) refrain from adding a @PG record to the header when converting SAM->BAM or BAM->SAM
    --fastq (new flag) for genounzip/genocat - reconstruct a SAM/BAM file as FASTQ
    --vcf (new flag) genounzip/genocat - reconstruct a 23andMe file as a VCF
    --plain (new flag) in genounzip / genocat - negates implicit --bgzf
    --dump-local and --dump-b250 (renamed from dump-one-local and dump-one-b250) now output a file per VB
    --bytes (new flag) for genols - show sizes in bytes
    --dump-section (new flag)
    --show-bgzf (new flag) for genozip - show bgzf blocks
    --show-containers (new flag) for genounzip/genocat - show flow of container reconstruction
    --show-time can now accept an optional argument eg. --show-time=compressor
    --show-txt-contigs - shows contigs from the SAM/BAM header (SQ lines)
    --show-mutex - shows locks and unlocks of a particular mutex
    --unbind in genols (new flag) - shows the components of bound files
    --show-dict and show-b250 now accept an optional paramter + removed --show-one-dict and --show-one-b250
    --show-digest show (md5 or Adler32) updates
    --stdout - flag canceled for compression (genozip), available for decompression (genounzip, genocat, genozip -d)
    --input - renamed from --input-type
    
Compression improvements:
- For b250 sections that have all the same entry - store the entry only once. If the entry is word_index=0, drop the section
- Improvements in codec assignment algorithm, and use it for dictionary and some other section types in addition to b250 and local
- 30% improvment in dictionary size of disk due to consolidation of fragments and codec assignment.
- Multi-threaded decompression of dictionaries.
- Speed improvements by having bsc and zlib use libdeflate's version of adler32 and crc32

Cleanup:
- removed support for Visual C compiler

9.0.1-6
- bug fixes and minor improvements

9.0.7
- New flags:
    genocat --downsample <rate> - show only one in every X lines (or reads)
    genocat --one-vb <vb>       - show data from a single VB
- bug fixes

9.0.8-9
- bug fixes

9.0.10
- Added the --index option for genounzip / genocat to create an index file alongside the decompressed file

9.0.11
- Fixed critical bug introduced in 9.0.0 in which FASTQ files that were compressed with BGZF (i.e. fq.gz),
  and genozipped with --pair, did not compress correctly
- Added Phylip data type
- genozip --pair       can now compress any number of fastq files - every 2 consecutive files are considered a pair
- genocat --header-one now works of FASTA too: Output the sequence name up to the first space or tab
- genocat --phylip     new translator - outputs a multi-fasta file in Phylip format
- genocat --fasta      new translator - outputs a Phylip file in multi-fasta format
- bug fixes
- Developer options:
    --xthreads Use only 1 thread for the main PIZ/ZIP dispatcher. This doesn't affect thread use of other dispatchers
    --show-headers now accepts a section-type as an optional argument
    
9.0.12
- bug fix

9.0.13
- added genocat --interleave: displays pairs of FASTQ files compressed with --pair with their reads interleaved.

9.0.14
- added better selection of stdout vs stderr for messages (info_stream)
- bug fixes

9.0.15
- bug fixes and minor improvements

9.0.17
- refactor access to the reference file - to using memory mapping and cache files - a lot faster and consumes less memory
- when compressing a .gz (or BAM), test BGZF blocks against zlib too (with all compression levels), in addition to libdeflate
- append /1 and /2 to the qname in fastq files in both --interleave of a paired fastq file and --fastq of a sam/bam file
- renamed --test-seg to --seg-only
- bug fixes 

9.0.20
- allow --output to a named pipe (fifo) (not available on Windows)
- genounzip --bgzf now requires a level parameter (0 to 12). 0 means no compression, and hence --plain flag is canceled.
- bug fixes 

9.0.21
bug fixes, including major bug with mc:i optional field in SAM

9.0.22
- more consistent --bgzf, --sam, --bam behavior in genocat
- better --stats
- minor bug fixes

10.0.0
- Increased MAX_SUBFIELDS from 64 to 2048. This sets the maximum number of INFO and FORMAT tags in VCF, 
  maximum number of optional fields in SAM/BAM and maximum ATTR in GVF.
- Set size of vblock dynamically
- VCF: support FORMAT tags that begin with a character other than a letter (eg a digit)
- VCF: better handling of INFO arrays
- VCF: better handling of VEP fields: CSQ, DP_HIST, GQ_HIST, AGE_HISTOGRAM_HET, AGE_HISTOGRAM_HOM
- VCF: better handling of FORMAT/DP and FORMAT/GQ - transposed matrix
- Several other bug fixes
- Backward compatible with Genozip 8 and 9 - v8 and v9-compressed files can be read by v10

10.0.2
- Better memory usage in ZIP (canceled Context.node_i)
- Better handling of VCF haplotype matrices with hetreogeneous ploidy
- Bug fixes

10.0.3
- Better --gtshark mode for VCF

10.0.4
- VCF: better handling of FORMAT/DS
- Bug fixes

10.0.5
- VCF: better handling of FORMAT fields DP, AD, ADF, ADR, AD_ALL, PL and INFO fields DP, BaseCounts

10.0.7 + 10.0.8
- VCF: better handling of INFO/SF

10.0.9
- bug fixes

11.0.0
- VCF: introduce a PBWT based codec for compression of the haplotype matrix. Retire hapmat and gtshark codecs. 
  backward compatability is providing for decompressing VCF files compressed in earlier versions of genozip with hapmat or gtshark
- SAM: better handling of optional fields SA, OA, XA
- Better memory management in Linux
- Reduce core oversubscription from 1.4 to 1.2
- Add --multifasta option for better compression of a FASTA where the contigs are quite similar to each other

11.0.2
- Bug fixes

11.0.3
- Added registration requirement to the non-commerical license (2.d.)
- Bug fixes
- windows installer relocated from windows/ to docs/

11.0.4
- bug fixes

11.0.5
- Added genocat --show-sex for sex assignment of a SAM/BAM file
- Improve Windows installer
- Windows: add genozip directory to Path in registry, if not already there
- Bug fixes

11.0.6
- Added genocat --show-coverage and --show-coverage-chrom
- Added "Male-XXY" result to genocat --show-sex
- Added genocat --validate
- Better hash table sizing algorithm - reduced memory consumption
- Developer tools: Added <bytes> option to --debug-memory[=bytes]
- Developer: add kill -USR1 - --show-memory of a running process
- Bug fixes

11.0.7
- Added genozip --idxstats - identical output to samtools idxstats
- Much improved genocat --show-sex and --show-coverage
- Bug fixes

11.0.8
- Added sharding with genocat --downsample <rate>,<shard>
- Added support for compressing UCSC chain files
- Better --show-coverage
- Bug fixes

<<<<<<< HEAD
12.0.0
- Support dual-coordinates VCF files: genozip --chain to create a dual-coordinates file ; genocat --laft ("lifted") to see the
       lifted-over coordinates
- Fixed bug with subsetting samples in VCF (genocat --sample). The fix will work on files compressed with 11.0.9 onwards.
=======
11.0.9
- Fix bug with --downsample in combination with --interleaved
>>>>>>> e7ae8635
<|MERGE_RESOLUTION|>--- conflicted
+++ resolved
@@ -397,12 +397,10 @@
 - Better --show-coverage
 - Bug fixes
 
-<<<<<<< HEAD
+11.0.9
+- Fix bug with --downsample in combination with --interleaved
+
 12.0.0
 - Support dual-coordinates VCF files: genozip --chain to create a dual-coordinates file ; genocat --laft ("lifted") to see the
        lifted-over coordinates
-- Fixed bug with subsetting samples in VCF (genocat --sample). The fix will work on files compressed with 11.0.9 onwards.
-=======
-11.0.9
-- Fix bug with --downsample in combination with --interleaved
->>>>>>> e7ae8635
+- Fixed bug with subsetting samples in VCF (genocat --sample). The fix will work on files compressed with 11.0.9 onwards.