--- conflicted
+++ resolved
@@ -232,11 +232,7 @@
     sqbitmap_ctx->next_local = sqbitmap_ctx->last_value.i; // rewind back to beginning of the bits of this line (value stored by sam_reconstruct_seq)
 
     uint32_t count_match=0;
-<<<<<<< HEAD
     for (uint32_t op_i=0; *cigar && *cigar != '\t' && *cigar != '\n'; op_i++) { 
-=======
-    for (unsigned op_i=0; *cigar && *cigar != '\t'; op_i++) {
->>>>>>> 12140345
 
         int subcigar_len = strtod (cigar, (char **)&cigar); // get number and advance next_cigar
         char cigar_op = *(cigar++);
@@ -271,20 +267,12 @@
 
         else if (cigar_op=='D') {
             
-<<<<<<< HEAD
-            if (op_i) {
-                RECONSTRUCT_INT (count_match); 
-                count_match=0; // flush matches before reconstructing deletion (but not if deletion is first)
-            }
-            
-=======
-             // flush matches before reconstructing deletion (but not if deletion is first)
+            // flush matches before reconstructing deletion (but not if deletion is first)
             if (op_i) { 
                 RECONSTRUCT_INT (count_match);
                 count_match=0;
             }
 
->>>>>>> 12140345
             RECONSTRUCT1 ('^');
             while (subcigar_len) { 
                 RECONSTRUCT1 (ref_base_by_pos (vb->range, pos)); 
