--- conflicted
+++ resolved
@@ -331,14 +331,9 @@
     if (z_file->data_type == DT_SAM && z_file->z_flags.txt_is_bin && flag.out_dt==-1 && exe_type == EXE_GENOCAT)
         flag.out_dt = DT_SAM;
 
-<<<<<<< HEAD
-    // if this is a bound file, and we don't have --unbind or --force, we ask the user
-    if (z_file->num_components >= (2 + z_file->z_flags.dual_coords) && !flag.unbind && !flag.force && !flag.out_filename)
-=======
     // if this is genounzip of a bound file, and we don't have --unbind or --force, we ask the user
-    if (exe_type == EXE_GENOUNZIP && z_file->num_components >= 2 && !flag.unbind && !flag.force && !flag.out_filename)
->>>>>>> c4b10fbf
-        main_ask_about_unbind();
+    if (exe_type == EXE_GENOUNZIP && z_file->num_components >= (2 + z_file->z_flags.dual_coords) && !flag.unbind && !flag.force && !flag.out_filename)
+        flag.unbind = ""; // we always unbind in genounzip - if user didn't specify prefix, then no prefix
 
     // case: reference not loaded yet bc --reference wasn't specified, and we got the ref name from zfile_read_genozip_header()   
     if (flag.reference == REF_EXTERNAL && !ref_is_reference_loaded()) {
