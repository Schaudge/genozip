--- conflicted
+++ resolved
@@ -575,14 +575,13 @@
             flag.out_dt = z_file->data_type;
     }
 
-<<<<<<< HEAD
     // --luft is only possible on dual-coordinates files
     ASSINP (!flag.luft || z_file->z_flags.dual_coords, "--luft is not possible for %s because it is not a dual-coordinates file", z_name);
 
     // genocat of dual coords implies sorting unless overridden with --unsorted
     if (exe_type == EXE_GENOCAT && z_file->z_flags.dual_coords && !flag.unsorted) 
         flag.sort = true;
-=======
+        
     // when using genocat to concatenate multiple files - don't show the header for the 2nd+ file
     if (exe_type == EXE_GENOCAT && z_file_i >= 1) {
         flag.no_header = true;
@@ -590,7 +589,6 @@
         ASSINP (!dt_props[flag.out_dt].is_binary, "Cannot concatenate multiple %s files, because %s is a binary format",
                 dt_name (flag.out_dt), dt_name (flag.out_dt));
     }
->>>>>>> c4b10fbf
 
     // phylip implied sequential and header_one
     if (z_file->data_type == DT_FASTA && flag.out_dt == DT_PHYLIP) {
