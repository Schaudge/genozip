--- conflicted
+++ resolved
@@ -71,11 +71,7 @@
     iprintf ("\nContigs as they appear in the reference%s:\n", created ? " created (note: contig names are as they appear in the txt data, not the reference)" : "");
     for (uint32_t i=0; i < cn_len; i++) {
 
-<<<<<<< HEAD
         rom chrom_name = cn[i].snip_len ? B(const char, ZCTX(CHROM)->dict, cn[i].char_index) : "~unused";
-=======
-        const char *chrom_name = cn[i].snip_len ? ENT (const char, ZCTX(CHROM)->dict, cn[i].char_index) : "~unused";
->>>>>>> 8d046b87
         bool ext_ref = (flag.reference & REF_ZIP_LOADED) || Z_DT(DT_REF);
 
         if (ext_ref && created)
@@ -141,19 +137,11 @@
             // we assign 64-aligned gpos
             r->gpos = range_i ? ROUNDUP64 ((r-1)->gpos + (r-1)->last_pos - (r-1)->first_pos + 1) : 0;
                 
-<<<<<<< HEAD
             BNXT (Contig, created_contigs) = (Contig){
                 .gpos        = r->gpos, 
                 .min_pos     = r->first_pos,
                 .max_pos     = r->last_pos,
                 .ref_index   = r->chrom,  // word_index in ZCTX(CHROM)
-=======
-            NEXTENT (Contig, created_contigs) = (Contig){
-                .gpos        = r->gpos, 
-                .min_pos     = r->first_pos,
-                .max_pos     = r->last_pos,
-                .ref_index   = r->chrom,  // index into ZCTX(CHROM)
->>>>>>> 8d046b87
             };
 
             last = BLST (Contig, created_contigs);
@@ -209,13 +197,8 @@
         // compacting, because the original contig had a 64-aligned gpos)
         PosType delta = r->gpos % 64;
 
-<<<<<<< HEAD
         WordIndex chrom = *B(WordIndex, z_file->ref2chrom_map, r->chrom); // the CHROM corresponding to this ref_index, even if a different version of the chrom name 
         if (chrom == WORD_INDEX_NONE || ! B(CtxNode, ZCTX(CHROM)->nodes, chrom)->snip_len) continue; // this contig was not used in the data 
-=======
-        WordIndex chrom = *ENT (WordIndex, z_file->ref2chrom_map, r->chrom); // the CHROM corresponding to this ref_index, even if a different version of the chrom name 
-        if (chrom == WORD_INDEX_NONE || ! ENT(CtxNode, ZCTX(CHROM)->nodes, chrom)->snip_len) continue; // this contig was not used in the data 
->>>>>>> 8d046b87
         
         cn[chrom].gpos    = r->gpos - delta;
         cn[chrom].min_pos = r->first_pos - delta;
@@ -254,13 +237,8 @@
 
     ref->ctgs.contigs.len /= sizeof (Contig);
     BGEN_ref_contigs (&ref->ctgs.contigs);
-<<<<<<< HEAD
-    
-    // get contig names from CHROM char_index/snip_len from CHROM
-=======
 
     // get contig names from CHROM 
->>>>>>> 8d046b87
     ref_contigs_load_set_contig_names (ref);
 
     contigs_create_index (&ref->ctgs, SORT_BY_NAME | SORT_BY_AC);
