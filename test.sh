--- conflicted
+++ resolved
@@ -957,57 +957,45 @@
     test_standard "--multiseq" " " test.nanopore-virus.fq
 }
 
-<<<<<<< HEAD
-=======
-batch_misc_cases()
-{
-    batch_print_header
+# CRAM hs37d5
+batch_external_cram()
+{
+    batch_print_header
+    if `command -v samtools >& /dev/null`; then
+        test_standard "-E$hs37d5" " " test.human2.cram   
+    fi
+}
+
+# BCF
+batch_external_bcf()
+{
+    batch_print_header
+    if `command -v bcftools >& /dev/null`; then
+        test_standard " " " " test.human2.filtered.snp.bcf    
+    fi
+}
+
+# unzip
+batch_external_unzip()
+{
+    batch_print_header
+    if `command -v unzip >& /dev/null`; then
+        test_standard " " " " test.genome_Full.zip    
+    fi
+}
+
+batch_reference_fastq()
+{
+    batch_print_header
+
+    echo "paired FASTQ with --reference, --password (BZ2)"
+    test_standard "CONCAT -e$GRCh38 -p 123 --pair" "-p123" test.human2-R1.100K.fq.bz2 test.human2-R2.100K.fq.bz2
+
+    echo "4 paired FASTQ with --REFERENCE (BGZF, decompress concatenated, password)"
+    test_standard "COPY -E$GRCh38 -2 -p 123" " " test.human2-R1.100K.fq.gz test.human2-R2.100K.fq.gz
 
     # solexa read style
     test_standard "-e$GRCh38 --pair" "" special.solexa-R1.fq special.solexa-R2.fq
-
-    # Test binding SAM files with lots of contigs (no reference)
-    echo "binding SAM files with lots of contigs (no reference)"
-    test_multi_bound test.human-collated.sam
-}
-
->>>>>>> 1e6534c6
-# CRAM hs37d5
-batch_external_cram()
-{
-    batch_print_header
-    if `command -v samtools >& /dev/null`; then
-        test_standard "-E$hs37d5" " " test.human2.cram   
-    fi
-}
-
-# BCF
-batch_external_bcf()
-{
-    batch_print_header
-    if `command -v bcftools >& /dev/null`; then
-        test_standard " " " " test.human2.filtered.snp.bcf    
-    fi
-}
-
-# unzip
-batch_external_unzip()
-{
-    batch_print_header
-    if `command -v unzip >& /dev/null`; then
-        test_standard " " " " test.genome_Full.zip    
-    fi
-}
-
-batch_reference_fastq()
-{
-    batch_print_header
-
-    echo "paired FASTQ with --reference, --password (BZ2)"
-    test_standard "CONCAT -e$GRCh38 -p 123 --pair" "-p123" test.human2-R1.100K.fq.bz2 test.human2-R2.100K.fq.bz2
-
-    echo "4 paired FASTQ with --REFERENCE (BGZF, decompress concatenated, password)"
-    test_standard "COPY -E$GRCh38 -2 -p 123" " " test.human2-R1.100K.fq.gz test.human2-R2.100K.fq.gz
 }
 
 batch_reference_sam()
