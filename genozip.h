// ------------------------------------------------------------------
//   genozip.h
//   Copyright (C) 2019-2021 Black Paw Ventures Limited
//   Please see terms and conditions in the file LICENSE.txt

#ifndef GENOZIP_INCLUDED
#define GENOZIP_INCLUDED

#define _FILE_OFFSET_BITS 64
#include <stdio.h>
#include <stdlib.h>
#include <inttypes.h>
#include <unistd.h> 
#include <string.h> // must be after inttypes

// -----------------
// system parameters
// -----------------
#define GENOZIP_EXT ".genozip"

#define MAX_POS ((PosType)UINT32_MAX) // maximum allowed value for POS (constraint: fit into uint32 ctx.local). Note: in SAM the limit is 2^31-1

#define MAX_FIELDS 2048  // Maximum number of fields in a line (eg VCF variant, SAM line etc), including VCF/FORMAT fields, VCF/INFO fields GVF/ATTR fields, SAM/OPTIONAL fields etc. 

#define DEFAULT_MAX_THREADS 8 // used if num_cores is not discoverable and the user didn't specifiy --threads

#define MEMORY_WARNING_THREASHOLD  0x100000000  // (4 GB) warning in some cases that we predict that user choices would cause us to consume more than this

// ------------------------------------------------------------------------------------------------------------------------
// pointers used in header files - so we don't need to include the whole .h (and avoid cyclicity and save compilation time)
// ------------------------------------------------------------------------------------------------------------------------
typedef struct VBlock *VBlockP;
typedef const struct VBlock *ConstVBlockP;
typedef struct ZipDataLine *ZipDataLineP;
typedef const struct ZipDataLine *ConstZipDataLineP;
typedef struct File *FileP;
typedef const struct File *ConstFileP;
typedef struct Buffer *BufferP;
typedef const struct Buffer *ConstBufferP;
typedef struct Container *ContainerP;
typedef const struct Container *ConstContainerP;
typedef struct Context *ContextP;
typedef const struct Context *ConstContextP;
typedef struct CtxNode *CtxNodeP;
typedef const struct CtxNode *ConstMtfNodeP;
typedef struct SectionHeader *SectionHeaderP;
typedef const struct SectionEnt *Section;
typedef struct Range *RangeP;
typedef const struct Range *ConstRangeP;
typedef struct BitArray *BitArrayP;
typedef const struct BitArray *ConstBitArrayP;
typedef struct RAEntry *RAEntryP;
typedef const struct RAEntry *ConstRAEntryP;
typedef struct Mutex *MutexP;
typedef struct RefStruct *Reference;

typedef void BgEnBufFunc (BufferP buf, uint8_t *lt); // we use uint8_t instead of LocalType (which 1 byte) to avoid #including sections.h
typedef BgEnBufFunc (*BgEnBuf);

typedef enum { EXE_GENOZIP, EXE_GENOUNZIP, EXE_GENOLS, EXE_GENOCAT, NUM_EXE_TYPES } ExeType;

// IMPORTANT: DATATYPES GO INTO THE FILE FORMAT - THEY CANNOT BE CHANGED
typedef enum { DT_NONE=-1, // used in the code logic, never written to the file
               DT_REF=0, DT_VCF=1, DT_SAM=2, DT_FASTQ=3, DT_FASTA=4, DT_GFF3=5, DT_ME23=6, // these values go into SectionHeaderGenozipHeader.data_type
               DT_BAM=7, DT_BCF=8, DT_GENERIC=9, DT_PHYLIP=10, DT_CHAIN=11, DT_KRAKEN=12, 
               NUM_DATATYPES 
             } DataType; 

typedef enum { DTYPE_FIELD, DTYPE_1, DTYPE_2 } DictIdType;

#pragma pack(1) // structures that are part of the genozip format are packed.
#define DICT_ID_LEN    ((int)sizeof(uint64_t))    // VCF/GFF3 specs don't limit the field name (tag) length, we limit it to 8 chars. zero-padded. (note: if two fields have the same 8-char prefix - they will just share the same dictionary)
typedef union DictId {
    uint64_t num;             // num is just for easy comparisons - it doesn't have a numeric value and endianity should not be changed
    uint8_t id[DICT_ID_LEN];  // \0-padded IDs 
    uint16_t map_key;         // we use the first two bytes as they key into vb/z_file->dict_id_mapper
} DictId;
#pragma pack()

typedef uint16_t DidIType;    // index of a context in vb->contexts or z_file->contexts / a counter of contexts
#define DID_I_NONE ((DidIType)0xFFFF)

typedef uint64_t CharIndex;   // index within dictionary
typedef int32_t WordIndex;    // used for word and node indices
typedef int64_t PosType;      // used for position coordinate within a genome

typedef union { // 64 bit
    int64_t i;
    double f;
} LastValueType __attribute__((__transparent_union__));

// global parameters - set before any thread is created, and never change
extern uint32_t global_max_threads;
extern const char *global_cmd;            // set once in main()
extern ExeType exe_type;

// global files (declared in file.c)
extern FileP z_file, txt_file; 

// IMPORTANT: This is part of the genozip file format. Also update codec.h/codec_args
// If making any changes, update arrays in 1. codec.h 2. txtfile_estimate_txt_data_size
typedef enum __attribute__ ((__packed__)) { // 1 byte
    CODEC_UNKNOWN=0, 
    CODEC_NONE=1, CODEC_GZ=2, CODEC_BZ2=3, CODEC_LZMA=4, CODEC_BSC=5, // internal compressors
    
    CODEC_ACGT    = 10, CODEC_XCGT = 11, // compress sequence data - slightly better compression LZMA, 20X faster (these compress NONREF and NONREF_X respectively)
    CODEC_HAPM    = 12, // compress a VCF haplotype matrix - transpose, then sort lines, then bz2. 
    CODEC_DOMQ    = 13, // compress SAM/FASTQ quality scores, if dominated by a single character
    CODEC_GTSHARK = 14, // compress VCF haplotype matrix with gtshark (discontinued in v12)
    CODEC_PBWT    = 15, // compress VCF haplotype matrix with pbwt
    
    // external compressors (used by executing an external application)
    CODEC_BGZF=20, CODEC_XZ=21, CODEC_BCF=22, 
    V8_CODEC_BAM=23,    // in v8 BAM was a codec which was compressed using samtools as external compressor. since v9 it is a full data type, and no longer a codec.
    CODEC_CRAM=24, CODEC_ZIP=25,  

    NUM_CODECS
} Codec; 

// PIZ / ZIP inspired by "We don't sell Duff. We sell Fudd"
typedef enum { NO_COMMAND=-1, ZIP='z', PIZ='d' /* this is unzip */, LIST='l', LICENSE='L', VERSION='V', HELP='h', TEST_AFTER_ZIP } CommandType;
extern CommandType command, primary_command;

// external vb - used when an operation is needed outside of the context of a specific variant block;
extern VBlockP evb;

// threads
typedef int ThreadId;
#define THREAD_ID_NONE ((ThreadId)-1)

// macros
#ifndef MIN
#define MIN(a, b) (((a) < (b)) ? (a) : (b) )
#define MAX(a, b) (((a) > (b)) ? (a) : (b) )
#endif

#define IS_FLAG(flag, mask) (((flag) & (mask)) == (mask))

#define SWAP(a,b) do { typeof(a) tmp = a; a = b; b = tmp; } while(0)

// we defined these ourselves (normally defined in stdbool.h), as not always available on all platforms (namely issues with Docker Hub)
#ifndef __bool_true_false_are_defined
typedef _Bool bool;
#define true 1
#define false 0
#endif

#define STR(x)   const char *x; unsigned x##_len
#define STR0(x)  const char *x=NULL; unsigned x##_len=0
#define STRp(x)  const char *x, unsigned x##_len // for function definitions 
#define pSTRp(x) const char **x, unsigned *x##_len // for function definitions 
#define STRa(x) x, x##_len // for function call arguments
#define STRi(x,i) x##s[i], x##_lens[i] // for function call arguments
#define pSTRa(x) &x, &x##_len // for function call arguments
#define STRf(x) x##_len, x  // for printf %.*s argument list
#define STRfi(x,i) x##_lens[i], x##s[i]  // for printf %.*s argument list
#define cSTR(x) x, sizeof x-1 // a constant string and its length
<<<<<<< HEAD
#define STRcpy(dst,src) do { if (src##_len) { memcpy(dst,src,src##_len) ; dst##_len = src##_len; } } while(0)
#define STRcpyi(dst,i,src) do { if (src##_len) { memcpy(dst##s[i],src,src##_len) ; dst##_lens[i] = src##_len; } } while(0)
=======
#define STRcpy(dst,src) do { if (src##_len) { memcpy(dst,src,src_len) ; dst##_len = src##_len; } } while(0)
#define STRcpyi(dst,i,src) do { if (src##_len) { memcpy(dst##s[i],src,src_len) ; dst##_lens[i] = src##_len; } } while(0)
>>>>>>> 2e506b6c

#define ARRAYp(name) unsigned n_##name##s, const char *name##s[], unsigned name##_lens[] // function parameters
#define ARRAYa(name) n_##name##s, name##s, name##_lens // function arguments

#define SAVE_VALUE(flag) typeof(flag) save_##flag = flag 
#define TEMP_VALUE(flag,temp) typeof(flag) save_##flag = flag ; flag = (temp)
#define RESET_VALUE(flag) SAVE_VALUE(flag) ; flag=(typeof(flag))(uint64_t)0
#define RESTORE_VALUE(flag) flag = save_##flag

// returns true if new_value has been set
#define SPECIAL_RECONSTRUCTOR(func) bool func (VBlockP vb, ContextP ctx, const char *snip, unsigned snip_len, LastValueType *new_value, bool reconstruct)
typedef SPECIAL_RECONSTRUCTOR ((*PizSpecialReconstructor));

#define SPECIAL(dt,num,name,func) \
    extern SPECIAL_RECONSTRUCTOR(func); \
    enum { dt##_SPECIAL_##name = (num + 32) }; // define constant - +32 to make it printable ASCII that can go into a snip 

// translations of Container items - when genounzipping one format translated to another
typedef uint8_t TranslatorId;
#define TRANS_ID_NONE    ((TranslatorId)0)
#define TRANS_ID_UNKNOWN ((TranslatorId)255)

#define TRANSLATOR_FUNC(func) int32_t func(VBlockP vb, ContextP ctx, char *recon, int32_t recon_len, bool validate_only)
#define TRANSLATOR(src_dt,dst_dt,num,name,func)\
    extern TRANSLATOR_FUNC(func); \
    enum { src_dt##2##dst_dt##_##name = num }; // define constant

// filter is called before reconstruction of a repeat or an item, and returns false if item should 
// not be processed. if not processed, contexts are not consumed. if we need the contexts consumed,
// the filter can either set *reconstruct=false and return true, or use a callback instead which is called after reconstruction,
// and erase the reconstructed txt_data.
// NOTE: for a callback to be called on items of a container, the Container.callback flag needs to be set
#define CONTAINER_FILTER_FUNC(func) bool func(VBlockP vb, DictId dict_id, ConstContainerP con, unsigned rep, int item, bool *reconstruct)

// called after reconstruction of each repeat, IF Container.callback or Container.is_top_level is set
#define CONTAINER_CALLBACK(func) void func(VBlockP vb, DictId dict_id, bool is_top_level, unsigned rep, unsigned num_reps, \
                                           char *recon, int32_t recon_len, const char *prefixes, uint32_t prefixes_len)

#define TXTHEADER_TRANSLATOR(func) void func (VBlockP comp_vb, BufferP txtheader_buf)

// IMPORTANT: This is part of the genozip file format. 
typedef enum __attribute__ ((__packed__)) { // 1 byte
    ENC_NONE   = 0,
    ENC_AES256 = 1,
    NUM_ENCRYPTION_TYPES
} EncryptionType;

#define ENC_NAMES { "NO_ENC", "AES256" }

#define COMPRESSOR_CALLBACK(func) \
void func (VBlockP vb, uint64_t vb_line_i, \
           char **line_data, uint32_t *line_data_len,\
           uint32_t maximum_size); // might be less than the size available if we're sampling in zip_assign_best_codec()
#define CALLBACK_NO_SIZE_LIMIT 0xffffffff // for maximum_size

typedef COMPRESSOR_CALLBACK (LocalGetLineCB);

#define SAFE_ASSIGNx(addr,char_val,x) /* we are careful to evaluate addr, char_val only once, lest they contain eg ++ */ \
    char *__addr##x = (char*)(addr); \
    char __save##x  = *__addr##x; \
    *__addr##x= (char_val)

#define SAFE_ASSIGN(addr,char_val) SAFE_ASSIGNx ((addr), (char_val), _)

#define SAFE_NUL(addr) SAFE_ASSIGN((addr), 0)

#define SAFE_RESTOREx(x) *__addr##x = __save##x
#define SAFE_RESTORE SAFE_RESTOREx(_)

// sanity checks
extern void main_exit (bool show_stack, bool is_error);
static inline void exit_on_error(bool show_stack) { main_exit (show_stack, true); }
static inline void exit_ok(void) { main_exit (false, false); }

extern FILE *info_stream;
extern bool is_info_stream_terminal; // is info_stream going to a terminal

static inline void iputc(char c) { fputc ((c), info_stream); } // no flushing

#define iprintf(format, ...)     do { fprintf (info_stream, (format), __VA_ARGS__); fflush (info_stream); } while(0)
static inline void iprint0 (const char *str) { fprintf (info_stream, "%s", str); fflush (info_stream); } 

// bring the cursor down to a newline, if needed
extern bool progress_newline_since_update;
static inline void progress_newline(void) {
    if (!progress_newline_since_update) { 
        fputc ('\n', stderr);
        progress_newline_since_update = true;
    }
}

// check for a user error
#define ASSINP(condition, format, ...)       do { if (!(condition)) { progress_newline(); fprintf (stderr, "%s: ", global_cmd); fprintf (stderr, (format), __VA_ARGS__); if (flags_command_line()) fprintf (stderr, "\n\ncommand: %s\n", flags_command_line()); else fprintf (stderr, "\n"); exit_on_error(false); }} while(0)
#define ASSINP0(condition, string)           do { if (!(condition)) { progress_newline(); fprintf (stderr, "%s: %s\n", global_cmd, string); if (flags_command_line()) fprintf (stderr, "\ncommand: %s\n", flags_command_line()); exit_on_error(false); }} while(0)
#define ABORTINP(format, ...)                do { progress_newline(); fprintf (stderr, "%s: ", global_cmd); fprintf (stderr, (format), __VA_ARGS__); fprintf (stderr, "\n"); exit_on_error(false);} while(0)
#define ABORTINP0(string)                    do { progress_newline(); fprintf (stderr, "%s: %s\n", global_cmd, string); exit_on_error(false);} while(0)

// check for a bug - prints stack
#define ASSERT(condition, format, ...)       do { if (!(condition)) { progress_newline(); fprintf (stderr, "Error in %s:%u: ", __FUNCTION__, __LINE__); fprintf (stderr, (format), __VA_ARGS__); fprintf (stderr, "\n"); exit_on_error(true); }} while(0)
#define ASSERT0(condition, string)           do { if (!(condition)) { progress_newline(); fprintf (stderr, "Error in %s:%u: %s\n", __FUNCTION__, __LINE__, string); exit_on_error(true); }} while(0)
#define ASSERTNOTNULL(p)                     ASSERT0 (p, #p" is NULL")
#define ASSERTW(condition, format, ...)      do { if (!(condition) && !flag.quiet) { progress_newline(); fprintf (stderr, (format), __VA_ARGS__); fprintf (stderr, "\n"); }} while(0)
#define ASSERTW0(condition, string)          do { if (!(condition) && !flag.quiet) { progress_newline(); fprintf (stderr, "%s\n", string); } } while(0)
#define ASSRET(condition, ret, format, ...)  do { if (!(condition)) { progress_newline(); fprintf (stderr, (format), __VA_ARGS__); fprintf (stderr, "\n"); return ret; }} while(0)
#define ASSRET0(condition, ret, string)      do { if (!(condition)) { progress_newline(); fprintf (stderr, "%s\n", string); return ret; } } while(0)
#define RETURNW(condition, ret, format, ...) do { if (!(condition)) { if (!flag.quiet) { progress_newline(); fprintf (stderr, (format), __VA_ARGS__); fprintf (stderr, "\n"); } return ret; }} while(0)
#define RETURNW0(condition, ret, string)     do { if (!(condition)) { if (!flag.quiet) { progress_newline(); fprintf (stderr, "%s\n", string); } return ret; } } while(0)
#define ABORT(format, ...)                   do { progress_newline(); fprintf (stderr, "Error in %s:%u: ", __FUNCTION__, __LINE__); fprintf (stderr, (format), __VA_ARGS__); fprintf (stderr, "\n"); exit_on_error(true);} while(0)
#define ABORT_R(format, ...) /*w/ return 0*/ do { progress_newline(); fprintf (stderr, "Error in %s:%u: ", __FUNCTION__, __LINE__); fprintf (stderr, (format), __VA_ARGS__); fprintf (stderr, "\n"); exit_on_error(true); return 0;} while(0)
#define ABORT0(string)                       do { progress_newline(); fprintf (stderr, "Error in %s:%u: ", __FUNCTION__, __LINE__); fprintf (stderr, "%s\n", string); exit_on_error(true);} while(0)
#define ABORT0_R(string)                     do { progress_newline(); fprintf (stderr, "Error in %s:%u: ", __FUNCTION__, __LINE__); fprintf (stderr, "%s\n", string); exit_on_error(true); return 0; } while(0)
#define WARN(format, ...)                    do { if (!flag.quiet) { progress_newline(); fprintf (stderr, (format), __VA_ARGS__); fprintf (stderr, "\n"); } } while(0)
#define WARN0(string)                        do { if (!flag.quiet) { progress_newline(); fprintf (stderr, "%s\n", string); } } while(0)

#define WARN_ONCE(format, ...)               do { static bool warning_shown = false; \
                                                  if (!flag.quiet && !warning_shown) { \
                                                      progress_newline(); fprintf (stderr, "%s: ", global_cmd); fprintf (stderr, (format), __VA_ARGS__); fprintf (stderr, "\n"); \
                                                      warning_shown = true; \
                                                  } \
                                             } while(0) 

#define WARN_ONCE0(string)                   do { static bool warning_shown = false; \
                                                  if (!flag.quiet && !warning_shown) { \
                                                      progress_newline(); fprintf (stderr, "%s\n", string); \
                                                      warning_shown = true; \
                                                  } \
                                             } while(0) 

#define ABORTINP0_ONCE(string)                  do { static bool once = false; \
                                                     ASSINP0 (!once, string); \
                                                     once = true; } while (0)

#define ASSERTGOTO(condition, format, ...)   do { if (!(condition)) { progress_newline(); fprintf (stderr, (format), __VA_ARGS__); fprintf (stderr, "\n"); goto error; }} while(0)

// exit codes
#define EXIT_OK                   0
#define EXIT_GENERAL_ERROR        1
#define EXIT_INVALID_GENOZIP_FILE 2
#define EXIT_DOWNSTREAM_LOST      3
#define EXIT_STREAM               4
#define EXIT_SIGHUP               5
#define EXIT_SIGSEGV              6
#define EXIT_ABNORMAL             7
#endif<|MERGE_RESOLUTION|>--- conflicted
+++ resolved
@@ -155,14 +155,9 @@
 #define STRf(x) x##_len, x  // for printf %.*s argument list
 #define STRfi(x,i) x##_lens[i], x##s[i]  // for printf %.*s argument list
 #define cSTR(x) x, sizeof x-1 // a constant string and its length
-<<<<<<< HEAD
 #define STRcpy(dst,src) do { if (src##_len) { memcpy(dst,src,src##_len) ; dst##_len = src##_len; } } while(0)
 #define STRcpyi(dst,i,src) do { if (src##_len) { memcpy(dst##s[i],src,src##_len) ; dst##_lens[i] = src##_len; } } while(0)
-=======
-#define STRcpy(dst,src) do { if (src##_len) { memcpy(dst,src,src_len) ; dst##_len = src##_len; } } while(0)
-#define STRcpyi(dst,i,src) do { if (src##_len) { memcpy(dst##s[i],src,src_len) ; dst##_lens[i] = src##_len; } } while(0)
->>>>>>> 2e506b6c
-
+   
 #define ARRAYp(name) unsigned n_##name##s, const char *name##s[], unsigned name##_lens[] // function parameters
 #define ARRAYa(name) n_##name##s, name##s, name##_lens // function arguments
 
