// ------------------------------------------------------------------
//   tar.c
//   Copyright (C) 2021-2022 Genozip Limited
//   Please see terms and conditions in the file LICENSE.txt

#include <errno.h>
#include <sys/types.h>
#include <sys/stat.h>
#ifdef _WIN32
#include <windows.h>
#else
#include <pwd.h>
#include <grp.h>
#endif

#include "genozip.h"
#include "flags.h"
#include "file.h"
#include "endianness.h"

#define MAX_TAR_UID_GID 07777777 // must fit in 8 characters, inc. \0, printed in octal
#define NOBODY  65534            // used for UID / GID in case real values are beyond MAX_TAR_UID_GID. https://wiki.ubuntu.com/nobody

<<<<<<< HEAD
#define MAX_TAR_MODE 07777777
#define MAX_TAR_MTIME 077777777777ULL
=======
#define ROUNDUP512(x) (((x) + 0x1ff) & ~(typeof(x))0x1ff)    // round up to the nearest 512
>>>>>>> 8d046b87

// each file in the tar file is comprised a 512-byte "ustar" header followed by 512-byte blocks. tar file is terminated
// by two zero 512B blocks. see: http://manpages.ubuntu.com/manpages/bionic/man5/tar.5.html
typedef struct __attribute__ ((packed)){
    char name[100];     // nul-terminated
    char mode[8];       // nul-terminated octal in ASCII
    char uid[8];        // nul-terminated octal in ASCII
    char gid[8];        // Unix: nul-terminated octal in ASCII;  Windows: 0
    union {
        char std[12];   // If < 8GB, nul-terminated octal in ASCII (POSIX standard tar)
        struct {        // If >= 8GB, non-standard, supported by GNU tar and others
            char marker;// must be 0x80
            char unused[3];
            char size_bgen[8];
        } gnu;
    } size;
    char mtime[12];     // nul-terminated octal in ASCII
    char checksum[8];   // sum of header bytes (as unsigned char), in six-digit zero-padded octal, followed by nul and space. checksum is calculated while the "checksum" field is all-spaces.
    char typeflag[1];   // always '0' - regular file (genozip doesn't support symlinks, directories etc)
    char linkname[100]; // we don't support hard links, so this is always 0
    char magic[6];      // POSIX "ustar\0" (different from GNU which is "ustar ")
    char version[2];    // POSIX "00" (different from GNU which is " \0")
    char uname[32];
    char gname[32];
    char devmajor[8];
    char devminor[8];
    char prefix[155];   // nul-termianted. if given, full filename is prefix + '/' + name, otherwise it is just name
    char pad[12];
} HeaderPosixUstar;

static FILE *tar_file = NULL;
static rom tar_name = NULL;
static int64_t file_offset = 0; // after tar_open_file: file start offset within tar (after the file tar header)
static HeaderPosixUstar hdr = {};

void tar_set_tar_name (rom tar_filename)
{
    tar_name = tar_filename;
}

void tar_initialize (void)
{
    ASSERTNOTNULL (tar_name);

    ASSINP (flag.force || !file_exists (tar_name), "file %s already exists, use --force (or -f) to overwrite", tar_name);

    tar_file = fopen (tar_name, flag.pair ? "wb+" : "wb"); // if --pair, when compressing pair2, we go back and read pair1
    ASSINP (tar_file, "cannot create tar file %s: %s", tar_name, strerror (errno)); 
}

static void tar_copy_metadata_from_file (rom fn)
{
    struct stat64 st;    
    int ret = stat64 (fn, &st);
    ASSERT (!ret, "stat64 failed on %s: %s", fn, strerror(errno));

    // change UID and/or GID to NOBODY if they go beyond the maximum. This can happen, for example, if
    // SSSD (https://sssd.io/) uses UIDs from Microsoft Active Directory.
    if ((uint32_t)st.st_uid > MAX_TAR_UID_GID) {
        WARN_ONCE ("UID of %s (and perhaps others) is %u - beyond the maximum allowed by the tar file format; recording uid as %u (nobody). --quiet to suppress this message.",
                   fn, st.st_uid, NOBODY);
        st.st_uid = NOBODY;
    }

    if ((uint32_t)st.st_gid > MAX_TAR_UID_GID) {
<<<<<<< HEAD
        WARN_ONCE ("GID of %s (and perhaps others) is %u - beyond the maximum allowed by the tar file format; recording gid as %u (nogroup). --quiet to suppress this message.",
=======
        WARN_ONCE ("GID of %s (and perhaps others) is %u - beyond the maximum allowed by the tar file format; recording gid as %u (nogroup). No harm.",
>>>>>>> 8d046b87
                   fn, st.st_gid, NOBODY);
        st.st_gid = NOBODY;
    }

    if ((uint32_t)st.st_mode > MAX_TAR_MODE) {
        WARN_ONCE ("mode of %s (and perhaps others) is 0%o - beyond the maximum allowed by the tar file format; recording mode as 0%o. --quiet to suppress this message.",
                   fn, st.st_mode, st.st_mode & 0777);
        st.st_mode &= 0777;
    }

    if ((uint64_t)st.st_mtime > MAX_TAR_MTIME) {
        WARN_ONCE ("mtime of %s (and perhaps others) is %"PRIu64" - beyond the maximum allowed by the tar file format; recording mtime as 0. --quiet to suppress this message.",
                   fn, st.st_mtime);
        st.st_mtime = 0;
    }

    // convert to nul-terminated octal in ASCII
    sprintf (hdr.uid,   "%.*o", (int)sizeof(hdr.uid)-1,  st.st_uid);
    sprintf (hdr.gid,   "%.*o", (int)sizeof(hdr.gid)-1,  st.st_gid);
    sprintf (hdr.mode,  "%.*o", (int)sizeof(hdr.mode)-1, st.st_mode);
    sprintf (hdr.mtime, "%.*"PRIo64, (int)sizeof(hdr.mtime)-1, (uint64_t)st.st_mtime); // mtime is 64b on Windows and Linux, 32b on MacOS

    // case: windows - use current username, no gname
    #ifdef _WIN32        
        DWORD len = sizeof (hdr.uname);
        GetUserName (hdr.uname, &len); // fails if user name is longer than uname - that's ok, as uname is optional
        GetUserName (hdr.gname, &len); // in Windows, we set gname=uname

    // case: Unix - get uname and gname from uid and gid
    #else        
        struct passwd *pwd = getpwuid (st.st_uid); // NULL if failed - that's ok, as uname is optional
        if (pwd && strlen (pwd->pw_name) < sizeof (hdr.uname)) // room for \0
            strcpy (hdr.uname, pwd->pw_name);

        struct group *grp = getgrgid (st.st_gid);  // NULL if failed - that's ok, as gname is optional
        if (grp && strlen (grp->gr_name) < sizeof (hdr.gname)) // room for \0
            strcpy (hdr.gname, grp->gr_name);
    #endif
}

// filenames that have a last component longer than 99 characters don't fit in POSIX tar. Instead, we use a GNU-specific extension
// of storing the filename as a pseudo-file in the tarball. See: https://itecnote.com/tecnote/r-what-exactly-is-the-gnu-tar-longlink-trick/
static void tar_write_gnu_long_filename (const char *z_fn, unsigned z_fn_len/* including \0 */)
{
    HeaderPosixUstar ll_hdr = {
        .name     = "././@LongLink",
        .mode     = "0000644",
        .uid      = "0000000", 
        .gid      = "0000000", 
        .mtime    = "00000000000",
        .typeflag = { 'L' }, // long file name
        .magic    = "ustar",
        .version  = {'0', '0'},
        .uname    = "root",
        .gname    = "root",
        .checksum = {' ', ' ', ' ', ' ', ' ', ' ', ' ', ' ' }, // required checksum value, while calculating the checksum (8 spaces)
    };
    sprintf (ll_hdr.size.std, "%o", z_fn_len); // +1 for \0

    // header checksum
    unsigned checksum = 0;
    for (unsigned i=0; i < 512; i++) checksum += ((unsigned char*)&ll_hdr)[i];
    sprintf (ll_hdr.checksum, "%06o", checksum);

    ASSERT (fwrite (&ll_hdr, 512,   1, tar_file) == 1, "failed to write LongLink header of %s to %s", z_fn, tar_name); 
    ASSERT (fwrite (z_fn, z_fn_len, 1, tar_file) == 1, "failed to write long filename of %s to %s", z_fn, tar_name); 

    // pad to full block
    if (z_fn_len % 512) {
        char padding[512] = "";
        ASSERT (fwrite (padding, ROUNDUP512(z_fn_len) - z_fn_len, 1, tar_file) == 1, "failed to write long filename padding of %s to %s", z_fn, tar_name); 
    }

    file_offset += 512 + ROUNDUP512(z_fn_len);
}

// open z_file within tar, for writing
FILE *tar_open_file (rom z_fn)
{
    ASSERTNOTNULL (tar_file);

    // initialize - all unspecified fields are initialized to 0. this function initializes all fields except mtime and checksum
    hdr = (HeaderPosixUstar){
        .typeflag = { '0' }, // regular file
        .magic    = "ustar",
        .version  = {'0', '0'},
        .checksum = {' ', ' ', ' ', ' ', ' ', ' ', ' ', ' ' }, // required checksum value, while calculating the checksum (8 spaces)
    };
    
    // remove leading /
    if (z_fn[0] == '/') {
        WARN_ONCE ("FYI: within the tar file, leading '/' are removed from file names%s", "");
        z_fn++;
    }

    // filename: case: name is up to 99 characters 
    unsigned z_fn_len = strlen (z_fn);
    const char *sep;
    if (z_fn_len <= 99) 
        memcpy (hdr.name, z_fn, z_fn_len);
    
<<<<<<< HEAD
    // filename: case: filename is longer than 99 - split between "name" and "prefix" field (separated at a '/', and excluding the seperating '/')
    else {
        rom sep = strchr (&z_fn[z_fn_len-100], '/');
        ASSERT (sep || ((sep - z_fn) > 154), "cannot add %s to tar file - name too long", z_fn);

=======
    // filename: case: filename is longer than 99, but last component is at most 99 - split between "name" and "prefix" field (separated at a '/', and excluding the seperating '/')
    else if ((sep = strchr (&z_fn[z_fn_len-100], '/'))) {
>>>>>>> 8d046b87
        memcpy (hdr.prefix, z_fn, sep - z_fn);
        memcpy (hdr.name, sep+1, (&z_fn[z_fn_len] - (sep+1)));
    }

    // filename: case: last component is longer than 99 - use Gnu LongLink extension
    else {
        memcpy (hdr.name, z_fn, 99); // fallback for extracting using non-GNU tar: truncated filename 
        tar_write_gnu_long_filename (z_fn, z_fn_len+1);
    }

    // copy mode, uid, gid, uname, gname, mtime from an existing file
    if (!txt_file)                                         tar_copy_metadata_from_file (z_fn);     // case: we're copying an exiting genozip file - take from that genozip file
    else if (file_is_read_via_ext_decompressor (txt_file)) tar_copy_metadata_from_file (tar_name); // case: streaming from a decompressor - take from the tar file
    else                                                   tar_copy_metadata_from_file (txt_name); // case: zipping a txt_file on disk - take from that txt file

    ASSERT (fwrite (&hdr, 512, 1, tar_file) == 1, "failed to write header of %s to %s", z_fn, tar_name); // place holder - we will update this upon close
    file_offset += 512; // past tar header

    return tar_file;
}

bool tar_is_tar (void)
{
    return !!tar_name;
}

int64_t tar_file_offset (void) 
{
    return file_offset; // 0 if not using tar
}

void tar_close_file (void **file)
{
    ASSERTNOTNULL (tar_file);

    if (flag.replace) fflush (tar_file); // flush z_file before deleting txt file

    int64_t tar_size = ftello64 (tar_file);
    ASSERT (tar_size >= 0, "ftello64 failed for %s", tar_name);

    int64_t z_size = tar_size - file_offset;

    // file consist of full 512-byte records. pad it to make it so:
    int64_t padding_len = ROUNDUP512(tar_size) - tar_size;

    if (padding_len) {
        char padding[512] = "";
        ASSERT (fwrite (padding, padding_len, 1, tar_file) == 1, "failed to write file padding to %s", tar_name);
        
        tar_size += padding_len; 
    }

    // size - case < 8GB store in nul-terminated octal in ASCII (33 bits = 11 octal numerals x 3 bits each) - standard tar
    if (z_size < (1ULL << 33))
        sprintf (hdr.size.std, "%.*"PRIo64, (int)sizeof(hdr.size)-1, z_size);
    
    // case >= 8GB: store as binary
    else { 
        hdr.size.gnu.marker = 0x80; 
        uint64_t size_bgen = BGEN64 (z_size);
        memcpy (hdr.size.gnu.size_bgen, &size_bgen, 8);
    }

    // header checksum
    unsigned checksum = 0;
    for (unsigned i=0; i < 512; i++) checksum += ((unsigned char*)&hdr)[i];
    sprintf (hdr.checksum, "%06o", checksum);
    
    // update header
    ASSERT (!fseeko64 (tar_file, file_offset-512, SEEK_SET), "fseek(%"PRId64") of %s failed (1): %s", file_offset-512, tar_name, strerror (errno));
    ASSERT (fwrite (&hdr, 512, 1, tar_file) == 1, "failed to write file header to %s", tar_name);
    ASSERT (!fseeko64 (tar_file, 0, SEEK_END), "fseek(END) of %s failed (2): %s", tar_name, strerror (errno));

    file_offset = tar_size; // next file start offset

    if (file) *file = NULL;
}

void tar_copy_file (rom z_fn)
{
    ASSERTNOTNULL (tar_file);

    tar_open_file (z_fn);

    FILE *src_file = fopen (z_fn, "rb");

    #define BLOCK_SIZE (1 << 20)
    char *data = MALLOC (BLOCK_SIZE);

    int64_t size;
    int64_t bytes_copied = 0;
    while ((size = fread (data, 1, BLOCK_SIZE, src_file))) {
        ASSERT (fwrite (data, 1, size, tar_file) == size, "failed to copy %s to %s - failed to write %"PRId64" bytes", z_fn, tar_name, size);
        bytes_copied += size;
    }

    FREE (data);
    FCLOSE (src_file, z_fn);

    tar_close_file(0);

    ASSERT (bytes_copied == file_get_size (z_fn), "File %s has size %"PRId64" but copied only %"PRId64" bytes to the tar file", 
            z_fn, file_get_size (z_fn), bytes_copied);
}

void tar_finalize (void)
{
    ASSERTNOTNULL (tar_file);

    // tar file format: two empty tar blocks as EOF
    char s[1024] = "";
    ASSERT (fwrite (s, 1024, 1, tar_file) == 1, "failed to EOF tar blocks to %s", tar_name);

    FCLOSE (tar_file, "tar_file");
    file_offset = 0;
}<|MERGE_RESOLUTION|>--- conflicted
+++ resolved
@@ -19,14 +19,11 @@
 #include "endianness.h"
 
 #define MAX_TAR_UID_GID 07777777 // must fit in 8 characters, inc. \0, printed in octal
-#define NOBODY  65534            // used for UID / GID in case real values are beyond MAX_TAR_UID_GID. https://wiki.ubuntu.com/nobody
-
-<<<<<<< HEAD
 #define MAX_TAR_MODE 07777777
 #define MAX_TAR_MTIME 077777777777ULL
-=======
+
+#define NOBODY  65534            // used for UID / GID in case real values are beyond MAX_TAR_UID_GID. https://wiki.ubuntu.com/nobody
 #define ROUNDUP512(x) (((x) + 0x1ff) & ~(typeof(x))0x1ff)    // round up to the nearest 512
->>>>>>> 8d046b87
 
 // each file in the tar file is comprised a 512-byte "ustar" header followed by 512-byte blocks. tar file is terminated
 // by two zero 512B blocks. see: http://manpages.ubuntu.com/manpages/bionic/man5/tar.5.html
@@ -92,11 +89,7 @@
     }
 
     if ((uint32_t)st.st_gid > MAX_TAR_UID_GID) {
-<<<<<<< HEAD
         WARN_ONCE ("GID of %s (and perhaps others) is %u - beyond the maximum allowed by the tar file format; recording gid as %u (nogroup). --quiet to suppress this message.",
-=======
-        WARN_ONCE ("GID of %s (and perhaps others) is %u - beyond the maximum allowed by the tar file format; recording gid as %u (nogroup). No harm.",
->>>>>>> 8d046b87
                    fn, st.st_gid, NOBODY);
         st.st_gid = NOBODY;
     }
@@ -198,23 +191,15 @@
     if (z_fn_len <= 99) 
         memcpy (hdr.name, z_fn, z_fn_len);
     
-<<<<<<< HEAD
-    // filename: case: filename is longer than 99 - split between "name" and "prefix" field (separated at a '/', and excluding the seperating '/')
-    else {
-        rom sep = strchr (&z_fn[z_fn_len-100], '/');
-        ASSERT (sep || ((sep - z_fn) > 154), "cannot add %s to tar file - name too long", z_fn);
-
-=======
     // filename: case: filename is longer than 99, but last component is at most 99 - split between "name" and "prefix" field (separated at a '/', and excluding the seperating '/')
     else if ((sep = strchr (&z_fn[z_fn_len-100], '/'))) {
->>>>>>> 8d046b87
         memcpy (hdr.prefix, z_fn, sep - z_fn);
         memcpy (hdr.name, sep+1, (&z_fn[z_fn_len] - (sep+1)));
     }
 
     // filename: case: last component is longer than 99 - use Gnu LongLink extension
     else {
-        memcpy (hdr.name, z_fn, 99); // fallback for extracting using non-GNU tar: truncated filename 
+        memcpy (hdr.name, z_fn, 99); // fallback for extracting using non-GNU tar: nul-terminated truncated filename 
         tar_write_gnu_long_filename (z_fn, z_fn_len+1);
     }
 
