--- conflicted
+++ resolved
@@ -1,6 +1,6 @@
 // ------------------------------------------------------------------
 //   tar.c
-//   Copyright (C) 2021-2022 Black Paw Ventures Limited
+//   Copyright (C) 2021-2022 Genozip Limited
 //   Please see terms and conditions in the file LICENSE.txt
 
 #include <errno.h>
@@ -21,12 +21,9 @@
 #define MAX_TAR_UID_GID 07777777 // must fit in 8 characters, inc. \0, printed in octal
 #define NOBODY  65534            // used for UID / GID in case real values are beyond MAX_TAR_UID_GID. https://wiki.ubuntu.com/nobody
 
-<<<<<<< HEAD
 #define MAX_TAR_MODE 07777777
 #define MAX_TAR_MTIME 077777777777ULL
 
-=======
->>>>>>> 1e6534c6
 // each file in the tar file is comprised a 512-byte "ustar" header followed by 512-byte blocks. tar file is terminated
 // by two zero 512B blocks. see: http://manpages.ubuntu.com/manpages/bionic/man5/tar.5.html
 typedef struct __attribute__ ((packed)){
@@ -85,26 +82,17 @@
     // change UID and/or GID to NOBODY if they go beyond the maximum. This can happen, for example, if
     // SSSD (https://sssd.io/) uses UIDs from Microsoft Active Directory.
     if ((uint32_t)st.st_uid > MAX_TAR_UID_GID) {
-<<<<<<< HEAD
         WARN_ONCE ("UID of %s (and perhaps others) is %u - beyond the maximum allowed by the tar file format; recording uid as %u (nobody). --quiet to suppress this message.",
-=======
-        WARN_ONCE ("UID of %s (and perhaps others) is %u - beyond the maximum allowed by the tar file format; recording uid as %u (nobody). No harm.",
->>>>>>> 1e6534c6
                    fn, st.st_uid, NOBODY);
         st.st_uid = NOBODY;
     }
 
     if ((uint32_t)st.st_gid > MAX_TAR_UID_GID) {
-<<<<<<< HEAD
-        WARN_ONCE ("GID of %s (and perhaps others) is %u - beyond the maximum allowed by the tar file format; recording uid as %u (nogroup). --quiet to suppress this message.",
-=======
-        WARN_ONCE ("GID of %s (and perhaps others) is %u - beyond the maximum allowed by the tar file format; recording uid as %u (nogroup). No harm.",
->>>>>>> 1e6534c6
+        WARN_ONCE ("GID of %s (and perhaps others) is %u - beyond the maximum allowed by the tar file format; recording gid as %u (nogroup). --quiet to suppress this message.",
                    fn, st.st_gid, NOBODY);
         st.st_gid = NOBODY;
     }
 
-<<<<<<< HEAD
     if ((uint32_t)st.st_mode > MAX_TAR_MODE) {
         WARN_ONCE ("mode of %s (and perhaps others) is 0%o - beyond the maximum allowed by the tar file format; recording mode as 0%o. --quiet to suppress this message.",
                    fn, st.st_mode, st.st_mode & 0777);
@@ -117,8 +105,6 @@
         st.st_mtime = 0;
     }
 
-=======
->>>>>>> 1e6534c6
     // convert to nul-terminated octal in ASCII
     sprintf (hdr.uid,   "%.*o", (int)sizeof(hdr.uid)-1,  st.st_uid);
     sprintf (hdr.gid,   "%.*o", (int)sizeof(hdr.gid)-1,  st.st_gid);
