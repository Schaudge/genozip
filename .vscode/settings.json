--- conflicted
+++ resolved
@@ -51,13 +51,10 @@
         "thread": "c",
         "dict_id.h": "c",
         "url.h": "c",
-<<<<<<< HEAD
         "limits": "cpp",
         "new": "cpp",
         "threads.h": "c"
-=======
         "arch.h": "c"
->>>>>>> c4b10fbf
     },
     "C_Cpp.dimInactiveRegions": false,
     "restructuredtext.confPath": "${workspaceFolder}\\docs",
