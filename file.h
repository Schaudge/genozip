// ------------------------------------------------------------------
//   file.h
//   Copyright (C) 2019-2020 Divon Lan <divon@genozip.com>
//   Please see terms and conditions in the files LICENSE.non-commercial.txt and LICENSE.commercial.txt

#ifndef FILE_INCLUDED
#define FILE_INCLUDED

#ifndef _MSC_VER // Microsoft compiler
#include <pthread.h>
#else
#include "compatibility/visual_c_pthread.h"
#endif

#include "genozip.h"
#include "context.h"
#include "aes.h"
#include "data_types.h"

// REFERENCE file - only appears in .genozip format
#define REF_GENOZIP_   ".ref" GENOZIP_EXT

// VCF file variations
#define VCF_           ".vcf"
#define VCF_GZ_        ".vcf.gz"
#define VCF_BGZF_      ".vcf.bgz"
#define VCF_BZ2_       ".vcf.bz2"
#define VCF_XZ_        ".vcf.xz"
#define VCF_GENOZIP_   ".vcf" GENOZIP_EXT

// SAM file variations
#define SAM_           ".sam"
#define SAM_GZ_        ".sam.gz"
#define SAM_BGZF_      ".sam.bgz"
#define SAM_BZ2_       ".sam.bz2"
#define SAM_XZ_        ".sam.xz"
#define CRAM_          ".cram"
#define SAM_GENOZIP_   ".sam" GENOZIP_EXT

// BAM
#define BAM_           ".bam" // can be bgzf-compressed or not
#define BAM_GENOZIP_   ".bam.genozip" 

// BCF
#define BCF_           ".bcf"
#define BCF_GZ_        ".bcf.gz"
#define BCF_BGZF_      ".bcf.bgz"
#define BCF_GENOZIP_   ".bcf.genozip" 

// FASTQ file variations
#define FASTQ_         ".fastq"
#define FASTQ_GZ_      ".fastq.gz"
#define FASTQ_BZ2_     ".fastq.bz2"
#define FASTQ_XZ_      ".fastq.xz"
#define FASTQ_GENOZIP_ ".fastq" GENOZIP_EXT
#define FQ_            ".fq"
#define FQ_GZ_         ".fq.gz"
#define FQ_BZ2_        ".fq.bz2"
#define FQ_XZ_         ".fq.xz"
#define FQ_GENOZIP_    ".fq" GENOZIP_EXT

// FASTA file variations
#define FASTA_         ".fasta"
#define FASTA_GZ_      ".fasta.gz"
#define FASTA_BZ2_     ".fasta.bz2"
#define FASTA_XZ_      ".fasta.xz"
#define FASTA_GENOZIP_ ".fasta" GENOZIP_EXT
#define FA_            ".fa"
#define FA_GZ_         ".fa.gz"
#define FA_BZ2_        ".fa.bz2"
#define FA_XZ_         ".fa.xz"
#define FA_GENOZIP_    ".fa" GENOZIP_EXT
#define FAA_           ".faa"
#define FAA_GZ_        ".faa.gz"
#define FAA_BZ2_       ".faa.bz2"
#define FAA_XZ_        ".faa.xz"
#define FAA_GENOZIP_   ".faa" GENOZIP_EXT
#define FFN_           ".ffn"
#define FFN_GZ_        ".ffn.gz"
#define FFN_BZ2_       ".ffn.bz2"
#define FFN_XZ_        ".ffn.xz"
#define FFN_GENOZIP_   ".ffn" GENOZIP_EXT
#define FNN_           ".fnn"
#define FNN_GZ_        ".fnn.gz"
#define FNN_BZ2_       ".fnn.bz2"
#define FNN_XZ_        ".fnn.xz"
#define FNN_GENOZIP_   ".fnn" GENOZIP_EXT
#define FNA_           ".fna"
#define FNA_GZ_        ".fna.gz"
#define FNA_BZ2_       ".fna.bz2"
#define FNA_XZ_        ".fna.xz"
#define FNA_GENOZIP_   ".fna" GENOZIP_EXT

// GFF3 file variations (including GVF, which is a subtype of GFF3)
//#define GFF3_           ".gff3"
//#define GFF3_GZ_        ".gff3.gz"
//#define GFF3_BZ2_       ".gff3.bz2"
//#define GFF3_XZ_        ".gff3.xz"
//#define GFF3_GENOZIP_   ".gff3" GENOZIP_EXT
#define GVF_           ".gvf"
#define GVF_GZ_        ".gvf.gz"
#define GVF_BZ2_       ".gvf.bz2"
#define GVF_XZ_        ".gvf.xz"
#define GVF_GENOZIP_   ".gvf" GENOZIP_EXT

// 23andMe file variations
// note: 23andMe files come as a .txt, and therefore the user must specify --input to compress them. we have this
// made-up file extension here to avoid needing special cases throughout the code
#define ME23_          ".txt" // our made up extension - natively, 23andMe files come as a zip container containing a txt file
#define ME23_ZIP_      ".zip" 
#define ME23_GENOZIP_  ".txt" GENOZIP_EXT

typedef enum {TXT_FILE, Z_FILE} FileSupertype; 

typedef enum      { UNKNOWN_FILE_TYPE, 
                    REF_GENOZIP,
                    VCF, VCF_GZ, VCF_BGZF, VCF_BZ2, VCF_XZ, VCF_GENOZIP, 
                    SAM, SAM_GZ, SAM_BGZF, SAM_BZ2, SAM_XZ, CRAM, SAM_GENOZIP,
                    FASTQ, FASTQ_GZ, FASTQ_BZ2, FASTQ_XZ, FASTQ_GENOZIP,
                    FQ,    FQ_GZ,    FQ_BZ2,    FQ_XZ,    FQ_GENOZIP,
                    FASTA, FASTA_GZ, FASTA_BZ2, FASTA_XZ, FASTA_GENOZIP,
                    FA,    FA_GZ,    FA_BZ2,    FA_XZ,    FA_GENOZIP,
                    FAA,   FAA_GZ,   FAA_BZ2,   FAA_XZ,   FAA_GENOZIP,
                    FFN,   FFN_GZ,   FFN_BZ2,   FFN_XZ,   FFN_GENOZIP,
                    FNN,   FNN_GZ,   FNN_BZ2,   FNN_XZ,   FNN_GENOZIP,
                    FNA,   FNA_GZ,   FNA_BZ2,   FNA_XZ,   FNA_GENOZIP,
//                    GFF3,  GFF3_GZ,  GFF3_BZ2,  GFF3_XZ,  GFF3_GENOZIP,
                    GVF,   GVF_GZ,   GVF_BZ2,   GVF_XZ,   GVF_GENOZIP,
                    ME23,  ME23_ZIP,                      ME23_GENOZIP, 
                    BAM,                                  BAM_GENOZIP,
                    BCF, BCF_GZ, BCF_BGZF,                BCF_GENOZIP,  
                    AFTER_LAST_FILE_TYPE } FileType;

#define FILE_EXTS {"Unknown", /* order matches the FileType enum */ \
                   REF_GENOZIP_, \
                   VCF_, VCF_GZ_, VCF_BGZF_, VCF_BZ2_, VCF_XZ_, VCF_GENOZIP_,\
                   SAM_, SAM_GZ_, SAM_BGZF_, SAM_BZ2_, SAM_XZ_, CRAM_, SAM_GENOZIP_, \
                   FASTQ_, FASTQ_GZ_, FASTQ_BZ2_, FASTQ_XZ_, FASTQ_GENOZIP_, \
                   FQ_,    FQ_GZ_,    FQ_BZ2_,    FQ_XZ_,    FQ_GENOZIP_, \
                   FASTA_, FASTA_GZ_, FASTA_BZ2_, FASTA_XZ_, FASTA_GENOZIP_,\
                   FA_,    FA_GZ_,    FA_BZ2_,    FA_XZ_,    FA_GENOZIP_, \
                   FAA_,   FAA_GZ_,   FAA_BZ2_,   FAA_XZ_,   FAA_GENOZIP_, \
                   FFN_,   FFN_GZ_,   FFN_BZ2_,   FFN_XZ_,   FFN_GENOZIP_, \
                   FNN_,   FNN_GZ_,   FNN_BZ2_,   FNN_XZ_,   FNN_GENOZIP_, \
                   FNA_,   FNA_GZ_,   FNA_BZ2_,   FNA_XZ_,   FNA_GENOZIP_, \
                   /*GFF3_,  GFF3_GZ_,  GFF3_BZ2_,  GFF3_XZ_,  GFF3_GENOZIP_,*/ \
                   GVF_,   GVF_GZ_,   GVF_BZ2_,   GVF_XZ_,   GVF_GENOZIP_, \
                   ME23_,  ME23_ZIP_,                        ME23_GENOZIP_,\
                   BAM_,                                     BAM_GENOZIP_,\
                   BCF_, BCF_GZ_, BCF_BGZF_,                 BCF_GENOZIP_,\
                   "stdin", "stdout" }
extern const char *file_exts[];

// txt file types and their corresponding genozip file types for each data type
// first entry of each data type MUST be the default plain file
//                           { in         codec       out           }
#define TXT_IN_FT_BY_DT  { { { FASTA,     CODEC_NONE, REF_GENOZIP   }, { FASTA_GZ, CODEC_GZ,  REF_GENOZIP   },\
                             { FASTA_BZ2, CODEC_BZ2,  REF_GENOZIP   }, { FASTA_XZ, CODEC_XZ,  REF_GENOZIP   },\
                             { FA,        CODEC_NONE, REF_GENOZIP   }, { FA_GZ,    CODEC_GZ,  REF_GENOZIP   },\
                             { FA_BZ2,    CODEC_BZ2,  REF_GENOZIP   }, { FA_XZ,    CODEC_XZ,  REF_GENOZIP   }, { } }, \
                           { { VCF,       CODEC_NONE, VCF_GENOZIP   }, { VCF_GZ,   CODEC_GZ,  VCF_GENOZIP   }, { VCF_BGZF, CODEC_GZ,  VCF_GENOZIP },\
                             { VCF_BZ2,   CODEC_BZ2,  VCF_GENOZIP   }, { VCF_XZ,   CODEC_XZ,  VCF_GENOZIP   }, { } },\
                           { { SAM,       CODEC_NONE, SAM_GENOZIP   }, { SAM_GZ,   CODEC_GZ,  SAM_GENOZIP   }, { SAM_BGZF, CODEC_GZ,  SAM_GENOZIP },\
                             { SAM_BZ2,   CODEC_BZ2,  SAM_GENOZIP   }, { SAM_XZ,   CODEC_XZ,  SAM_GENOZIP   },\
                             { CRAM,      CODEC_CRAM, SAM_GENOZIP   }, { }, },\
                           { { FASTQ,     CODEC_NONE, FASTQ_GENOZIP }, { FASTQ_GZ, CODEC_GZ,  FASTQ_GENOZIP },\
                             { FASTQ_BZ2, CODEC_BZ2,  FASTQ_GENOZIP }, { FASTQ_XZ, CODEC_XZ,  FASTQ_GENOZIP },\
                             { FQ,        CODEC_NONE, FQ_GENOZIP    }, { FQ_GZ,    CODEC_GZ,  FQ_GENOZIP    },\
                             { FQ_BZ2,    CODEC_BZ2,  FQ_GENOZIP    }, { FQ_XZ,    CODEC_XZ,  FQ_GENOZIP    }, { } },\
                           { { FASTA,     CODEC_NONE, FASTA_GENOZIP }, { FASTA_GZ, CODEC_GZ,  FASTA_GENOZIP },\
                             { FASTA_BZ2, CODEC_BZ2,  FASTA_GENOZIP }, { FASTA_XZ, CODEC_XZ,  FASTA_GENOZIP },\
                             { FAA,       CODEC_NONE, FAA_GENOZIP   }, { FAA_GZ,   CODEC_GZ,  FAA_GENOZIP   },\
                             { FAA_BZ2,   CODEC_BZ2,  FAA_GENOZIP   }, { FAA_XZ,   CODEC_XZ,  FAA_GENOZIP   },\
                             { FFN,       CODEC_NONE, FFN_GENOZIP   }, { FFN_GZ,   CODEC_GZ,  FFN_GENOZIP   },\
                             { FFN_BZ2,   CODEC_BZ2,  FFN_GENOZIP   }, { FFN_XZ,   CODEC_XZ,  FFN_GENOZIP   },\
                             { FNN,       CODEC_NONE, FNN_GENOZIP   }, { FNN_GZ,   CODEC_GZ,  FNN_GENOZIP   },\
                             { FNN_BZ2,   CODEC_BZ2,  FNN_GENOZIP   }, { FNN_XZ,   CODEC_XZ,  FNN_GENOZIP   },\
                             { FNA,       CODEC_NONE, FNA_GENOZIP   }, { FNA_GZ,   CODEC_GZ,  FNA_GENOZIP   },\
                             { FNA_BZ2,   CODEC_BZ2,  FNA_GENOZIP   }, { FNA_XZ,   CODEC_XZ,  FNA_GENOZIP   },\
                             { FA,        CODEC_NONE, FA_GENOZIP    }, { FA_GZ,    CODEC_GZ,  FA_GENOZIP    },\
                             { FA_BZ2,    CODEC_BZ2,  FA_GENOZIP    }, { FA_XZ,    CODEC_XZ,  FA_GENOZIP    }, { } },\
                           {/* { GFF3,      CODEC_NONE, GFF3_GENOZIP  }, { GFF3_GZ,  CODEC_GZ,  GFF3_GENOZIP  },\
                             { GFF3_BZ2,  CODEC_BZ2,  GFF3_GENOZIP  }, { GFF3_XZ,  CODEC_XZ,  GFF3_GENOZIP  },*/ \
                             { GVF,       CODEC_NONE, GVF_GENOZIP   }, { GVF_GZ,   CODEC_GZ,  GVF_GENOZIP   },\
                             { GVF_BZ2,   CODEC_BZ2,  GVF_GENOZIP   }, { GVF_XZ,   CODEC_XZ,  GVF_GENOZIP   }, { } },\
                           { { ME23,      CODEC_NONE, ME23_GENOZIP  }, { ME23_ZIP,  CODEC_ZIP,  ME23_GENOZIP  }, { } },\
                           { { BAM,       CODEC_BGZF, BAM_GENOZIP   }, { } }, \
                           { { BCF,       CODEC_BCF,  BCF_GENOZIP   }, { BCF_GZ,   CODEC_BCF, BCF_GENOZIP   }, { BCF_BGZF, CODEC_BCF, BCF_GENOZIP }, { } }, \
                        }

// Supported output formats for genounzip
// plain file MUST appear first on the list - this will be the default output when redirecting 
// GZ file, if it is supported MUST be 2nd on the list - we use this type if the user outputs to eg xx.gz instead of xx.vcf.gz (see file_open_txt_write)
#define TXT_OUT_FT_BY_DT { { 0 }, /* a reference file cannot be uncompressed */  \
                           { VCF, VCF_GZ, VCF_BGZF, BCF, 0 },  \
                           { SAM, SAM_GZ, BAM, 0 },     \
                           { FASTQ, FASTQ_GZ, FQ, FQ_GZ, 0 }, \
                           { FASTA, FASTA_GZ, FA, FA_GZ, FAA, FAA_GZ, FFN, FFN_GZ, FNN, FNN_GZ, FNA, FNA_GZ, 0 },\
                           { GVF, GVF_GZ, /*GFF3, GFF3_GZ,*/ 0 }, \
                           { ME23, ME23_ZIP, 0 }, \
                           { 0 }, /* There are no data_type=DT_BAM genozip files - .bam.genozip have data_type=DT_SAM */ \
                           { 0 }, /* There are no data_type=DT_BCF genozip files - .bam.genozip have data_type=DT_VCF */ \
                         }                        

#define Z_FT_BY_DT { { REF_GENOZIP, 0  },                   \
                     { VCF_GENOZIP, 0  },                   \
                     { SAM_GENOZIP, BAM_GENOZIP, 0 },       \
                     { FASTQ_GENOZIP, FQ_GENOZIP, 0 },      \
                     { FASTA_GENOZIP, FA_GENOZIP, FAA_GENOZIP, FFN_GENOZIP, FNN_GENOZIP, FNA_GENOZIP, 0 }, \
                     { GVF_GENOZIP,/* GFF3_GENOZIP,*/ 0  }, \
                     { ME23_GENOZIP, 0 },                   \
                     { 0 }, /* There are no data_type=DT_BAM genozip files - .bam.genozip have data_type=DT_SAM */ \
                     { 0 }, /* There are no data_type=DT_BCF genozip files - .bam.genozip have data_type=DT_VCF */ \
                   } 

typedef const char *FileMode;
extern FileMode READ, WRITE, WRITEREAD; // this are pointers to static strings - so they can be compared eg "if (mode==READ)"

// ---------------------------
// tests for compression types
// ---------------------------

#define file_is_read_via_ext_decompressor(file) \
  (file->codec == CODEC_XZ || file->codec == CODEC_ZIP || file->codec == CODEC_BCF || file->codec == CODEC_CRAM)

#define file_is_read_via_int_decompressor(file) \
  (file->codec == CODEC_GZ || file->codec == CODEC_BGZF || file->codec == CODEC_BZ2)

#define file_is_written_via_ext_compressor(file) (file->codec == CODEC_BCF || file->codec == CODEC_GZ)

#define file_is_plain_or_ext_decompressor(file) (file->codec == CODEC_NONE || file_is_read_via_ext_decompressor(file))

typedef struct File {
    void *file;
    char *name;                        // allocated by file_open(), freed by file_close()
    const char *basename;              // basename of name
    FileMode mode;
    FileSupertype supertype;            
    FileType type;
    bool is_remote;                    // true if file is downloaded from a url
    bool redirected;                   // true if this file is redirected from stdin/stdout
    bool is_eof;                       // we've read the entire file
    DataType data_type;
    Codec codec;                       // ZIP - txt_file: generic codec used with this file (in PIZ we use flag.bgzf instead)

    // these relate to actual bytes on the disk
    int64_t disk_size;                 // 0 if not known (eg stdin or http stream). 
                                       // note: this is different from txt_data_size_single as disk_size might be compressed (gz, bz2 etc)
    int64_t disk_so_far;               // data read/write to/from "disk" (using fread/fwrite)

    // this relate to the textual data represented. In case of READ - only data that was picked up from the read buffer.
    int64_t txt_data_size_single;      // txt_file: size of the txt data. ZIP: if its a plain txt file, then its the disk_size. If not, we initially do our best to estimate the size, and update it when it becomes known.
    int64_t txt_data_so_far_single;    // txt_file: data read (ZIP) or written (PIZ) to/from txt file so far
                                       // z_file: txt data represented in the GENOZIP data written (ZIP) or read (PIZ) to/from the genozip file so far for the current VCF
    int64_t txt_data_so_far_bind;      // z_file & ZIP only: uncompressed txt data represented in the GENOZIP data written so far for all bound files
    int64_t txt_disk_so_far_bind;      // z_file & ZIP only: compressed (with txt_file.codec - eg bgzf) txt data represented in the GENOZIP data written so far for all bound files
    int64_t num_lines;                 // z_file: number of lines in all txt files bound into this z_file
                                       // txt_file: number of lines in single txt file

    // Used for READING & WRITING txt files - but stored in the z_file structure for zip to support bindenation (and in the txt_file structure for piz)
    Md5Context md5_ctx_bound;          // md5 context of txt file. in bound mode - of the resulting bound txt file
    Md5Context md5_ctx_single;         // used only in bound mode - md5 of the single txt component
    uint32_t max_lines_per_vb;         // ZIP & PIZ - in ZIP, discovered while segmenting, in PIZ - given by SectionHeaderTxtHeader

    // Used for READING GENOZIP files
    uint8_t genozip_version;           // GENOZIP_FILE_FORMAT_VERSION of the genozip file being read

    SectionFlags flags;                // genozip file flags as read from SectionHeaderGenozipHeader.h.flags
    uint32_t num_components;           // set from genozip header
    uint32_t num_copied_ref_sections;  // number of SEC_REFERENCE sections with vblock_i==0 (a result of being created with ref_copy_one_compressed_section)
    
    // Used for WRITING GENOZIP files
    uint64_t disk_at_beginning_of_this_txt_file;     // z_file: the value of disk_size when starting to read this txt file
    
    SectionHeaderTxtHeader txt_header_first;         // store the first txt header - we might need to update it at the very end;
    uint8_t txt_header_enc_padding[AES_BLOCKLEN-1];  // just so we can overwrite txt_header with encryption padding

    SectionHeaderTxtHeader txt_header_single;        // store the txt header of single component in bound mode
    uint8_t txt_header_enc_padding2[AES_BLOCKLEN-1]; // same

    // dictionary information used for writing GENOZIP files - can be accessed only when holding mutex
    pthread_mutex_t dicts_mutex;
    bool dicts_mutex_initialized;      // this mutex protects contexts and num_contexts from concurrent adding of a new dictionary
    DidIType num_contexts;             // length of populated subfield_ids and mtx_ctx;
    
    DidIType dict_id_to_did_i_map[65536]; // map for quick look up of did_i from dict_id 
    Context contexts[MAX_DICTS];       // a merge of dictionaries of all VBs
    Buffer ra_buf;                     // RAEntry records - in a format ready to write to disk (Big Endian etc)
    Buffer ra_min_max_by_chrom;        // max_pos of each from according to RA. An array of uint32_t indexed by chrom_word_index.
    Buffer chroms_sorted_index;        // PIZ: index into contexts[CHROM]->word_list, sorted alphabetically by snip
    
    Buffer alt_chrom_map;              // ZIP/PIZ: mapping from user file chrom to alternate chrom in reference file

    // section list - used for READING and WRITING genozip files
    Buffer section_list_buf;           // section list to be written as the payload of the genotype header section
    uint32_t num_txt_components_so_far;

    // stuff reading and writing txt files compressed with BGZF
    Buffer bgzf_isizes;                // TXT file: the isizes of the bgzf blocks in which this txt file is compressed (in BGEN16)
<<<<<<< HEAD
    bool bgzf_has_eof_block;           // TXT file: true if file has an BGZF_EOF block
    int32_t bzgf_passed_down_len;      // TXT file PIZ only

=======
    bool bgzf_has_eof_block;
    
>>>>>>> 41924357
    // stats strings (z_file only)
    Buffer stats_buf_1, stats_buf_2;

    // Information content stats - how many bytes and how many sections does this file have in each section type
    uint32_t num_vbs;

    // Used for reading txt files
    Buffer unconsumed_txt;             // excess data read from the txt file - moved to the next VB

} File;

// globals
extern File *z_file, *txt_file; 

// methods
extern File *file_open (const char *filename, FileMode mode, FileSupertype supertype, DataType data_type /* only needed for WRITE */);
extern void file_close (FileP *file_p, bool cleanup_memory /* optional */);
extern void file_write (FileP file, const void *data, unsigned len);
extern bool file_seek (File *file, int64_t offset, int whence, int soft_fail); // SEEK_SET, SEEK_CUR or SEEK_END
extern uint64_t file_tell (File *file);
extern void file_set_input_type (const char *type_str);
extern void file_set_input_size (const char *size_str);
extern FileType file_get_type (const char *filename, bool enforce_23andme_name_format);
extern FileType file_get_stdin_type (void);
extern DataType file_get_data_type (FileType ft, bool is_input);
extern const char *file_plain_text_ext_of_dt (DataType dt);
extern void file_get_raw_name_and_type (char *filename, char **raw_name, FileType *ft);
extern bool file_has_ext (const char *filename, const char *extension);
extern const char *file_basename (const char *filename, bool remove_exe, const char *default_basename,
                                  char *basename /* optional pre-allocated memory */, unsigned basename_size /* basename bytes */);
extern void file_assert_ext_decompressor (void);
extern void file_kill_external_compressors (void);
extern FileType file_get_z_ft_by_txt_in_ft (DataType dt, FileType txt_ft);
extern DataType file_get_dt_by_z_ft (FileType z_ft);
extern FileType file_get_z_ft_by_dt (DataType dt);
extern const char *file_plain_ext_by_dt (DataType dt);
extern void file_remove_codec_ext (char *filename, FileType ft);
extern const char *ft_name (FileType ft);
extern const char *file_guess_original_filename (const File *file);

// wrapper operations for operating system files
extern void file_get_file (VBlockP vb, const char *filename, Buffer *buf, const char *buf_name, bool add_string_terminator);
extern bool file_put_data (const char *filename, void *data, uint64_t len);
extern bool file_put_buffer (const char *filename, const Buffer *buf, unsigned buf_word_width);
extern bool file_is_dir (const char *filename);
extern void file_remove (const char *filename, bool fail_quietly);
extern void file_mkfifo (const char *filename);
extern uint64_t file_get_size (const char *filename);

#define FILENAME_STDIN  "(stdin)"
#define FILENAME_STDOUT "(stdout)"

#define file_printname(file) ((file)->name ? (file)->name : ((file)->mode==READ ? FILENAME_STDIN : FILENAME_STDOUT))
#define txt_name file_printname(txt_file)
#define z_name   file_printname(z_file)

#define CLOSE(fd,name,quiet)  { ASSERTW (!close (fd) || (quiet),  "Warning in %s:%u: Failed to close %s: %s",  __FUNCTION__, __LINE__, (name), strerror(errno));}
#define FCLOSE(fp,name) { if (fp) { ASSERTW (!fclose (fp), "Warning in %s:%u: Failed to fclose %s: %s", __FUNCTION__, __LINE__, (name), strerror(errno)); fp = NULL; } }
 
// Windows compatibility stuff
#ifdef _WIN32
#define stat64  _stat64
#define fstat64 _fstat64
#else // this needs more work - there are more cases, depending if gcc is 32 or 64
#define stat64  stat
#define fstat64 fstat
#endif

#endif<|MERGE_RESOLUTION|>--- conflicted
+++ resolved
@@ -268,7 +268,7 @@
     SectionFlags flags;                // genozip file flags as read from SectionHeaderGenozipHeader.h.flags
     uint32_t num_components;           // set from genozip header
     uint32_t num_copied_ref_sections;  // number of SEC_REFERENCE sections with vblock_i==0 (a result of being created with ref_copy_one_compressed_section)
-    
+     
     // Used for WRITING GENOZIP files
     uint64_t disk_at_beginning_of_this_txt_file;     // z_file: the value of disk_size when starting to read this txt file
     
@@ -297,14 +297,9 @@
 
     // stuff reading and writing txt files compressed with BGZF
     Buffer bgzf_isizes;                // TXT file: the isizes of the bgzf blocks in which this txt file is compressed (in BGEN16)
-<<<<<<< HEAD
     bool bgzf_has_eof_block;           // TXT file: true if file has an BGZF_EOF block
     int32_t bzgf_passed_down_len;      // TXT file PIZ only
 
-=======
-    bool bgzf_has_eof_block;
-    
->>>>>>> 41924357
     // stats strings (z_file only)
     Buffer stats_buf_1, stats_buf_2;
 
