--- conflicted
+++ resolved
@@ -137,23 +137,12 @@
     FILE *file = fopen (gtshark_vcf_name, "wb");
     ASSERT (file, "Error: failed to create temporary file %s", gtshark_vcf_name);
 
-<<<<<<< HEAD
     // write gtshark vcf header
     fprintf (file, "##fileformat=VCFv4.2\n" 
                    "##contig=<ID=" GTSHARK_CHROM_ID ">\n" 
                    "##FORMAT=<ID=GT>\n"
                    GTSHARK_NUM_HT_PER_LINE "%u\n"
                    "#CHROM\tPOS\tID\tREF\tALT\tQUAL\tFILTER\tINFO\tFORMAT", num_hts);
-=======
-    fputs ("##fileformat=VCFv4.2\n", file);
-
-    fputs ("##contig=<ID=" GTSHARK_CHROM_ID ">\n", file);
-    fputs ("##FORMAT=<ID=GT>\n", file);
-
-    #define GTSHARK_NUM_HT_PER_LINE "##num_haplotypes_per_line="
-    fprintf (file, GTSHARK_NUM_HT_PER_LINE "%u\n", num_hts);
-    fputs ("#CHROM\tPOS\tID\tREF\tALT\tQUAL\tFILTER\tINFO\tFORMAT", file);
->>>>>>> 886c2432
 
     for (unsigned i=0; i < num_hts; i++) fprintf (file, "\t%u", i+1);
     fputc ('\n', file);
