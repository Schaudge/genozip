// ------------------------------------------------------------------
//   reference.c
//   Copyright (C) 2020-2022 Black Paw Ventures Limited
//   Please see terms and conditions in the file LICENSE.txt

#include <errno.h>
#include "reference.h"
#include "buffer.h"
#include "strings.h"
#include "dict_id.h"
#include "dispatcher.h"
#include "zfile.h"
#include "endianness.h"
#include "random_access.h"
#include "seg.h"
#include "piz.h"
#include "vblock.h"
#include "context.h"
#include "mutex.h"
#include "sections.h"
#include "file.h"
#include "regions.h"
#include "refhash.h"
#include "ref_private.h"
#include "compressor.h"
#include "threads.h"
#include "website.h"
#include "ref_iupacs.h"
#include "chrom.h"
#include "crypt.h"

static RefStruct refs[2] = { { .ctgs.name = "gref" }, { .ctgs.name = "prim_ref"} };
Reference gref     = &refs[0]; // global reference 
Reference prim_ref = &refs[1]; // chain file primary coordinates reference

#define CHROM_GENOME 0
#define CHROM_NAME_GENOME "GENOME"

#define CHROM_GENOME_REV 1
#define CHROM_NAME_GENOME_REV "GENOME_REV"

#define ref_is_range_used(r) ((r)->ref.nbits && ((r)->is_set.nbits || flag.make_reference))

// get / set functions 
rom ref_get_filename (const Reference ref) { return ref->filename; }
uint8_t ref_get_genozip_version (const Reference ref) { return ref->genozip_version; }
BufferP ref_get_stored_ra (Reference ref) { return &ref->stored_ra; }
Digest ref_get_file_md5 (const Reference ref) { return ref->file_md5; }
ConstContigPkgP ref_get_ctgs (const Reference ref) { return &ref->ctgs; }
uint32_t ref_num_contigs (Reference ref) { return (uint32_t)ref->ctgs.contigs.len; }

void ref_get_genome (Reference ref, const BitArray **genome, const BitArray **emoneg, PosType *genome_nbases)
{
    ASSERT0 (ref->genome, "Reference file not loaded");
    
    *genome = ref->genome;
    *emoneg = ref->emoneg;
    *genome_nbases = ref->genome_nbases;
}

void ref_set_genome_is_used (Reference ref, PosType gpos, uint32_t len)
{
    if (len == 1)
        bit_array_set (ref->genome_is_set, gpos); 
    else 
        bit_array_set_region (ref->genome_is_set, gpos, len);
}

static inline bool ref_has_is_set (void)
{
    return primary_command == PIZ || (primary_command == ZIP && flag.reference == REF_EXT_STORE);
}

static void ref_free_denovo_ranges (Reference ref)
{
    if (!buf_is_alloc (&ref->ranges)) return;

    ARRAY (Range, r, ref->ranges);
    for (unsigned i=0; i < ref->ranges.len ; i++) {
        FREE (r[i].ref.words);
        FREE (r[i].is_set.words);
        if (primary_command == ZIP) 
            FREE (r[i].chrom_name); // allocated only in ZIP/REF_INTERNAL - otherwise a pointer into another Buffer
    }
}

// free memory allocations between files, when compressing multiple non-bound files or decompressing multiple files
void ref_unload_reference (Reference ref)
{
    ref_create_cache_join (ref, true); // wait for cache to finish writing, if applicable

    if (ranges_type(ref) == RT_DENOVO) 
        ref_free_denovo_ranges (ref);
    
    // case: the reference has been modified and we can't use it for the next file
    if (flag.reference & REF_STORED) {
        buf_free (ref->genome_buf);
        buf_free (ref->emoneg_buf);
        buf_free (ref->genome_cache);
        buf_free (ref->ranges);
    }

    // case: free, unless these buffers are immutable so the next file can use them
    if (flag.reference == REF_INTERNAL || flag.reference == REF_STORED /* PIZ */) {
        buf_free (ref->ref_external_ra);
        buf_free (ref->ref_file_section_list);
        buf_free (ref->genome_is_set_buf);
        contigs_free (&ref->ctgs);
        ref->genome_nbases = 0;

        // locks
        ref_lock_free (ref);
    }
    
     // in ZIP with REF_EXTERNAL, we just cleanup is_set
    if (flag.reference == REF_EXTERNAL && command == ZIP) 
        buf_zero (&ref->genome_is_set_buf);
    
    buf_free (ref->region_to_set_list);
    buf_free (ref->stored_ra);

    ref->external_ref_is_loaded = false;
}

void ref_destroy_reference (Reference ref, bool destroy_only_if_not_mmap)
{
    if (destroy_only_if_not_mmap && ranges_type(ref) == RT_CACHED) return;

    ref_create_cache_join (ref, true); // wait for cache to finish writing, if applicable

    if (ranges_type(ref) == RT_DENOVO) ref_free_denovo_ranges (ref);

    buf_destroy (ref->ranges);
    buf_destroy (ref->genome_buf);
    buf_destroy (ref->emoneg_buf);
    buf_destroy (ref->genome_cache);
    buf_destroy (ref->genome_is_set_buf);
    buf_destroy (ref->region_to_set_list);
    buf_destroy (ref->ref_external_ra);
    buf_destroy (ref->stored_ra);
    buf_destroy (ref->ref_file_section_list);
    FREE (ref->filename);
    FREE (ref->cache_fn);

    // ref contig stuff
    contigs_destroy (&ref->ctgs);

    // iupacs stuff
    buf_destroy (ref->iupacs_buf);

    ref_lock_free (ref);
    
    refhash_destroy();

    memset (ref, 0, sizeof (RefStruct));
}

// account for memory allocations NOT through Buffers 
MemStats ref_memory_consumption (Reference ref)
{
    MemStats stats = { "reference", 0, 0 };

    if (ranges_type(ref) == RT_DENOVO) {
        ARRAY (Range, r, ref->ranges);
        for (unsigned i=0; i < ref->ranges.len; i++) {
            if (r[i].ref.nwords) {
                stats.bytes += r[i].ref.nwords * sizeof (uint64_t);
                stats.buffers++;
            }
            if (r[i].is_set.nwords) {
                stats.bytes += r[i].is_set.nwords * sizeof (uint64_t);
                stats.buffers++;
            }
        }
    }

    return stats;
}

// PIZ: returns a range which is the entire contig
ConstRangeP ref_piz_get_range (VBlockP vb, Reference ref, bool soft_fail)
{
    ASSERTISALLOCED (ref->ranges);

    // caching
    if (vb->prev_range[0] && vb->prev_range_chrom_node_index[0] == vb->chrom_node_index)
        return vb->prev_range[0];

    ASSPIZ0 (vb->chrom_node_index != WORD_INDEX_NONE, "Unexpectedly, vb->chrom_node_index=WORD_INDEX_NONE");

    // gets the index of the matching chrom in the reference - either its the chrom itself, or one with an alternative name
    // eg 'chr22' instead of '22'
    WordIndex ref_contig_index = chrom_2ref_piz_get (vb->chrom_node_index);

    ASSPIZ (ref_contig_index != WORD_INDEX_NONE, "Requested a reference range of a contig \"%s\" (%d) with no reference.", 
            ctx_get_words_snip (ZCTX(CHROM), vb->chrom_node_index), vb->chrom_node_index);

    ASSPIZ (ref_contig_index < ref->ranges.len, "Expecting ref_contig_index=%d < ref->ranges.len=%"PRIu64 " in %s. FYI: z_file->chrom2ref_map.len=%"PRIu64, 
            ref_contig_index, ref->ranges.len, ref_get_filename(ref), z_file->chrom2ref_map.len);

    Range *r = B(Range, ref->ranges, ref_contig_index);
    ASSERT (r->ref.nwords || soft_fail, "No reference data for chrom=\"%s\"", vb->chrom_name);
    if (!r->ref.nwords) return NULL; // this can ligitimately happen if entire chromosome is verbatim in SAM, eg. unaligned (pos=4) or SEQ or CIGAR are unavailable

    // if (first_pos_needed + num_nucleotides_needed - 1 <= r->last_pos) {
        // this can happen if the reference originated from REF_INTERNAL, and the latter part of the range requested
        // originated from a missing range due to hash contention, and this missing part also happens to be
        // at the end of the chromosome, thereby causing r->last_pos to be less than the length of the chromosome. 
        // we return the range anyway, as the missing parts will have is_set=0 and seq_bitmap=0, retrieving from nonref

        // TODO: r->last_pos in REF_INTERNAL should include the missing ranges at the end of the chromosome
    // }

    vb->prev_range[0] = r;
    vb->prev_range_chrom_node_index[0] = vb->chrom_node_index;

    return r;
}

// -------------------------------------------------------------------------------------------------------
// PIZ: read and uncompress stored ranges (originally produced with --REFERENCE or SAM internal reference)
// -------------------------------------------------------------------------------------------------------

// PIZ: uncompact a region within ref - called by compute thread of reading the reference
static void ref_uncompact_ref (Range *r, int64_t first_bit, int64_t last_bit, const BitArray *compacted)
{
    uint64_t start_1_offset=first_bit, start_0_offset, len_1; // coordinates into r->is_set (in nucleotides)
    uint64_t next_compacted=0; // coordinates into compacted (in nucleotides)

    while (1) {
        // find length of set region
        bool has_any_bit = bit_array_find_next_clear_bit (&r->is_set, start_1_offset, &start_0_offset);
        if (!has_any_bit || start_0_offset > last_bit) 
            start_0_offset = last_bit + 1; // this is the last region of 1s

        len_1 = start_0_offset - start_1_offset;
        ASSERT (len_1 > 0, "len_1 is not positive: start_0_offset=%"PRId64" start_1_offset=%"PRId64" first_bit=%"PRId64" last_bit=%"PRId64, 
                start_0_offset, start_1_offset, first_bit, last_bit);

        // do actual uncompacting
        bit_array_copy (&r->ref, start_1_offset * 2, compacted, next_compacted * 2, len_1 * 2);

        next_compacted += len_1;

        if (start_0_offset > last_bit) break; // we're done (we always end with a region of 1s because we removed the flanking 0s during compacting)

        // skip the clear region
        has_any_bit = bit_array_find_next_set_bit (&r->is_set, start_0_offset, &start_1_offset); 
        ASSERT0 (has_any_bit, "cannot find next set bit");
        ASSERT (start_1_offset <= last_bit, "expecting start_1_offset(%"PRId64") <= last_bit(%"PRId64")",
                start_1_offset, last_bit); // we removed the flanking regions, so there is always an 1 after a 0 within the region
    }

    ASSERT (next_compacted * 2 == compacted->nbits, "expecting next_compacted(%"PRId64") * 2 == compacted->nbits(%"PRId64")",
            next_compacted, compacted->nbits);
}

// Compute thread: called by ref_uncompress_one_range
Range *ref_get_range_by_chrom (Reference ref, WordIndex chrom, rom *chrom_name)
{
    ContextP ctx = ZCTX(CHROM);
    ASSERT (chrom >= 0 && chrom < ctx->word_list.len, "chrom=%d out of range - ctx->word_list.len=%u",
            chrom, (uint32_t)ctx->word_list.len);

    if (chrom_name)
        *chrom_name = ctx_get_words_snip (ctx, chrom);

    ASSERT (chrom < ref->ranges.len, "expecting chrom=%d < ranges.len=%"PRIu64, chrom, ref->ranges.len);
    
    Range *r = B(Range, ref->ranges, chrom); // in PIZ, we have one range per chrom
    return r;
}

Range *ref_get_range_by_ref_index (VBlockP vb, Reference ref, WordIndex ref_contig_index)
{
    if (ref_contig_index == WORD_INDEX_NONE || ref_contig_index >= ref->ranges.len) return NULL;

    return B(Range, ref->ranges, ref_contig_index); // in PIZ, we have one range per chrom
}

// Print this array to a file stream.  Prints '0's and '1'.  Doesn't print newline.
static void ref_print_bases (FILE *file, const BitArray *bitarr, 
                             uint64_t start_base, uint64_t num_of_bases, bool is_forward)
{
    static const char fwd[2][2] = { { 'A', 'C' }, {'G', 'T'} };
    static const char rev[2][2] = { { 'T', 'G' }, {'C', 'A'} };

#define BASES_PER_LINE 100

    if (is_forward)
        for (uint64_t i=start_base*2; i < (start_base + num_of_bases)*2; i+=2) {
            if (!flag.sequential && (i-start_base*2) % (BASES_PER_LINE*2) == 0)
                fprintf (file, "%8"PRIu64": ", i/2);
            fputc (fwd[bit_array_get(bitarr, i+1)][bit_array_get(bitarr, i)], file);
            if (!flag.sequential && ((i-start_base*2) % (BASES_PER_LINE*2) == 2*(BASES_PER_LINE-1))) fputc ('\n', file);
        }
    
    else 
        for (int64_t i=(start_base+num_of_bases-1)*2; i >= start_base*2; i-=2) { // signed type
            fputc (rev[bit_array_get(bitarr, i+1)][bit_array_get(bitarr, i)], file);
            if (!flag.sequential && (((start_base+num_of_bases-1)*2-i) % (BASES_PER_LINE*2) == (BASES_PER_LINE-1)*2)) fputc ('\n', file);
        }
    
    fputc ('\n', file);
}

static void ref_show_sequence (Reference ref)
{
    for (uint32_t range_i=0; range_i < ref->ranges.len; range_i++) {
        Range *r = B(Range, ref->ranges, range_i);

        // get first pos and last pos, potentially modified by --regions
        PosType first_pos, last_pos;
        bool revcomp; // to do: implement
        if (!r->ref.nbits ||
            !regions_get_range_intersection (r->chrom, r->first_pos, r->last_pos, 0, &first_pos, &last_pos, &revcomp)) continue;

        if (r->ref.nbits) {
            iprintf ("%.*s\n", r->chrom_name_len, r->chrom_name);
            ref_print_bases (info_stream, &r->ref, first_pos-1, last_pos-first_pos, true);
        }
    }

    if (exe_type == EXE_GENOCAT) exit_ok();  // in genocat this, not the data
}

// entry point of compute thread of reference decompression. this is called when pizzing a file with a stored reference,
// including reading the reference file itself.
// vb->z_data contains a SEC_REFERENCE section and sometimes also a SEC_REF_IS_SET section
static void ref_uncompress_one_range (VBlockP vb)
{
    START_TIMER;

    if (!buf_is_alloc (&vb->z_data) || !vb->z_data.len) goto finish; // we have no data in this VB because it was skipped due to --regions or genocat --show-headers

    SectionHeaderReference *header = (SectionHeaderReference *)vb->z_data.data;

    WordIndex chrom          = (WordIndex)BGEN32 (header->chrom_word_index);
    uint32_t uncomp_len      = BGEN32 (header->h.data_uncompressed_len);
    PosType ref_sec_pos      = (PosType)BGEN64 (header->pos);
    PosType ref_sec_gpos     = (PosType)BGEN64 (header->gpos); // this is equal to sec_start_gpos. However up to 12.0.3 we had a bug in case of compacted ranges in a SAM/BAM DENOVO reference with start flanking regions - GPOS in the section header of a didn't reflect the flanking removal, so header->gpos cannot be trusted as correct for older SAM/BAM DENOVO reference files
    PosType ref_sec_len      = (PosType)BGEN32 (header->num_bases);
    PosType ref_sec_last_pos = ref_sec_pos + ref_sec_len - 1;
    PosType compacted_ref_len=0, initial_flanking_len=0, final_flanking_len=0; 

    ASSERT0 (chrom != WORD_INDEX_NONE, "Unexpected reference section with chrom=WORD_INDEX_NONE");

    rom chrom_name;
    Range *r = ref_get_range_by_chrom (vb->ref, chrom, &chrom_name);
    PosType sec_start_within_contig = ref_sec_pos - r->first_pos;
    PosType sec_start_gpos          = r->gpos + sec_start_within_contig;
    PosType sec_end_within_contig   = sec_start_within_contig + ref_sec_len - 1;
    
    bool is_compacted = (header->h.section_type == SEC_REF_IS_SET); // we have a SEC_REF_IS_SET if SEC_REFERENCE was compacted

    if (flag.show_reference && primary_command == PIZ && r)  // in ZIP, we show the compression of SEC_REFERENCE into z_file, not the uncompression of the reference file
        iprintf ("vb_i=%u Uncompressing %-14s chrom=%u ('%.*s') gpos=%"PRId64" pos=%"PRId64" num_bases=%u comp_bytes=%u\n", 
                 vb->vblock_i, st_name (header->h.section_type), BGEN32 (header->chrom_word_index), r->chrom_name_len, r->chrom_name, BGEN64 (header->gpos), 
                 BGEN64 (header->pos), BGEN32 (header->num_bases), BGEN32 (header->h.data_compressed_len) + (uint32_t)sizeof (SectionHeaderReference));

    // initialization of is_set:
    // case 1: ZIP (reading an external reference) - we CLEAR is_set, and let seg set the bits that are to be
    //    needed from the reference for pizzing (so we don't store the others)
    //    note: in case of ZIP with REF_INTERNAL, we CLEAR the bits in ref_seg_get_locked_range
    // case 2: PIZ, reading an uncompacted (i.e. complete) reference section - which is always the case when
    //    reading an external reference and sometimes when reading a stored one - we SET all the bits as they are valid for pizzing
    //    we do this in ref_load_stored_reference AFTER all the SEC_REFERENCE/SEC_REF_IS_SEC sections are uncompressed,
    //    so that in case this was an REF_EXT_STORE compression, we first copy the contig-wide IS_SET sections (case 3) 
    //    (which will have 0s in the place of copied FASTA sections), and only after do we set these regions to 1.
    //    note: in case of PIZ, entire contigs are initialized to clear in ref_initialize_ranges as there might be
    //    regions missing (not covered by SEC_REFERENCE sections)
    // case 3: PIZ, reading a compacted reference - we receive the correct is_set in the SEC_REF_IS_SET section and don't change it


    // case: if compacted, this SEC_REF_IS_SET sections contains r->is_set and its first/last_pos contain the coordinates
    // of the range, while the following SEC_REFERENCE section contains only the bases for which is_set is 1, 
    // first_pos=0 and last_pos=(num_1_bits_in_is_set-1)
    if (is_compacted) {

        // if compacted, the section must be within the boundaries of the contig (this is not true if the section was copied with ref_copy_one_compressed_section)
        ASSERT (sec_start_within_contig >= 0 && ref_sec_last_pos <= r->last_pos, 
                "section range out of bounds for chrom=%d \"%s\": in SEC_REFERENCE being uncompressed: first_pos=%"PRId64" last_pos=%"PRId64" but in reference contig as initialized: first_pos=%"PRId64" last_pos=%"PRId64,
                chrom, r->chrom_name, ref_sec_pos, ref_sec_last_pos, r->first_pos, r->last_pos);

        ASSERT (uncomp_len == roundup_bits2bytes64 (ref_sec_len), "when uncompressing SEC_REF_IS_SET: uncomp_len=%u inconsistent with ref_sec_len=%"PRId64" (roundup_bits2bytes64 (ref_sec_len)=%"PRId64")", 
                uncomp_len, ref_sec_len, roundup_bits2bytes64 (ref_sec_len)); 

        // uncompress into r->is_set, via vb->scratch
        ASSERTNOTINUSE (vb->scratch);
        zfile_uncompress_section (vb, (SectionHeaderP)header, &vb->scratch, "scratch", 0, SEC_REF_IS_SET);

        BitArray *is_set = buf_zfile_buf_to_bitarray (&vb->scratch, ref_sec_len);

        // note on locking: while different threads uncompress regions of the range that are non-overlapping, 
        // there might be a 64b word that is split between two ranges
        RefLock lock = ref_lock (vb->ref, sec_start_gpos, ref_sec_len + 63); // +63 to ensure lock covers entire last word
    
        bit_array_copy (&r->is_set, sec_start_within_contig, is_set, 0, ref_sec_len); // initialization of is_set - case 3
        ref_unlock (vb->ref, lock);

        buf_free (vb->scratch);

        // display contents of is_set if user so requested
        if (flag.show_is_set && !strcmp (chrom_name, flag.show_is_set)) 
            ref_print_is_set (r, -1, info_stream);

        // prepare for uncompressing the next section - which is the SEC_REFERENCE
        header = (SectionHeaderReference *)&vb->z_data.data[*B32 (vb->z_section_headers, 1)];

        if (flag.show_reference && primary_command == PIZ && r) 
            iprintf ("vb_i=%u Uncompressing %-14s chrom=%u ('%.*s') gpos=%"PRId64" pos=%"PRId64" num_bases=%u comp_bytes=%u\n", 
                     vb->vblock_i, st_name (header->h.section_type), BGEN32 (header->chrom_word_index), r->chrom_name_len, r->chrom_name, BGEN64 (header->gpos), 
                     BGEN64 (header->pos), BGEN32 (header->num_bases), BGEN32 (header->h.data_compressed_len) + (uint32_t)sizeof (SectionHeaderReference));

        compacted_ref_len  = (PosType)BGEN32(header->num_bases);
        uncomp_len         = BGEN32 (header->h.data_uncompressed_len);

        ASSERT (uncomp_len == roundup_bits2bytes64 (compacted_ref_len*2), 
                "uncomp_len=%u inconsistent with compacted_ref_len=%"PRId64, uncomp_len, compacted_ref_len); 

        ASSERT0 (BGEN32 (header->chrom_word_index) == chrom && BGEN64 (header->pos) == ref_sec_pos && BGEN64 (header->gpos) == ref_sec_gpos, // chrom should be the same between the two sections
                  "header mismatch between SEC_REF_IS_SET and SEC_REFERENCE sections");
    }
    
    // case: not compacted means that entire range is set
    else {
        ASSERT (uncomp_len == roundup_bits2bytes64 (ref_sec_len*2), "uncomp_len=%u inconsistent with ref_len=%"PRId64, uncomp_len, ref_sec_len); 

        if (primary_command == ZIP && flag.reference == REF_EXT_STORE) { // initialization of is_set - case 1
            RefLock lock = ref_lock (vb->ref, sec_start_gpos, ref_sec_len + 63); // +63 to ensure lock covers entire last word
            bit_array_clear_region (&r->is_set, sec_start_within_contig, ref_sec_len); // entire range is cleared
            ref_unlock (vb->ref, lock);
        }

        else if (primary_command == PIZ) { // initialization of is_set - case 2

            // it is possible that the section goes beyond the boundaries of the contig, this can happen when we compressed with --REFERENCE
            // and the section was copied in its entirety from the .ref.genozip file (in ref_copy_one_compressed_section)
            // even though a small amount of flanking regions is not set. in this case, we copy from the section only the part needed
            initial_flanking_len = (sec_start_within_contig < 0)    ? -sec_start_within_contig       : 0; // nucleotides in the section that are before the start of our contig
            final_flanking_len   = (ref_sec_last_pos > r->last_pos) ? ref_sec_last_pos - r->last_pos : 0; // nucleotides in the section that are after the end of our contig

            uint64_t start = MAX_(sec_start_within_contig, 0);
            uint64_t len   = ref_sec_len - initial_flanking_len - final_flanking_len;
            ASSERT (len >= 0 && len <= ref_sec_len, "expecting ref_sec_len=%"PRIu64" >= initial_flanking_len=%"PRIu64" + final_flanking_len=%"PRIu64,
                    ref_sec_len, initial_flanking_len, final_flanking_len);

            RefLock lock = ref_lock (vb->ref, start + r->gpos, len + 63); 
            bit_array_set_region (&r->is_set, start, len);
            ref_unlock (vb->ref, lock);

            // save the region we need to set, we will do the actual setting in ref_load_stored_reference
            spin_lock (vb->ref->region_to_set_list_spin);
            RegionToSet *rts = &BNXT (RegionToSet, vb->ref->region_to_set_list);
            spin_unlock (vb->ref->region_to_set_list_spin);
            rts->is_set    = &r->is_set;
            rts->first_bit = MAX_(sec_start_within_contig, 0);
            rts->len       = ref_sec_len - initial_flanking_len - final_flanking_len;
        }
   
        if (!uncomp_len) return;  // empty header - if it appears, it is the final header (eg in case of an unaligned SAM file)
    }

    // uncompress into r->ref, via vb->scratch
    ASSERTNOTINUSE (vb->scratch);
    zfile_uncompress_section (vb, (SectionHeaderP)header, &vb->scratch, "scratch", 0, SEC_REFERENCE);

    // lock - while different threads uncompress regions of the range that are non-overlapping, they might overlap at the bit level
    RefLock lock;
    if (is_compacted) {
        const BitArray *compacted = buf_zfile_buf_to_bitarray (&vb->scratch, compacted_ref_len * 2);

        // lock = ref_lock (vb->ref, 0, vb->ref->genome_nbases);
        lock = ref_lock (vb->ref, sec_start_gpos, ref_sec_len + 63); // +63 to ensure lock covers entire last word
    
        ref_uncompact_ref (r, sec_start_within_contig, sec_end_within_contig, compacted);
    }

    else {
        BitArray *ref = buf_zfile_buf_to_bitarray (&vb->scratch, ref_sec_len * 2);

        lock = ref_lock (vb->ref, sec_start_gpos, ref_sec_len + 63); // +63 to ensure lock covers entire last word

        // copy the section, excluding the flanking regions
        bit_array_copy (&r->ref, MAX_(sec_start_within_contig, 0) * 2, // dst
                        ref, initial_flanking_len * 2, // src
                        (ref_sec_len - initial_flanking_len - final_flanking_len) * 2); // len
    }

    ref_unlock (vb->ref, lock);

    buf_free (vb->scratch);

finish:
    vb->is_processed = true; // tell dispatcher this thread is done and can be joined. 

    COPY_TIMER (ref_uncompress_one_range);
}

static Reference ref_load_stored_reference_ref; // ref_read_one_range is run from the main thread, so no thread safetey issues
static Section sec = NULL; // NULL -> first call to this sections_get_next_ref_range() will reset cursor 
static void ref_read_one_range (VBlockP vb)
{
    START_TIMER;

    vb->ref = ref_load_stored_reference_ref;

    if (!sections_next_sec2 (&sec, SEC_REFERENCE, SEC_REF_IS_SET)) return;  // no more reference sections
        
    unsigned header_len = (Z_DT(DT_SAM) && z_file->z_flags.dts_ref_internal) ? crypt_padded_len (sizeof (SectionHeaderReference)) // REF_INTERNAL sections are encrypted if --password
                                                                             : sizeof (SectionHeaderReference); // data originating from a reference file is never encrypted
    if (((sec+1)->offset - sec->offset) == header_len) return; // final, terminating header-only section sometimes exists (see ref_compress_ref)
    
    if (sec->vblock_i == 0) // section was created with ref_copy_one_compressed_section
        z_file->num_copied_ref_sections++;
    else        
        ASSERT (sec->vblock_i + z_file->num_copied_ref_sections == vb->vblock_i, 
                "expecting sec->vblock_i=%u + z_file->num_copied_ref_sections=%u == vb->vblock_i=%u",
                sec->vblock_i, vb->vblock_i, z_file->num_copied_ref_sections);

    // if the user specified --regions, check if this ref range is needed
    bool range_is_included = true;
    RAEntry *ra = NULL;
    if (flag.regions) { 
        if (vb->vblock_i > vb->ref->stored_ra.len) return; // we're done - no more ranges to read, per random access (this is the empty section)

        ra = B(RAEntry, vb->ref->stored_ra, vb->vblock_i-1);
        ASSERT (ra->vblock_i == vb->vblock_i, "expecting ra->vblock_i(%u) == vb->vblock_i(%u)", ra->vblock_i, vb->vblock_i);

        range_is_included = regions_is_ra_included (ra);
    }

    if (range_is_included) { 
        buf_alloc (vb, &vb->z_section_headers, 0, 2, int32_t, 0, "z_section_headers"); // room for 2 section headers  
        ASSERT0 (vb->z_section_headers.len < 2, "unexpected 3rd recursive entry");

        BNXT (int32_t, vb->z_section_headers) = zfile_read_section (z_file, vb, sec->vblock_i, &vb->z_data, "z_data", sec->st, sec);
    }

    // if this is SEC_REF_IS_SET, read the SEC_REFERENCE section now (even if its not included - we need to advance the cursor)
    if (sec->st == SEC_REF_IS_SET) 
        ref_read_one_range (vb);

    if (flag.only_headers) 
        vb->z_data.len = 0; // roll back if we're only showing headers

    vb->dispatch = READY_TO_COMPUTE; // to simplify the code, we will dispatch the thread even if we skip the data, but we will return immediately. 

    COPY_TIMER (ref_read_one_range);
}

// PIZ: loading a reference stored in the genozip file - this could have been originally stored as REF_INTERNAL or REF_EXT_STORE
// or this could be a .ref.genozip file (called from load_external->piz_one_txt_file)
void ref_load_stored_reference (Reference ref)
{
    START_TIMER;

    ASSERTNOTINUSE (ref->ranges);

    if (!flag.only_headers)
        ref_initialize_ranges (ref, RT_LOADED);
    
    sec = NULL; // NULL -> first call to this sections_get_next_ref_range() will reset cursor 

    spin_initialize (ref->region_to_set_list_spin);
    buf_alloc (evb, &ref->region_to_set_list, 0, sections_count_sections (SEC_REFERENCE), RegionToSet, 1, "region_to_set_list");
    
    // decompress reference using Dispatcher
    bool external = (bool)(flag.reference != REF_STORED);

    ref_load_stored_reference_ref = ref;
    dispatcher_fan_out_task ("load_ref", external ? ref->filename : z_file->basename, 
                             external ? PROGRESS_PERCENT : PROGRESS_NONE, 
                             external ? "Reading reference file" : NULL, 
                             flag.test, false, 0, 100,
                             ref_read_one_range, 
                             ref_uncompress_one_range, 
                             NO_CALLBACK);

    if (flag.only_headers) return;

    if (flag.show_ref_seq) ref_show_sequence (ref);

    if (flag.show_ranges) ref_display_all_ranges (ref);
    
    // now we can safely set the is_set regions originating from non-compacted ranges. we couldn't do it before, because
    // copied-from-FASTA ranges appear first in the genozip file, and after them could be compacted ranges that originate
    // from a full-contig range in EXT_STORE, whose regions copied-from-FASTA are 0s.
    ARRAY (RegionToSet, rts, ref->region_to_set_list);
    for (uint32_t i=0; i < ref->region_to_set_list.len; i++)
        bit_array_set_region (rts[i].is_set, rts[i].first_bit, rts[i].len);

    COPY_TIMER_VB (evb, ref_load_stored_reference);
}

// ---------------------
// Cache stuff
// ---------------------

static inline rom ref_get_cache_fn (Reference ref)
{
    if (!ref->cache_fn) {
        ref->cache_fn = MALLOC (strlen (z_name) + 20);
        sprintf ((char *)ref->cache_fn, "%s.gcache", z_name); // constant thereafter
    }

    return ref->cache_fn;
}

void ref_remove_cache (Reference ref)
{
    file_remove (ref_get_cache_fn(ref), true);
}

// mmap the reference cached file, as copy-on-write - modifications are private to process and not written to the file
bool ref_mmap_cached_reference (Reference ref)
{  
    if (!buf_is_alloc (&ref->ranges)) {  // possibly already loaded from previous file
        if (!file_exists (ref_get_cache_fn(ref))) return false; // file doesn't exist

        ref_initialize_ranges (ref, RT_CACHED); // also does the actual buf_mmap
    }

    if (ref_has_is_set()) buf_zero (&ref->genome_is_set_buf);

    // PIZ: all ranges of contigs are "set", i.e. the genome is valid in this location (it is not set in the short space between contigs)
    if (primary_command == PIZ) 
        for (uint32_t chrom=0; chrom < ref->ranges.len; chrom++) {
            Range *r = B(Range, ref->ranges, chrom);
            bit_array_set_region (&r->is_set, 0, ref_size (r));
        }

    if (flag.show_ref_seq) ref_show_sequence (ref);

    return true;
}

static void ref_create_cache (VBlockP cache_create_vb) 
{
    buf_dump_to_file (ref_get_cache_fn(cache_create_vb->ref), &cache_create_vb->ref->genome_cache, 1, true, false, false, false);
}

// initiate creating the the genome cache in a background thread
void ref_create_cache_in_background (Reference ref)
{
    if (flag.regions) return; // we can't create cache as we haven't loaded the entire reference

    ref->cache_create_vb = vb_initialize_nonpool_vb (VB_ID_GCACHE_CREATE, DT_NONE, "ref_create_cache_in_background");
    ref->cache_create_vb->ref = ref;
    ref->cache_create_vb->compute_task = "create_reference_cache";

    ref_get_cache_fn (ref); // generate name before closing z_file
    ref->ref_cache_creation_thread_id = threads_create (ref_create_cache, ref->cache_create_vb);
}

void ref_create_cache_join (Reference ref, bool free_mem)
{
    if (!ref->cache_create_vb) return;

    threads_join (&ref->ref_cache_creation_thread_id, NULL);

    if (free_mem) vb_destroy_vb (&ref->cache_create_vb);
}


// ------------------------------------
// ZIP side
// ------------------------------------

// case REF_INTERNAL - we get a range_id by hashing the chrom name and the range_i - we can't use the chrom_node_index
// because we have multiple threads in parallel that might have the same node_index for different chroms
static inline uint32_t ref_range_id_by_hash (VBlockP vb, uint32_t range_i)
{
    ASSERT0 (vb->chrom_name_len > 0, "vb->chrom_name_len==0");

    uint32_t value, n=0;
    bool is_major_chrom=false;

    // step 1: get number embedded in the chrom name
    for (unsigned i=0; i < vb->chrom_name_len; i++)
        if (IS_DIGIT (vb->chrom_name[i])) 
            n = n*10 + (vb->chrom_name[i] - '0');

    // short name - possibly a major chromosome
    if (vb->chrom_name_len <= 5) {
        is_major_chrom=true; // possible major...

        // chromosome name contains a number of 1-124 and chromosome name is short - major chromosomes
        if (n >= 1 && n <= 124) {
            // we're good
        }
        // other major chromosomes - a number 125-127 (note: these are for human, we can add here others for other popular species)
        #define IS_CHROM(s) (vb->chrom_name_len == strlen(s) && !memcmp (vb->chrom_name, s, strlen(s))) // hopefully the compiler optimizes away strlen(const s) 
        else if (IS_CHROM ("X") || IS_CHROM ("chrX")) n = 125;
        else if (IS_CHROM ("Y") || IS_CHROM ("chrY")) n = 126;
        else if (IS_CHROM ("M") || IS_CHROM ("chrM") || IS_CHROM ("MT") || IS_CHROM ("chrMT")) n = 127; // note: even though MT is short, it is major, as we might have many reads for it and we don't want hash contention

        else is_major_chrom = false; // not major
    }

    // non-major chromosomse - if n is too small (perhaps indicating non-uniqueness of the number) 
    // get a new n (a number 0->28668) derived from the last 8 characters of the chromosome name
    if (!is_major_chrom && n < 10000) 
        n = (uint32_t)( ((                          ((uint64_t)vb->chrom_name[vb->chrom_name_len-1]) << 0)       |   
                        (vb->chrom_name_len >= 2 ? (((uint64_t)vb->chrom_name[vb->chrom_name_len-2]) << 8)  : 0) |
                        (vb->chrom_name_len >= 3 ? (((uint64_t)vb->chrom_name[vb->chrom_name_len-3]) << 16) : 0) | 
                        (vb->chrom_name_len >= 4 ? (((uint64_t)vb->chrom_name[vb->chrom_name_len-4]) << 24) : 0) |
                        (vb->chrom_name_len >= 5 ? (((uint64_t)vb->chrom_name[vb->chrom_name_len-5]) << 32) : 0) |
                        (vb->chrom_name_len >= 6 ? (((uint64_t)vb->chrom_name[vb->chrom_name_len-6]) << 40) : 0) |
                        (vb->chrom_name_len >= 7 ? (((uint64_t)vb->chrom_name[vb->chrom_name_len-7]) << 48) : 0) |
                        (vb->chrom_name_len >= 8 ? (((uint64_t)vb->chrom_name[vb->chrom_name_len-8]) << 56) : 0) ) % 28669); // 28669 is prime -> even distribution

    // a non-major chromosome with a number that appears unique - just mod it into 0-28668
    else if (!is_major_chrom)
        n %= 28669;

    // major chromosomes - we have up to 127 of them, each can have 1024 ranges of 1Mbp each
    if (is_major_chrom)
        value = (0b111 << 17)  |   // top 3 MSb 111
                (n     << 10)  |   // chromosome component - 7 bits (values 1-127)
                (range_i & 0x3ff); // range_i component - 10 bits (up to 1024 ranges of 1 Mbp each =REF_NUM_DENOVO_SITES_PER_RANGE)
    
    // non-major chromosomes - we have 28669 slots for for them - fit into 15 bit with top 3 MSB being 000->110 
    // (as 111 is major chromosomes) each can have 32 ranges of 1Mbp each
    else
        value = (n << 5) |         // chromosome component - 15 bits, top 3 MSB are NOT 111 (values 0 - 28668)
                (range_i & 0x1f);  // range_i component - 5 bits (up to 32 ranges of 1 Mbp each)

    return value; 
}

// get GPOS for SAM header contig, when a file is to be compressed with REF_INTERNAL
PosType ref_samheader_denovo_get_header_contig_gpos (ConstContigP prev_contig)
{
    if (flag.reference != REF_INTERNAL || !prev_contig) return 0;

    // gpos is aligned to REF_NUM_DENOVO_SITES_PER_RANGE
    return ROUNDUP1M (prev_contig->gpos + prev_contig->max_pos); // each contig is divided to a whole number of denovo ranges, each of length REF_NUM_DENOVO_SITES_PER_RANGE
}

static Range *ref_seg_get_locked_range_denovo (VBlockP vb, Reference ref, WordIndex chrom, PosType pos, rom field /* used for ASSSEG */, RefLock *lock)  
{
    uint32_t range_i = pos2range_i (pos); // range within contig 

    // case: we're asking for the same range as the previous one (for example, subsequent line in a sorted SAM)
    if (vb && vb->prev_range[0] && vb->prev_range_chrom_node_index[0] == chrom && vb->prev_range_range_i == range_i) {
        *lock = ref_lock_range (ref, BNUM (ref->ranges, vb->prev_range[0]));
        return vb->prev_range[0];
    }

    // in a headered SAM, requesting we return NULL if the range is beyond the declared contig's ranges (may be beyond LN as rounded to 1Mb)
    if (sam_hdr_contigs && pos > contigs_get_LN (sam_hdr_contigs, chrom) && 
        pos >= ROUNDUP1M (contigs_get_LN (sam_hdr_contigs, chrom))) // end of last range for this contig. note: for optimization, we first test just contigs_get_LN - faster 
        return NULL;

    // in case of header contigs, sam_seg_RNAME_RNEXT enforces that chrom is defined in the header
    uint32_t range_id = sam_hdr_contigs ? (contigs_get_gpos (sam_hdr_contigs, chrom) >> REF_NUM_DENOVO_SITES_PER_RANGE_BITS) + range_i // note: GPOS maybe beyond 4GB
                                        : ref_range_id_by_hash (vb, range_i);
    ASSSEG (range_id < ref->ranges.len, field, "range_id=%u expected to be smaller than ranges.len=%u", range_id, (uint32_t)ref->ranges.len);

    Range *range = B(Range, ref->ranges, range_id);
    *lock = ref_lock_range (ref, range_id);

    // case: range is already initialized 
    if (range->ref.nbits) {

        // check for hash conflict (can only happen in headerless mode)
        if (!sam_hdr_contigs && (range->range_i != range_i || !str_issame (vb->chrom_name, range->chrom_name))) {
            *lock = ref_unlock (ref, *lock);

            ASSERTW (!flag.seg_only && !flag.debug, "DEBUG: ref range contention: chrom=%.*s pos=%u (this slightly affects compression ratio, but is harmless)", 
                     vb->chrom_name_len, vb->chrom_name, (uint32_t)pos); // only show this in --seg-only

            range = NULL;  // no soup for you
        }

        return range; // range already initialized or cannot be initialized ^ - we're done
    }

    *range = (Range){
        .range_id       = range_id,
        .range_i        = range_i,
        .first_pos      = range_i2pos (range_i),
        .last_pos       = range_i2pos (range_i) + REF_NUM_DENOVO_SITES_PER_RANGE - 1,
        .chrom_name_len = vb->chrom_name_len,
        .chrom          = WORD_INDEX_NONE,  // Note: in REF_INTERNAL, in a headerless file, the chrom index is private to the VB prior to merge, so we can't use it. It will be assigned later, in ref_finalize_denovo_ranges.
        .chrom_name     = MALLOC (vb->chrom_name_len),
        .ref            = bit_array_alloc (REF_NUM_DENOVO_SITES_PER_RANGE * 2, false),
        .is_set         = bit_array_alloc (REF_NUM_DENOVO_SITES_PER_RANGE, true), // nothing is set yet - in ZIP, bits get set as they are encountered in the compressing txt file
    };

    // vb->chrom_name points into vb->txt_data that will disappear at the end of this VB, 
    memcpy ((char *)range->chrom_name, vb->chrom_name, vb->chrom_name_len);

    if (vb) {
        vb->prev_range[0] = range;
        vb->prev_range_chrom_node_index[0] = chrom;
        vb->prev_range_range_i = range_i;
    }

    return range; // returning locked range
}

// Seg of VCF and SAM - compressing against a reference when chrom is known
static Range *ref_seg_get_locked_range_loaded (VBlockP vb, Reference ref, WordIndex chrom, STRp(chrom_name), 
                                               PosType pos, uint32_t seq_len, 
                                               WordIndex ref_index, // if known (mandatory if not prim_chrom), WORD_INDEX_NONE if not
                                               rom field /* used for ASSSEG */, 
                                               RefLock *lock) // optional - range locked if provided
{
    if (ref_index == WORD_INDEX_NONE)
        ref_index = chrom_2ref_seg_get (ref, vb, chrom); // only works for prim_chrom

    if (ref_index == WORD_INDEX_NONE) return NULL;

    Range *range = B(Range, ref->ranges, ref_index);

    // when using an external refernce, pos has to be within the reference range
    // note: in SAM, if a read starts within the valid range, it is allowed to overflow beyond it - and we will circle
    // around to the beginning of the range assuming its a circular chromosome (see in sam_seg_SEQ)
    // note: we observed BAM files in the wild with chrM POS=16572 (with the contig len = 16571) - which is why this is a warning and not an error
    if (pos < range->first_pos || pos > range->last_pos) {
        WARN_ONCE ("FYI: found line with \"%.*s\" POS=%"PRId64" (mapped to reference contig \"%.*s\" ref_index=%d), but this contig's range is %"PRId64" - %"PRId64". No harm (this FYI will show only once).",
                   STRf(vb->chrom_name), pos, STRf(range->chrom_name), ref_index, range->first_pos, range->last_pos);
        return NULL;
    }

    if (lock) {
        PosType gpos = range->gpos + (pos - range->first_pos);
        *lock = ref_lock (ref, gpos, seq_len);
    }

    vb->prev_range[ref==prim_ref] = range;
    vb->prev_range_chrom_node_index[ref==prim_ref] = chrom; // the chrom that started this search, leading to this range

    return range; 
}

// ZIP: returns a range that includes pos and is locked for (pos,len)
// case 1: ZIP: in SAM with REF_INTERNAL, when segging a SEQ field ahead of committing it to the reference
// case 2: ZIP: SAM and VCF with REF_EXTERNAL: when segging a SAM_SEQ or VCF_REFALT field
// if range is found, returns a locked range, and its the responsibility of the caller to unlock it. otherwise, returns NULL
Range *ref_seg_get_locked_range (VBlockP vb, Reference ref, WordIndex chrom, STRp(chrom_name), 
                                 PosType pos, uint32_t seq_len, 
                                 WordIndex ref_index, // if known (mandatory if not prim_chrom), WORD_INDEX_NONE if not                                
                                 rom field /* used for ASSSEG */, 
                                 RefLock *lock) // optional if RT_LOADED/RT_CACHED
{
    // sanity checks
    ASSERT0 (vb->chrom_name, "vb->chrom_name=NULL");

    switch (ranges_type(ref)) {
        case RT_DENOVO : return ref_seg_get_locked_range_denovo (vb, ref, chrom, pos, field, lock);
        case RT_CACHED :
        case RT_LOADED : return ref_seg_get_locked_range_loaded (vb, ref, chrom, STRa(chrom_name), pos, seq_len, ref_index, field, lock);
        default        : ABORT ("Error in ref_seg_get_locked_range: invalid ranges_type=%"PRId64, ranges_type(ref)); return 0;
    }
}

// ----------------------------------------------
// Compressing ranges into SEC_REFERENCE sections
// ----------------------------------------------

// ZIP main thread
static void ref_copy_one_compressed_section (Reference ref, File *ref_file, const RAEntry *ra, Section *sl)
{
    // get section list entry from ref_file_section_list - which will be used by zfile_read_section to seek to the correct offset
    while (*sl < BAFT (SectionEnt, ref->ref_file_section_list) && 
           !((*sl)->vblock_i == ra->vblock_i && (*sl)->st == SEC_REFERENCE)) 
        (*sl)++;

    ASSERT (*sl < BAFT (SectionEnt, ref->ref_file_section_list), "cannot find FASTA_NONREF of vb_i=%u in section list of reference file", ra->vblock_i);

    static Buffer ref_seq_section = EMPTY_BUFFER;

    CLEAR_FLAG (show_headers);
    zfile_read_section (ref_file, evb, ra->vblock_i, &ref_seq_section, "ref_seq_section", SEC_REFERENCE, *sl);
    RESTORE_FLAG (show_headers);

    SectionHeaderReference *header = (SectionHeaderReference *)ref_seq_section.data;

    WordIndex ref_index = BGEN32 (header->chrom_word_index);
    ASSERT0 (ref_index == ra->chrom_index && BGEN64 (header->pos) == ra->min_pos,
              "RA and Section don't agree on chrom or pos");

    // update header->chrom_word_index, currently refering to ref->contigs, to refer to ZCTX(CHROM)
    STR(contig_name);
    contig_name = ref_contigs_get_name (ref, ref_index, &contig_name_len);

    WordIndex chrom_word_index = chrom_get_by_name (STRa(contig_name));
    ASSERT (chrom_word_index != WORD_INDEX_NONE, "Cannot find reference contig \"%.*s\" in CHROM context", STRf(contig_name));

    header->chrom_word_index = BGEN32 (chrom_word_index);

    // some minor changes to the header...
    header->h.vblock_i  = 0; // we don't belong to any VB and there is no encryption of external ref

    // "manually" add the reference section to the section list - normally it is added in comp_compress()
    sections_add_to_list (evb, &header->h);
    sections_list_concat (evb); // must be called before disk_so_far is updated

    // Write header and body of the reference to z_file
    // Note on encryption: reference sections originating from an external reference are never encrypted - not
    // by us here, and not in the source reference fasta (because with disallow --make-reference in combination with --password)
    START_TIMER;
    file_write (z_file, STRb(ref_seq_section));
    COPY_TIMER_VB (evb, write);

    z_file->disk_so_far += ref_seq_section.len;   // length of GENOZIP data writen to disk

    if (flag.show_reference) {
        ContextP ctx = ZCTX(CHROM);
        CtxNode *node = B(CtxNode, ctx->nodes, BGEN32 (header->chrom_word_index));
        iprintf ("Copying SEC_REFERENCE from %s: chrom=%u (%s) gpos=%"PRId64" pos=%"PRId64" num_bases=%u section_size=%u\n", 
                 ref->filename, BGEN32 (header->chrom_word_index), 
                 Bc (ctx->dict, node->char_index), 
                 BGEN64 (header->gpos), BGEN64 (header->pos), 
                 BGEN32 (header->num_bases), 
                 BGEN32 (header->h.data_compressed_len) + BGEN32 (header->h.compressed_offset));
    }

    buf_free (ref_seq_section);
}

// ZIP copying parts of external reference to fine - called by main thread from zip_write_global_area->ref_compress_ref
static void ref_copy_compressed_sections_from_reference_file (Reference ref)
{
    ASSERT (primary_command == ZIP && flag.reference == REF_EXT_STORE, 
            "not expecting to be here: primary_command=%u flag.reference=%u", primary_command, flag.reference);

    File *ref_file = file_open (ref->filename, READ, Z_FILE, DT_FASTA);

    // note: in a FASTA file compressed with --make-reference, there is exactly one RA per VB (a contig or part of a contig)
    // and, since this is ZIP with EXT_STORE, also exactly one range per contig. We loop one RA at a time and:
    // 1. If 95% of the ref file RA is set in the zfile contig range - we copy the compressed reference section directly from the ref FASTA
    // 2. If we copied from the FASTA, we mark those region covered by the RA as "is_set=0", so that we don't compress it later
    Section sl = B1ST (SectionEnt, ref->ref_file_section_list);
    ARRAY (RAEntry, sec_reference, ref->ref_external_ra);

    chrom_index_by_name (CHROM);

    // note: use 'genocat --show-index <file.ref.genozip>' to see ref_external_ra
    for (uint32_t i=0; i < ref->ref_external_ra.len; i++) {

        Range *contig_r = B(Range, ref->ranges, sec_reference[i].chrom_index);
        PosType SEC_REFERENCE_start_in_contig_r = sec_reference[i].min_pos - contig_r->first_pos; // the start of the SEC_REFERENCE section (a bit less than 1MB) within the full-contig range

        PosType SEC_REFERNECE_len = sec_reference[i].max_pos - sec_reference[i].min_pos + 1;
        PosType bits_is_set   = bit_array_num_bits_set_region (&contig_r->is_set, SEC_REFERENCE_start_in_contig_r, SEC_REFERNECE_len);

        // if this at least 95% of the RA is covered, just copy the corresponding FASTA section to our file, and
        // mark all the ranges as is_set=false indicating that they don't need to be compressed individually
        if ((float)bits_is_set / (float)SEC_REFERNECE_len >= 0.95) {
            ref_copy_one_compressed_section (ref, ref_file, &sec_reference[i], &sl);
            bit_array_clear_region (&contig_r->is_set, SEC_REFERENCE_start_in_contig_r, SEC_REFERNECE_len);

            if (contig_r->num_set != -1) contig_r->num_set -= bits_is_set;
        }
    }

    file_close (&ref_file, false, false);
}

// remove the unused parts of a range and the beginning and end of the range, and update first/last_pos.
static bool ref_remove_flanking_regions (Reference ref, Range *r, uint64_t *start_flanking_region_len /* out */)
{
// threshold - if the number of clear bits (excluding flanking regions) is beneath this, we will not copmact, as the cost in
// z_file size of a SEC_REF_IS_SET section needed if compacting will be more than what we save in compression of r->ref
#define THRESHOLD_FOR_COMPACTING 470 

    uint64_t end_flanking_region_len, last_1;
    
    // note: ref_prepare_range_for_compress is responsible not to send us 0-bit ranges
    bool has_any_bit = bit_array_find_first_set_bit (&r->is_set, start_flanking_region_len);

    char bits[65];
    ASSERT (has_any_bit, "range %u (%s) has no bits set in r->is_set but r->num_set=%"PRIu64" (r->is_set.nbits=%"PRIu64"). is_set(first 64 bits)=%s", 
            BNUM (ref->ranges, r), r->chrom_name, r->num_set, r->is_set.nbits, 
            bit_array_to_substr (&r->is_set, 0, 64, bits, '1', '0', true)); 

    has_any_bit = bit_array_find_prev_set_bit (&r->is_set, r->is_set.nbits, &last_1);
    ASSERT (has_any_bit, "range %u (%s) has no bits set in r->is_set (#2)", BNUM (ref->ranges, r), r->chrom_name); // this should definitely never happen, since we already know the range has bits
    end_flanking_region_len = r->is_set.nbits - last_1 - 1;

    uint64_t num_clear_bits_excluding_flanking_regions = 
        r->is_set.nbits - r->num_set - *start_flanking_region_len - end_flanking_region_len;

    // remove flanking regions - will allow a smaller allocation for the reference in PIZ 
    r->gpos      += *start_flanking_region_len;
    r->first_pos += *start_flanking_region_len;
    r->last_pos  -= end_flanking_region_len;

    ASSERT (r->last_pos >= r->first_pos, "bad removal of flanking regions: r->first_pos=%"PRId64" r->last_pos=%"PRId64,
            r->first_pos, r->last_pos);

    bit_array_remove_flanking (&r->is_set, *start_flanking_region_len, end_flanking_region_len);

    // if all we're doing is removing the flanking regions, we update ref now. if not, ref_compact_ref will update it
    bool is_compact_needed = num_clear_bits_excluding_flanking_regions >= THRESHOLD_FOR_COMPACTING;
    if (!is_compact_needed) 
        bit_array_remove_flanking (&r->ref, *start_flanking_region_len * 2, end_flanking_region_len * 2);

    // return true if compacting is needed
    return is_compact_needed;
}

// we compact one range by squeezing together all the bases that have is_set=1. return true if compacted
static bool ref_compact_ref (Reference ref, Range *r)
{
    if (!r || !r->num_set) return false;

    ASSERT0 (r->is_set.nbits, "r->is_set.nbits=0");

    // remove flanking regions
    uint64_t start_flanking_region_len;
    bool is_compact_needed = ref_remove_flanking_regions (ref, r, &start_flanking_region_len);
    if (!is_compact_needed) return false;

    uint64_t start_1_offset=0, start_0_offset=0, compact_len=0;
    while (1) {
        
        // find length of set region
        bool has_any_bit = bit_array_find_next_clear_bit (&r->is_set, start_1_offset, &start_0_offset);
        uint64_t len_1 = (has_any_bit ? start_0_offset : r->is_set.nbits) - start_1_offset;

        // do actual compacting - move set region to be directly after the previous set region (or at the begining if its the first)
        bit_array_copy (&r->ref, compact_len * 2, &r->ref, (start_flanking_region_len + start_1_offset) * 2, len_1 * 2);
        compact_len += len_1;

        if (!has_any_bit) break; // case: we're done- this 1 region goes to the end the range - there are no more clear regions

        // find length of clear region
        has_any_bit = bit_array_find_next_set_bit (&r->is_set, start_0_offset, &start_1_offset);
        ASSERT0 (has_any_bit, "cannot find set bits"); // this should never happen as we removed the flanking regions
    }

    // set length of ref - this is the data that will be compressed
    r->ref.nbits  = compact_len * 2;
    r->ref.nwords = roundup_bits2words64 (r->ref.nbits); 

    return true;
}

static void ref_compress_one_range (VBlockP vb)
{
    Range *r = vb->range; // will be NULL if we're being asked to write a final, empty section

    // remove flanking regions, and if beneficial also compact it further by removing unused nucleotides 
    bool is_compacted = flag.make_reference ? false : ref_compact_ref (gref, r); // true if it is compacted beyong just the flanking regions

    // get the index into the ZCTX(CHROM) dictionary
    WordIndex chrom_word_index = !r                                   ? WORD_INDEX_NONE
                               : (flag.reference & REF_ZIP_CHROM2REF) ? *B(WordIndex, z_file->ref2chrom_map, r->chrom)
                               :                                        r->chrom;

    SectionHeaderReference header = { .h.vblock_i          = BGEN32 (vb->vblock_i),
                                      .h.magic             = BGEN32 (GENOZIP_MAGIC),
                                      .h.compressed_offset = BGEN32 (sizeof(header)),
                                      .chrom_word_index    = BGEN32 (chrom_word_index),
                                      .pos                 = r ? BGEN64 (r->first_pos) : 0,
                                      .gpos                = r ? BGEN64 (r->gpos)      : 0 };

    vb->z_data.param = vb->vblock_i;

    // First, SEC_REF_IS_SET section (but not needed if the entire range is used)
    if (r && is_compacted) {

        LTEN_bit_array (&r->is_set);

        header.h.section_type          = SEC_REF_IS_SET;  // most of the header is the same as ^
        header.h.codec                 = CODEC_BZ2;
        header.h.data_uncompressed_len = BGEN32 (r->is_set.nwords * sizeof (uint64_t));
        header.num_bases               = BGEN32 ((uint32_t)ref_size (r)); // full length, after flanking regions removed
        comp_compress (vb, &vb->z_data, (SectionHeader*)&header, (char *)r->is_set.words, NO_CALLBACK, "SEC_REF_IS_SET");

        if (flag.show_reference && r) 
            iprintf ("vb_i=%u Compressing SEC_REF_IS_SET chrom=%u (%.*s) gpos=%"PRIu64" pos=%"PRIu64" num_bases=%u section_size=%u bytes\n", 
                     vb->vblock_i, BGEN32 (header.chrom_word_index), r->chrom_name_len, r->chrom_name,
                     BGEN64 (header.gpos), BGEN64 (header.pos), BGEN32 (header.num_bases), 
                     BGEN32 (header.h.data_compressed_len) + (uint32_t)sizeof (SectionHeaderReference));
    }

    // Second, SEC_REFERENCE
    if (r) LTEN_bit_array (&r->ref);

    header.h.section_type          = SEC_REFERENCE;
    header.h.codec                 = CODEC_LZMA; // better than BSC: slightly better compression and compression speed, 2.5X faster decompression
    header.h.compressed_offset     = BGEN32 (sizeof(header)); // reset compressed offset - if we're encrypting - REF_IS_SET was encrypted and compressed_offset padded, by REFERENCE is never encrypted
    header.h.data_uncompressed_len = r ? BGEN32 (r->ref.nwords * sizeof (uint64_t)) : 0;
    header.num_bases               = r ? BGEN32 (r->ref.nbits / 2) : 0; // less than ref_size(r) if compacted
    comp_compress (vb, &vb->z_data, (SectionHeader*)&header, r ? (char *)r->ref.words : NULL, NO_CALLBACK, "SEC_REFERENCE");

    if (flag.show_reference && r) 
        iprintf ("vb_i=%u Compressing SEC_REFERENCE chrom=%u (%.*s) %s gpos=%"PRIu64" pos=%"PRIu64" num_bases=%u section_size=%u bytes\n", 
                 vb->vblock_i, BGEN32 (header.chrom_word_index), r->chrom_name_len, r->chrom_name, is_compacted ? "compacted " : "",
                 BGEN64 (header.gpos), BGEN64 (header.pos), BGEN32 (header.num_bases), 
                 BGEN32 (header.h.data_compressed_len) + (uint32_t)sizeof (SectionHeaderReference));

    // store the stored_ra data for this range
    if (r) {
        ASSERT (r->chrom >= 0, "Invalid r->chrom=%d for contig \"%.*s\"", r->chrom, r->chrom_name_len, r->chrom_name);

        spin_lock (gref->stored_ra_spin);
        BNXT (RAEntry, gref->stored_ra) = (RAEntry){ .vblock_i    = vb->vblock_i, 
                                                        .chrom_index = flag.reference == REF_EXT_STORE ? *B(WordIndex, z_file->ref2chrom_map, r->chrom) : r->chrom,
                                                        .min_pos     = r->first_pos,
                                                        .max_pos     = r->last_pos };
        spin_unlock (gref->stored_ra_spin);
    }

    // insert this range sequence into the ref_hash (included in the reference file, for use to compress of FASTQ, unaligned SAM and FASTA)
    if (flag.make_reference)
        refhash_calc_one_range (r, BISLST (gref->ranges, r) ? NULL : r+1);

    vb->is_processed = true; // tell dispatcher this thread is done and can be joined.
}

#define MAX_BASES_FOR_RANGE_MERGE REF_NUM_DENOVO_SITES_PER_RANGE
#define MIN_BASES_TO_NOT_MERGE (MAX_BASES_FOR_RANGE_MERGE/2)
#define MAX_MERGED_RANGES 32 // if this number is too high, then this function becomes a bottleneck and we can't scale threads

// look forward and count how many additional ranges are going to get merged 
static inline unsigned ref_prepare_expected_more_merges (const Range *this_r, int64_t num_set_this_merge, uint32_t max_ranges)
{
    unsigned more=0;
    for (Range *r=(Range *)this_r+1; r < BAFT (Range, gref->ranges) && more <= max_ranges; r++, more++) {

        if (r->num_set == -1)  // calcualte num_set if not already calculated
            r->num_set = bit_array_num_bits_set (&r->is_set);

        num_set_this_merge += r->num_set;

        // cases where more < max_ranges:
        if (r->chrom != this_r->chrom ||          // next range is on a different chrom
            r->first_pos != (r-1)->last_pos+1 ||  // next range is not consecutive pos
            num_set_this_merge > MAX_BASES_FOR_RANGE_MERGE) // we reached the maximum number of set bases
            break;
    }

    return MIN_(more, max_ranges);
}

// compress the reference - one section at the time, using Dispatcher to do them in parallel 
// note: this is not called in make_reference - instead, ref_make_prepare_range_for_compress is called
// note: this function is run in the main thread, so no thread safety issues with static variables
static void ref_prepare_range_for_compress (VBlockP vb)
{
    static uint32_t next_range_i=0;
    unsigned num_merged=0;

    // initialize if new file
    if (vb->vblock_i == 1) next_range_i = 0;

    // find next occupied range
    for (; next_range_i < gref->ranges.len ; next_range_i++) {
        Range *r = B(Range, gref->ranges, next_range_i);

        // case: we're done merging, as this range has a different chrom or not consecutive, therefore we're not consuming ranges[next_range_i]
        if (vb->range && (num_merged >= MAX_MERGED_RANGES || r->chrom != vb->range->chrom || r->first_pos != vb->range->last_pos+1)) break; 

        if (r->num_set == -1)  // calculate num_set if not already calculated
            r->num_set = bit_array_num_bits_set (&r->is_set);

        if (!r->num_set) {
            r->is_set.nbits = 0;
            continue; // nothing to with this range - perhaps copied and cleared in ref_copy_compressed_sections_from_reference_file
        }

        // case: we're done merging - we have all the bases we need already, therefore we're not consuming ranges[next_range_i]
        if (vb->range && (vb->range->num_set + r->num_set > MAX_BASES_FOR_RANGE_MERGE))
            break; 

        // case: first range in merge set
        else if (!vb->range) {
            vb->range    = r; // range to compress
            vb->dispatch = READY_TO_COMPUTE;

            // case: we have enough bases, no need to attempt merging
            if (r->num_set > MIN_BASES_TO_NOT_MERGE) {
                next_range_i++; // next call to this function we move on to the next range
                break; 
            }
        }

        // case: merge r into vb->range 
        else {
            num_merged++;

            vb->range->num_set += r->num_set;
            vb->range->last_pos = r->last_pos;

            static unsigned expected_more_merges=0;
            expected_more_merges = (num_merged==1) ? ref_prepare_expected_more_merges (r, vb->range->num_set, MAX_MERGED_RANGES-1)
                                                   : expected_more_merges - 1;

            bit_array_concat (&vb->range->ref, &r->ref, expected_more_merges);            
            bit_array_concat (&vb->range->is_set, &r->is_set, expected_more_merges);
            bit_array_free (&r->ref);
            bit_array_free (&r->is_set);            
        }
    }
  }

static SORTER (ref_contigs_range_sorter)
{
    const Range *r_a = a;
    const Range *r_b = b;
    
    bool is_used_a = ref_is_range_used (r_a);
    bool is_used_b = ref_is_range_used (r_b);
    
    // if one of them is not initialized - it comes after
    if (!is_used_a && !is_used_b) return 0;
    if (!is_used_a) return 1;
    if (!is_used_b) return -1;

    if (r_a->chrom != r_b->chrom)
        return r_a->chrom - r_b->chrom; // ascending order
    
    return r_a->last_pos - r_b->last_pos; // ascending order
}

// sorts denovo ranges by chrom and pos, removes unused ranges from ranges, 
static void ref_finalize_denovo_ranges (void)
{
    // create contigs from CHROM dictionary
    ref_contigs_generate_data_if_denovo (gref);

    // calculate all chrom indices
    for (uint32_t range_i=0; range_i < gref->ranges.len; range_i++) {
        Range *r = B(Range, gref->ranges, range_i);
        
        if (ref_is_range_used (r)) 
            r->chrom = ref_contigs_get_by_name (gref, STRa(r->chrom_name), false, false);
    }

    // sort by chrom then pos, and place the unused ranges at the end
    qsort (STRb(gref->ranges), sizeof (Range), ref_contigs_range_sorter);

    // shorten the array to only used ranges
    Range *r ; for (r=B1ST (Range, gref->ranges); r < BAFT (Range, gref->ranges) && ref_is_range_used (r); r++) {};
    gref->ranges.len = BNUM (gref->ranges, r);

    // shorten the last range in each to contig according to usage
    for (uint32_t range_i=0; range_i < gref->ranges.len; range_i++) {
        Range *r = B(Range, gref->ranges, range_i);
        
        if (range_i < gref->ranges.len - 1 && r->chrom == (r+1)->chrom) continue; // not last range of the contig

        uint64_t effective_len = bit_array_effective_length (&r->is_set);
        r->last_pos = r->first_pos + effective_len - 1;
        bit_array_truncate (&r->ref, 2 * effective_len);
        bit_array_truncate (&r->is_set, effective_len);
    }
}

// ZIP: compress and write reference sections. either compressed by us, or copied directly from the reference file.
void ref_compress_ref (void)
{
    if (!buf_is_alloc (&gref->ranges)) return;

    ref_create_cache_join (gref, true); // finish dumping reference to cache before we modify it via compacting

    // calculate z_file->ref2chrom_map, the inverse of z_file->chrom2ref_map
    if (flag.reference & REF_ZIP_CHROM2REF)
        chrom_calculate_ref2chrom (ref_num_contigs(gref));

    if ((ranges_type(gref) == RT_DENOVO) &&
        buf_is_alloc (&ZCTX(CHROM)->dict)) // did we have an aligned lines? (to do: this test is not enough)
        ref_finalize_denovo_ranges(); // assignes chroms; sorts ranges by chrom, pos; gets rid of unused ranges

    if (ranges_type(gref) == RT_DENOVO)
        ref_contigs_compress_internal (gref); // also assigns gpos to de-novo ranges 

    else if (ranges_type(gref) != RT_MAKE_REF)
        ref_contigs_compress_ext_store (gref);  

    // copy already-compressed SEC_REFERENCE sections from the genozip reference file, but only such sections that are almost entirely
    // covered by ranges with is_set=true. we mark these ranges affected as is_set=false.
    if (ranges_type(gref) == RT_LOADED || ranges_type(gref) == RT_CACHED)
        ref_copy_compressed_sections_from_reference_file (gref);

    buf_alloc (evb, &gref->stored_ra, 0, gref->ranges.len, RAEntry, 1, "stored_ra");
    gref->stored_ra.len = 0; // re-initialize, in case we read the external reference into here
    
    spin_initialize (gref->stored_ra_spin);

    // compression of reference doesn't output % progress
    SAVE_FLAGS;
    if (flag.show_reference) flag.quiet = true; // show references instead of progress

    // initialize Range.num_set (used by ref_prepare_range_for_compress)
    if (!flag.make_reference)
        for (unsigned range_i=0; range_i < gref->ranges.len; range_i++)
            if (! B(Range, gref->ranges, range_i)->num_set)  // if not already set by ref_contigs_populate_aligned_chroms
                B(Range, gref->ranges, range_i)->num_set = -1;

    // proceed to compress all ranges that have still have data in them after copying
    Dispatcher dispatcher = 
        dispatcher_fan_out_task ("compress_ref", NULL, PROGRESS_MESSAGE, "Writing reference...", false, false, 0, 5000,
                                 flag.make_reference ? ref_make_prepare_range_for_compress : ref_prepare_range_for_compress, 
                                 ref_compress_one_range, 
                                 zfile_output_processed_vb);

    uint32_t num_vbs_dispatched = dispatcher_get_next_vb_i (dispatcher);

    RESTORE_FLAGS;
    
    // SAM require at least one reference section, but if the SAM is unaligned, there will be none - create one empty section
    // (this will also happen if SAM has just only reference section, we will just needlessly write another tiny section - no harm)
    // incidentally, this empty section will also be written in case of a small (one vb) reference - no harm
    if (Z_DT(DT_SAM) && num_vbs_dispatched==1) {
        evb->range = NULL;
        ref_compress_one_range (evb); // written with vb_i=0, section header only (no body)
    }

    // compress reference random access (note: in case of a reference file, SEC_REF_RAND_ACC will be identical to SEC_RANDOM_ACCESS. That's ok, its tiny)
    random_access_finalize_entries (&gref->stored_ra); // sort in order of vb_i

    // range data needed for contigs is only set in ref_make_prepare_range_for_compress which happens as part of the dispatcher_fan_out_task
    if (ranges_type (gref) == RT_MAKE_REF) {
        // sort by chrom then pos - so later piz can binary-search by chrom index
        qsort (STRb(gref->ranges), sizeof (Range), ref_contigs_range_sorter);

        ref_contigs_compress_internal (gref); 
    }
}

// -------------------------------
// Loading an external reference
// -------------------------------

void ref_set_reference (Reference ref, rom filename, ReferenceType ref_type, bool is_explicit)
{
    if (!is_explicit && ref->filename) return; // already set explicitly

    unsigned filename_len;
    if (!filename) {
        rom env = getenv ("GENOZIP_REFERENCE");
        if (!env) return; // nothing to set
        str_split (env, strlen (env), 2, ':', ref_fn, false);
        ASSERT (n_ref_fns, "Invalid value in $GENOZIP_REFERENCE=\"%s\"- expecting a reference file name or two file names separated by a ':'", env);

        ASSERT (ref == gref || n_ref_fns==2, "Invalid value in $GENOZIP_REFERENCE=\"%s\"- expecting two reference file names (Primary and Luft) separated by a ':'. See" WEBSITE_DVCF, env);
        
        filename = ref_fns[ref==gref]; // first name is primary, second is luft
        filename_len = ref_fn_lens[ref==gref];

        WARN ("Note: using the reference file %.*s set in $GENOZIP_REFERENCE. You can override this with --reference", filename_len, filename);
    }
    else
        filename_len = strlen (filename);

    static int num_explicit = 0; // user can have up to 2 --reference arguments
    ASSINP0 (!is_explicit || (++num_explicit <= 2), "More than two --reference arguments");
    
    // no need for a reference if we're just doing "genocat --show-chain myfile.chain.genozip" (--show-chain only works for genocat and chain files)
    if (!flag.show_chain) {

        // case two --reference arguments: we move the first to prim_ref, and the second will be gref (destpination ref)
        // note: we we read the first argument, we didn't yet know if there is another one
        if (num_explicit == 2) {
            SWAP (gref, prim_ref);
            ref = gref;
        }

        // case: pizzing subsequent files with implicit reference (reference from file header)
        if (!is_explicit && ref->filename) {
            if (!strcmp (filename, ref->filename)) return; // same file - we're done

            // in case a different reference is loaded - destroy it
            ref_destroy_reference (ref, false);
        }
    
        flag.reference    = ref_type; 
        flag.explicit_ref = is_explicit;
    }

    ref->filename = CALLOC (filename_len + 1);
    memcpy ((char*)ref->filename, filename, filename_len);
}

// called when loading an external reference
void ref_set_ref_file_info (Reference ref, Digest md5, rom fasta_name, uint8_t genozip_version)
{
    ref->file_md5 = md5;
    ref->genozip_version = genozip_version;

    if (fasta_name[0]) {
        ref->ref_fasta_name = MALLOC (strlen (fasta_name) + 1); 
        strcpy (ref->ref_fasta_name, fasta_name);
    }
}

// display the reference:
// show a subset of the reference if --regions is specified - but only up to one region per chromosome
void ref_display_ref (Reference ref)
{
    static Context chrom_ctx = {}; // static because the contained buffers cannot be on the stack as they are added to buf_list
    ref_load_external_reference (ref, &chrom_ctx);

    if (flag.regions) regions_make_chregs (&chrom_ctx);

    for (const Range *r = B1ST (Range, ref->ranges); r < BAFT (Range, ref->ranges); r++) {

        unsigned num_intersections = regions_get_num_range_intersections (r->chrom);
        if (!num_intersections) continue;

        if (!flag.no_header && !flag.gpos) printf ("%.*s\n", r->chrom_name_len, r->chrom_name); // note: this runs stand-alone, so we always output to stdout, not info_stream
        
        for (unsigned inter_i=0; inter_i < num_intersections; inter_i++) {
         
            PosType display_first_pos, display_last_pos;
            bool revcomp;
            
            ASSERT0 (regions_get_range_intersection (r->chrom, r->first_pos, r->last_pos, inter_i, &display_first_pos, &display_last_pos, &revcomp), 
                     "unexpectedly, no intersection");

            int64_t adjust = flag.gpos ? r->gpos - r->first_pos : 0;

            // case: normal sequence
            if (!revcomp) {
                if (display_first_pos == display_last_pos)
                    iprintf ("%"PRIu64"\t", display_first_pos + adjust);
                else
                    iprintf ("%"PRIu64"-%"PRIu64"\t", display_first_pos + adjust, display_last_pos + adjust);

                for (PosType pos=display_first_pos, next_iupac_pos=display_first_pos ; pos <= display_last_pos ; pos++) {
                    char iupac = (pos==next_iupac_pos) ? ref_iupacs_get (gref, r, pos, false, &next_iupac_pos) : 0;
                    char base = iupac ? iupac : ref_base_by_pos (r, pos);
                    fputc (base, stdout);
                }
            }

            // case: reverse complement
            else {
                if (display_first_pos == display_last_pos)
                    iprintf ("COMPLEM %"PRIu64"\t", display_first_pos + adjust);
                else 
                    iprintf ("COMPLEM %"PRIu64"-%"PRIu64"\t", display_last_pos + adjust, display_first_pos + adjust);

                for (PosType pos=display_last_pos, next_iupac_pos=display_last_pos; pos >= display_first_pos; pos--) {
                    char iupac = (pos==next_iupac_pos) ? ref_iupacs_get (gref, r, pos, true, &next_iupac_pos) : 0;
                    char base = iupac ? iupac : ref_base_by_pos (r, pos);
                    fputc (COMPLEM[(int)base], stdout);
                }        
            }

            fputc ('\n', stdout);
        }
    }

    ctx_free_context (&chrom_ctx, DID_I_NONE);
}

// show diff between two reference files
void ref_diff_ref (void)
{
    static Context gref_chrom_ctx = {}, prim_chrom_ctx = {}; // static because the contained buffers cannot be on the stack as they are added to buf_list
    ref_load_external_reference (gref, &gref_chrom_ctx);
    ref_load_external_reference (prim_ref, &prim_chrom_ctx);

    printf ("Comparing two references:\nR1 = %s\nR2 = %s\n", gref->filename, prim_ref->filename);
    if (gref->ranges.len != prim_ref->ranges.len) {
        printf ("*** References have a different number of contigs: R1=%u R2=%u\n", (int)gref->ranges.len, (int)prim_ref->ranges.len);
        exit_ok();
    }

    for (uint32_t range_i=0; range_i < gref->ranges.len; range_i++) {
        const Range *r1 = B(Range, gref->ranges, range_i); 
        const Range *r2 = B(Range, prim_ref->ranges, range_i); 

        if (!str_issame(r1->chrom_name, r2->chrom_name)) {
            printf ("*** range_i=%u has a different contig name: R1=\"%.*s\" R2=\"%.*s\"\n", range_i, STRf(r1->chrom_name), STRf(r2->chrom_name));
            continue;
        }

        if (r1->first_pos != r2->first_pos || r1->last_pos != r2->last_pos) {
            printf ("*** range_i=%u has a different POS: R1=[%"PRIu64",%"PRIu64"] R2=[%"PRIu64",%"PRIu64"]\n", 
                    range_i, r1->first_pos, r1->last_pos, r2->first_pos, r2->last_pos);
            continue;
        }

        if (r1->gpos != r2->gpos) {
            printf ("*** range_i=%u has a different GPOS: R1=%"PRIu64" R2=%"PRIu64"\n", range_i, r1->gpos, r2->gpos);
            continue;
        }
        
        uint32_t num_diffs=0;
        PosType next_iupac_pos1=r1->first_pos;
        PosType next_iupac_pos2=r2->first_pos;
        
        #define MAX_NUM_DIFFS 100
        for (PosType pos=r1->first_pos ; pos <= r1->last_pos ; pos++) {
            char iupac1 = (pos==next_iupac_pos1) ? ref_iupacs_get (gref,     r1, pos, false, &next_iupac_pos1) : 0;
            char iupac2 = (pos==next_iupac_pos2) ? ref_iupacs_get (prim_ref, r2, pos, false, &next_iupac_pos2) : 0;

            char b1 = ref_base_by_pos (r1, pos);
            char b2 = ref_base_by_pos (r2, pos);

            if (b1 != b2 || iupac1 != iupac2) {
                if (!iupac1 && !iupac2)
                    printf ("*** %.*s:%"PRIu64" differ: R1=%c R2=%c\n", STRf(r1->chrom_name), pos, b1, b2);
                else
                    printf ("*** %.*s:%"PRIu64" differ: R1=%c (IUPAC=%c) R2=%c (IUPAC=%c)\n", 
                            STRf(r1->chrom_name), pos, b1, iupac1 ? iupac1 : '-', b2, iupac2 ? iupac2 : '-');

                if (num_diffs++ == MAX_NUM_DIFFS) {
                    printf ("Shown %u first differences. Moving on to next range.", MAX_NUM_DIFFS);
                    break;
                }
            }
        }
    }

    ctx_free_context (&gref_chrom_ctx, DID_I_NONE);
    ctx_free_context (&prim_chrom_ctx, DID_I_NONE);
}

#define REV_CODEC_GENOME_BASES_PER_THREAD (1ULL << 27) // 128Mbp

static Reference ref_reverse_compliment_genome_ref = 0; // ref_generate_reverse_complement_genome is called from the main thread so no thread safety issues
static void ref_reverse_compliment_genome_prepare (VBlockP vb)
{
    vb->ref = ref_reverse_compliment_genome_ref;
<<<<<<< HEAD
    if ((uint64_t)(vb->vblock_i-1) * REV_CODEC_GENOME_BASES_PER_THREAD < vb->ref->genome_nbases)
        vb->dispatch = READY_TO_COMPUTE;
    else
        vb->dispatch = DATA_EXHAUSTED;
=======
    vb->ready_to_dispatch = (uint64_t)(vb->vblock_i-1) * REV_CODEC_GENOME_BASES_PER_THREAD < vb->ref->genome_nbases;
>>>>>>> 1e6534c6
}

static void ref_reverse_compliment_genome_do (VBlockP vb)
{
<<<<<<< HEAD
    bit_array_reverse_complement_aligned (vb->ref->emoneg, vb->ref->genome, 
                                          (uint64_t)(vb->vblock_i-1) * REV_CODEC_GENOME_BASES_PER_THREAD, 
                                          REV_CODEC_GENOME_BASES_PER_THREAD);
=======
    bit_array_reverse_complement_all (vb->ref->emoneg, vb->ref->genome, 
                                      (uint64_t)(vb->vblock_i-1) * REV_CODEC_GENOME_BASES_PER_THREAD, 
                                      REV_CODEC_GENOME_BASES_PER_THREAD);
>>>>>>> 1e6534c6

    vb->is_processed = true; // tell dispatcher this thread is done and can be joined.
}

void ref_generate_reverse_complement_genome (Reference ref)
{
    START_TIMER;
    ref_reverse_compliment_genome_ref = ref;
    dispatcher_fan_out_task ("generate_rev_comp_genome", NULL, PROGRESS_NONE, 0, false, false, 0, 10,
                             ref_reverse_compliment_genome_prepare, 
                             ref_reverse_compliment_genome_do, 
                             NO_CALLBACK);
    COPY_TIMER_VB (evb, generate_rev_complement_genome);
}

bool ref_is_external_loaded (Reference ref)
{
    return ref->external_ref_is_loaded;
}

// do we have a reference (EXTERNAL, STORED, ....)
bool ref_is_loaded (Reference ref)
{
    return ref->genome && ref->genome->nbits;
}

// ZIP & PIZ: import external reference
void ref_load_external_reference (Reference ref, ContextP chrom_ctx)
{
    ASSERTNOTNULL (ref->filename);
    SAVE_FLAGS_AUX;

    flag.reading_reference = ref; // tell file.c and fasta.c that this is a reference
    flag.no_writer = flag.no_writer_thread = true;
    flag.luft = false;
    flag.list_chroms = false;
    flag.show_gheader = false;

    z_file = file_open (ref->filename, READ, Z_FILE, DT_FASTA);    
    z_file->basename = file_basename (ref->filename, false, "(reference)", NULL, 0);

    TEMP_VALUE (command, PIZ);

    // the reference file has no components or VBs - it consists of only a global area including reference sections
    piz_read_global_area (ref);
    
    // case: we are requested the chrom context - word_list and dict
    if (chrom_ctx) {
        buf_copy (evb, &chrom_ctx->word_list, &ZCTX(REF_CONTIG)->word_list, CtxWord, 0, 0, "contexts->word_list");
        buf_copy (evb, &chrom_ctx->dict, &ZCTX(REF_CONTIG)->dict, char, 0, 0, "contexts->word_list");
    }

    file_close (&z_file, false, false);
    file_close (&txt_file, false, false); // close the txt_file object we created (even though we didn't open the physical file). it was created in file_open called from txtheader_piz_read_and_reconstruct.

    ref->external_ref_is_loaded = true;

    // recover globals
    RESTORE_VALUE (command);
    RESTORE_FLAGS;
}

static void ref_initialize_loaded_ranges (Reference ref, RangesType type)
{
    if (flag.reading_reference) {
        buf_copy (evb, &ref->ref_external_ra, &z_file->ra_buf, RAEntry, 0, 0, "ref_external_ra");
        buf_copy (evb, &ref->ref_file_section_list, &z_file->section_list_buf, SectionEnt, 0, 0, "ref_file_section_list");
    }

    // notes on ranges.len:
    // 1. in case stored reference originates from REF_INTERNAL, we have a contig for every chrom for which there was a sequence,
    // but there might be additional chroms in the SAM file (eg in RNEXT) that don't have a sequence. Since we're indexing ranges by chrom,
    // we need a range for each chrom, even if it doesn't have data 
    // 2. in case stored reference originates from REF_EXT_STORE, we have contigs for all the chroms in the original reference file,
    // but our CHROM contexts also includes alternate chrom names that aren't in the original reference that appear after the reference
    // chroms. we need to make sure ranges.len does not include alternate chroms as that's how we know a chrom is alternate in ref_piz_get_range
    // 3. in case loading from a reference file, the number of contigs will match the number of chroms, so no issues.
    ref->ranges.len = IS_REF_INTERNAL (z_file) ? ZCTX(CHROM)->word_list.len : ref->ctgs.contigs.len;

    buf_alloc_exact_zero (evb, ref->ranges, ref->ranges.len, Range, "ranges");     
    ranges_type(ref) = type;

    ContextP chrom_ctx = ZCTX(CHROM);

    for (uint32_t range_id=0; range_id < ref->ranges.len; range_id++) {
        Range *r = B(Range, ref->ranges, range_id);
        r->range_id = r->chrom = range_id;

        if (flag.reference == REF_STORED) // PIZ
            ctx_get_snip_by_word_index (chrom_ctx, r->chrom, r->chrom_name);
        else
            ref_contigs_get_name_by_ref_index (ref, r->chrom, pSTRa(r->chrom_name));
    }

    // we don't need is_set if we're compressing with REF_EXTERNAL 

    // note: genome_nbases must be full words, so that bit_array_reverse_complement doesn't need to shift
    ref->genome_nbases = ROUNDUP64 (ref_contigs_get_genome_nbases (ref)) + 64; // round up to the nearest 64 bases, and add one word, needed by aligner_get_match_len for bit shifting overflow

    if (ref_has_is_set()) 
        ref->genome_is_set = buf_alloc_bitarr (evb, &ref->genome_is_set_buf, ref->genome_nbases, "genome_is_set_buf");

    // we protect genome->ref while uncompressing reference data, and genome->is_set while segging
    ref_lock_initialize_loaded_genome (ref);
}

static void overlay_ranges_on_loaded_genome (Reference ref)
{
    // overlay all chromosomes (range[i] goes to chrom_index=i) - note some chroms might not have a contig in 
    // which case their range is not initialized
    for (Range *r = B1ST (Range, ref->ranges) ; r < BAFT (Range, ref->ranges); r++) {
        r->chrom = BNUM (ref->ranges, r);
        const Contig *rc = ref_contigs_get_contig_by_ref_index (ref, r->chrom, true);

        if (rc) { // this chromosome has reference data 
            r->gpos      = rc->gpos;
            r->first_pos = rc->min_pos;
            r->last_pos  = rc->max_pos;
            ref_contigs_get_name_by_ref_index (ref, r->chrom, pSTRa(r->chrom_name));
            
            PosType nbases = rc->max_pos - rc->min_pos + 1;

            ASSERT (r->gpos + nbases <= ref->genome->nbits / 2, "adding range \"%s\": r->gpos(%"PRId64") + nbases(%"PRId64") (=%"PRId64") is beyond genome_nbases=%"PRId64,
                    r->chrom_name, r->gpos, nbases, r->gpos+nbases, ref->genome_nbases);

            bit_array_overlay (&r->ref, ref->genome, r->gpos*2, nbases*2);

            if (ref_has_is_set()) 
                bit_array_overlay (&r->is_set, ref->genome_is_set, r->gpos, nbases);
        }
    }
}

// case 1: in case of ZIP with external reference, called by ref_load_stored_reference during piz_read_global_area of the reference file
// case 2: in case of PIZ: also called from ref_load_stored_reference with RT_LOADED
// case 3: in case of ZIP of SAM using internal reference - called from sam_zip_initialize
// note: ranges allocation must be called by the main thread as it adds a buffer to evb buf_list
void ref_initialize_ranges (Reference ref, RangesType type)
{
    if (type == RT_LOADED || type == RT_CACHED) {
        ref_initialize_loaded_ranges (ref, type);

        if (type == RT_CACHED) {
            if (!buf_mmap (evb, &ref->genome_cache, ref_get_cache_fn(ref), false, "genome_cache")) {
                // this happens eg if the process writing the cache was aborted
                ref_remove_cache (ref);
                type = RT_LOADED;
            }
        }

        if (type == RT_LOADED) {
            ref->genome_cache.can_be_big = true; // supress warning in case of an extra large genome (eg plant genomes)
            buf_alloc (evb, &ref->genome_cache, 0, ref->genome_nbases / 4 * 2, uint8_t, 1, "genome_cache"); // contains both forward and rev. compliment
        }

        else  // RT_CACHED 
            ASSERT0 (buf_mmap (evb, &ref->genome_cache, ref_get_cache_fn(ref), false, "genome_cache"),  // we map the entire file (forward and revese complement genomes) onto genome_cache
                     "failed to map cache. Please try again");

        // overlay genome and emoneg. we do it this was so we can use just a single file
        buf_set_overlayable (&ref->genome_cache);
        ref->genome = buf_overlay_bitarr (evb, &ref->genome_buf, &ref->genome_cache, 0, ref->genome_nbases * 2, "genome_buf");
        ref->emoneg = buf_overlay_bitarr (evb, &ref->emoneg_buf, &ref->genome_cache, ref->genome_nbases / 4, ref->genome_nbases * 2, "emoneg_buf");

        overlay_ranges_on_loaded_genome (ref);
    }

    else { // RT_DENOVO (ZIP)
        if (buf_is_alloc (&ref->ranges)) return; // case: 2nd+ bound file

        ref->ranges.len = REF_NUM_DENOVO_RANGES;
        ranges_type(ref) = RT_DENOVO;
        buf_alloc (evb, &ref->ranges, 0, ref->ranges.len, Range, 1, "ranges"); 
        buf_zero (&ref->ranges);
        ref_lock_initialize_denovo_genome(ref);
    }
}

typedef struct { PosType min_pos, max_pos; } MinMax;

//---------------------------------------
// Printing
//---------------------------------------
RangeStr ref_display_range (const Range *r)
{
    RangeStr s;

    sprintf (s.s, "range_id=%u ref.num_bits=%"PRIu64" is_set.num_bits=%"PRIu64" chrom_name=%.*s ref_index=%d range_i=%u first_pos=%"PRId64
             " last_pos=%"PRId64" gpos=%"PRId64,
             r->range_id, r->ref.nbits, r->is_set.nbits, r->chrom_name_len, r->chrom_name, r->chrom, r->range_i, 
             r->first_pos, r->last_pos, r->gpos);
    return s;
}

void ref_display_all_ranges (Reference ref)
{
    ARRAY (Range, r, ref->ranges);

    iprint0 ("\n\nList or all ranges:\n");

    for (uint64_t range_i=0; range_i < r_len; range_i++)
        if (r[range_i].ref.nbits || command == PIZ)
            iprintf ("%s\n", ref_display_range (&r[range_i]).s);

    if (!r_len)
        iprint0 ("reference has no ranges\n");
}

void ref_print_subrange (rom msg, const Range *r, PosType start_pos, PosType end_pos, FILE *file) /* start_pos=end_pos=0 if entire ref */
{
    uint64_t start_idx = start_pos ? start_pos - r->first_pos : 0;
    uint64_t end_idx   = (end_pos ? MIN_(end_pos, r->last_pos) : r->last_pos) - r->first_pos;

    fprintf (file, "%s: %.*s %"PRId64" - %"PRId64" (len=%u): ", msg, r->chrom_name_len, r->chrom_name, start_pos, end_pos, (uint32_t)(end_pos - start_pos + 1));
    for (uint64_t idx = start_idx; idx <= end_idx; idx++) 
        fputc (ref_base_by_idx (r, idx) + (32 * !ref_is_nucleotide_set (r, idx)), file); // uppercase if set, lowercase if not

    fputc ('\n', file);
}

// outputs in seq, a nul-terminated string of up to (len-1) bases
char *ref_dis_subrange (Reference ref, const Range *r, PosType start_pos, PosType len, char *seq, bool revcomp) // in_reference allocated by caller to length len
{
    if (!revcomp) {
        PosType next_iupac_pos, pos, end_pos = MIN_(start_pos + len - 1 - 1, r->last_pos);  // -1 to leave room for \0
        for (pos=start_pos, next_iupac_pos=start_pos ; pos <= end_pos; pos++) {
            char iupac = (pos==next_iupac_pos) ? ref_iupacs_get (ref, r, pos, false, &next_iupac_pos) : 0;
            seq[pos - start_pos] = iupac ? iupac : ref_base_by_pos (r, pos);
        }
        seq[pos - start_pos] = 0;
    }

    // revcomp: display the sequence starting at start_pos and going backwards - complemented
    else {
        PosType next_iupac_pos, pos, end_pos = MAX_(start_pos - (len - 1) + 1, r->first_pos);  // -1 to leave room for \0
        for (pos=start_pos, next_iupac_pos=start_pos ; pos >= end_pos; pos--) {
            char iupac = (pos==next_iupac_pos) ? ref_iupacs_get (gref, r, pos, true, &next_iupac_pos) : 0;
            seq[start_pos - pos] = iupac ? iupac : COMPLEM[(int)ref_base_by_pos (r, pos)];
        }
        seq[start_pos - pos] = 0;
    }

    return seq;
}

void ref_print_is_set (const Range *r,
                       PosType around_pos,  // display around this neighborhoud ; -1 means entire range
                       FILE *file)
{
#   define neighborhood (PosType)10000

    fprintf (file, "\n\nRegions set for ref_index %d \"%.*s\" [%"PRId64"-%"PRId64"] according to range.is_set (format- \"first_pos-last_pos (len)\")\n", 
             r->chrom, r->chrom_name_len, r->chrom_name, r->first_pos, r->last_pos);
    fprintf (file, "In the neighborhood of about %u bp around pos=%"PRId64"\n", (unsigned)neighborhood, around_pos);

    if (!r->is_set.nbits)
        fprintf (file, "No data: r->is_set.nbits=0\n");

    if (around_pos < r->first_pos || around_pos > r->last_pos)
        fprintf (file, "No data: pos=%"PRId64" is outside of [first_pos=%"PRId64" - last_pos=%"PRId64"]\n", around_pos, r->first_pos, r->last_pos);

    uint64_t next;
    for (uint64_t i=0; i < r->is_set.nbits; ) {
        
        bool found = bit_array_find_next_clear_bit (&r->is_set, i, &next);
        if (!found) next = r->is_set.nbits;

        bool in_neighborhood = (around_pos - (PosType)(r->first_pos+i) > -neighborhood) && (around_pos - (PosType)(r->first_pos+i) < neighborhood);
        if (next > i && (around_pos == -1 || in_neighborhood)) {
            if (next - i > 1)
                fprintf (file, "%"PRId64"-%"PRIu64"(%u)\t", r->first_pos + i, r->first_pos + next-1, (uint32_t)(next - i));
            else
                fprintf (file, "%"PRId64"(1)\t", r->first_pos + i);
        }                   
        if (!found) break;

        i = next;

        found = bit_array_find_next_set_bit (&r->is_set, i, &next);
        if (!found) next = r->is_set.nbits;

        i = next;
    }
    fprintf (file, "\n");
}

// returns the reference file name for CRAM, derived from the genozip reference name
rom ref_get_cram_ref (Reference ref)
{
    static char *samtools_T_option = NULL;
    if (samtools_T_option) goto done; // already calculated

    ASSINP0 (ref->filename, "when compressing a CRAM file, --reference or --REFERENCE must be specified");

    // if we're attempting to open a cram file, just to check whether it is aligned (in main_load_reference),
    // then we haven't loaded the reference file yet, and hence we don't know ref_fasta_name.
    // in that case, we will just load the reference file's header
    TEMP_FLAG(seg_only,false); // disable seg_only as it would prevent opening a z_file
    z_file = file_open (ref->filename, READ, Z_FILE, DT_REF);    
    ASSERTNOTNULL (z_file->file);
    RESTORE_FLAG(seg_only);

    flag.reading_reference = gref;
    zfile_read_genozip_header (0);
    flag.reading_reference = NULL;
    file_close (&z_file, false, true);


    ASSINP (ref->ref_fasta_name, "cannot compress a CRAM file because %s is lacking the name of the source fasta file - likely because it was created by piping a fasta from from stdin, or because the name of the fasta provided exceed %u characters",
            ref->filename, REF_FILENAME_LEN-1);

    samtools_T_option = MALLOC (MAX_(strlen (ref->ref_fasta_name), strlen (ref->filename)) + 10);

    // case: fasta file is in its original location
    if (file_exists (ref->ref_fasta_name)) 
        sprintf (samtools_T_option, "-T%s", ref->ref_fasta_name);

    // try: fasta file is in directory of reference file
    else {
        rom slash = strrchr (ref->ref_fasta_name, '/');
        if (!slash) slash = strrchr (ref->ref_fasta_name, '\\'); 
        rom basename = slash ? slash+1 : ref->ref_fasta_name;

        slash = strrchr (ref->filename, '/');
        if (!slash) slash = strrchr (ref->filename, '\\'); 
        unsigned dirname_len = slash ? ((slash+1) - ref->filename) : 0;

        sprintf (samtools_T_option, "-T%.*s%s", dirname_len, ref->filename, basename);

        ASSINP (file_exists (&samtools_T_option[2]), 
                "Searching of the fasta file used to create %s. It was not found in %s or %s. Note: it is needed for passing to samtools as a reference file (-T option) for reading the CRAM file", 
                ref->filename, ref->ref_fasta_name, &samtools_T_option[2]);        
    }

done:
    return samtools_T_option;
}<|MERGE_RESOLUTION|>--- conflicted
+++ resolved
@@ -1,6 +1,6 @@
 // ------------------------------------------------------------------
 //   reference.c
-//   Copyright (C) 2020-2022 Black Paw Ventures Limited
+//   Copyright (C) 2020-2022 Genozip Limited
 //   Please see terms and conditions in the file LICENSE.txt
 
 #include <errno.h>
@@ -1523,27 +1523,17 @@
 static void ref_reverse_compliment_genome_prepare (VBlockP vb)
 {
     vb->ref = ref_reverse_compliment_genome_ref;
-<<<<<<< HEAD
     if ((uint64_t)(vb->vblock_i-1) * REV_CODEC_GENOME_BASES_PER_THREAD < vb->ref->genome_nbases)
         vb->dispatch = READY_TO_COMPUTE;
     else
         vb->dispatch = DATA_EXHAUSTED;
-=======
-    vb->ready_to_dispatch = (uint64_t)(vb->vblock_i-1) * REV_CODEC_GENOME_BASES_PER_THREAD < vb->ref->genome_nbases;
->>>>>>> 1e6534c6
 }
 
 static void ref_reverse_compliment_genome_do (VBlockP vb)
 {
-<<<<<<< HEAD
     bit_array_reverse_complement_aligned (vb->ref->emoneg, vb->ref->genome, 
                                           (uint64_t)(vb->vblock_i-1) * REV_CODEC_GENOME_BASES_PER_THREAD, 
                                           REV_CODEC_GENOME_BASES_PER_THREAD);
-=======
-    bit_array_reverse_complement_all (vb->ref->emoneg, vb->ref->genome, 
-                                      (uint64_t)(vb->vblock_i-1) * REV_CODEC_GENOME_BASES_PER_THREAD, 
-                                      REV_CODEC_GENOME_BASES_PER_THREAD);
->>>>>>> 1e6534c6
 
     vb->is_processed = true; // tell dispatcher this thread is done and can be joined.
 }
